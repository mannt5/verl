--- conflicted
+++ resolved
@@ -28,14 +28,9 @@
 
 from verl import DataProto
 from verl.single_controller.ray import RayWorkerGroup
-<<<<<<< HEAD
-from verl.trainer.ppo.ray_trainer import RayPPOTrainer
-from verl.trainer.ppo.ray_trainer import Role, WorkerType, ResourcePoolManager, reduce_metrics, _timer, calc_mini_batch_loss_token_nums
-=======
 from verl.trainer.ppo.core_algos import agg_loss
->>>>>>> c9787146
 from verl.trainer.ppo.metric_utils import _compute_response_info
-from verl.trainer.ppo.ray_trainer import RayPPOTrainer, ResourcePoolManager, Role, WorkerType, _timer, reduce_metrics
+from verl.trainer.ppo.ray_trainer import RayPPOTrainer, ResourcePoolManager, Role, WorkerType, _timer, calc_mini_batch_loss_token_nums, reduce_metrics
 from verl.utils.checkpoint.checkpoint_manager import find_latest_ckpt_path
 from verl.utils.dataset.rl_dataset import RLHFDataset, collate_fn
 
@@ -384,11 +379,7 @@
                     # compute global_valid tokens
                     batch.meta_info["global_token_num"] = torch.sum(batch.batch["attention_mask"], dim=-1).tolist()
 
-                    batch.meta_info["mini_batch_loss_token_nums"] = calc_mini_batch_loss_token_nums(
-                        batch,
-                        traj_mini_bsz=self.config.actor_rollout_ref.actor.ppo_mini_batch_size *
-                        self.config.actor_rollout_ref.rollout.n,
-                        num_dp_ranks=self.actor_rollout_wg.world_size)
+                    batch.meta_info["mini_batch_loss_token_nums"] = calc_mini_batch_loss_token_nums(batch, traj_mini_bsz=self.config.actor_rollout_ref.actor.ppo_mini_batch_size * self.config.actor_rollout_ref.rollout.n, num_dp_ranks=self.actor_rollout_wg.world_size)
 
                     # verify
                     with _timer("verify", timing_raw):
