# Copyright 2024 Bytedance Ltd. and/or its affiliates
#
# Licensed under the Apache License, Version 2.0 (the "License");
# you may not use this file except in compliance with the License.
# You may obtain a copy of the License at
#
#     http://www.apache.org/licenses/LICENSE-2.0
#
# Unless required by applicable law or agreed to in writing, software
# distributed under the License is distributed on an "AS IS" BASIS,
# WITHOUT WARRANTIES OR CONDITIONS OF ANY KIND, either express or implied.
# See the License for the specific language governing permissions and
# limitations under the License.
"""
FSDP PPO Trainer with Ray-based single controller.
This trainer supports model-agonistic model initialization with huggingface
"""

import uuid
from collections import defaultdict
from copy import deepcopy
from pprint import pprint

import numpy as np
import torch
from tqdm import tqdm

from verl import DataProto
from verl.trainer.ppo.core_algos import agg_loss
from verl.trainer.ppo.metric_utils import (
    compute_data_metrics,
    compute_throughout_metrics,
    compute_timing_metrics,
    reduce_metrics,
)
from verl.trainer.ppo.ray_trainer import (
    AdvantageEstimator,
    RayPPOTrainer,
    apply_kl_penalty,
    compute_advantage,
    compute_response_mask,
)
from verl.utils.debug import marked_timer


class RayDAPOTrainer(RayPPOTrainer):
    """
    Note that this trainer runs on the driver process on a single CPU/GPU node.
    """

    def fit(self):
        """
        The training loop of PPO.
        The driver process only need to call the compute functions of the worker group through RPC
        to construct the PPO dataflow.
        The light-weight advantage computation is done on the driver process.
        """
        from omegaconf import OmegaConf

        from verl.utils.tracking import Tracking

        logger = Tracking(
            project_name=self.config.trainer.project_name,
            experiment_name=self.config.trainer.experiment_name,
            default_backend=self.config.trainer.logger,
            config=OmegaConf.to_container(self.config, resolve=True),
        )

        self.global_steps = 0

        # load checkpoint before doing anything
        self._load_checkpoint()

        # perform validation before training
        # currently, we only support validation using the reward_function.
        if self.val_reward_fn is not None and self.config.trainer.get("val_before_train", True):
            val_metrics = self._validate()
            assert val_metrics, f"{val_metrics=}"
            pprint(f"Initial validation metrics: {val_metrics}")
            logger.log(data=val_metrics, step=self.global_steps)
            if self.config.trainer.get("val_only", False):
                return

        # add tqdm
        progress_bar = tqdm(total=self.total_training_steps, initial=self.global_steps, desc="Training Progress")

        # we start from step 1
        self.global_steps += 1
        last_val_metrics = None

        timing_raw = defaultdict(float)
        reward_extra_infos_dict_keys = set()
        filtered_prompt_metrics = []
        batch = None
        num_prompt_in_batch = 0
        num_gen_batches = 0
        for epoch in range(self.config.trainer.total_epochs):
            for batch_dict in self.train_dataloader:
                do_profile = self.global_steps in (self.config.trainer.profile_steps or [])
                if do_profile:
                    self.actor_rollout_wg.start_profile()
                    if self.use_reference_policy:
                        self.ref_policy_wg.start_profile()
                    if self.use_critic:
                        self.critic_wg.start_profile()
                    if self.use_rm:
                        self.rm_wg.start_profile()

                metrics = {}

                new_batch: DataProto = DataProto.from_single_dict(batch_dict)
                num_gen_batches += 1
                # pop those keys for generation
                if "multi_modal_data" in new_batch.non_tensor_batch.keys():
                    gen_batch = new_batch.pop(
                        batch_keys=["input_ids", "attention_mask", "position_ids"],
                        non_tensor_batch_keys=["raw_prompt_ids", "multi_modal_data"],
                    )
                else:
                    gen_batch = new_batch.pop(
                        batch_keys=["input_ids", "attention_mask", "position_ids"],
                        non_tensor_batch_keys=["raw_prompt_ids"],
                    )

                is_last_step = self.global_steps >= self.total_training_steps

                with marked_timer("step", timing_raw):
                    # generate a batch
                    with marked_timer("gen", timing_raw, color="red"):
                        if not self.async_rollout_mode:
                            gen_batch_output = self.actor_rollout_wg.generate_sequences(gen_batch)
                        else:
                            self.async_rollout_manager.wake_up()
                            gen_batch_output = self.async_rollout_manager.generate_sequences(gen_batch)
                            self.async_rollout_manager.sleep()
                        timing_raw.update(gen_batch_output.meta_info["timing"])
                        gen_batch_output.meta_info.pop("timing", None)

                    if self.config.algorithm.adv_estimator == AdvantageEstimator.REMAX:
                        with marked_timer("gen_max", timing_raw, color="purple"):
                            gen_baseline_batch = deepcopy(gen_batch)
                            gen_baseline_batch.meta_info["do_sample"] = False
                            gen_baseline_output = self.actor_rollout_wg.generate_sequences(gen_baseline_batch)

                            new_batch = new_batch.union(gen_baseline_output)
                            reward_baseline_tensor = self.reward_fn(new_batch)
                            reward_baseline_tensor = reward_baseline_tensor.sum(dim=-1)

                            new_batch.pop(batch_keys=list(gen_baseline_output.batch.keys()))

                            new_batch.batch["reward_baselines"] = reward_baseline_tensor

                            del gen_baseline_batch, gen_baseline_output

                    new_batch.non_tensor_batch["uid"] = np.array(
                        [str(uuid.uuid4()) for _ in range(len(new_batch.batch))], dtype=object
                    )
                    # repeat to align with repeated responses in rollout
                    new_batch = new_batch.repeat(repeat_times=self.config.actor_rollout_ref.rollout.n, interleave=True)
                    new_batch = new_batch.union(gen_batch_output)

                    with marked_timer("reward", timing_raw, "yellow"):
                        # compute scores. Support both model and function-based.
                        # We first compute the scores using reward model. Then, we call reward_fn to combine
                        # the results from reward model and rule-based results.
                        if self.use_rm:
                            # we first compute reward model score
                            reward_tensor = self.rm_wg.compute_rm_score(new_batch)
                            new_batch = new_batch.union(reward_tensor)

                        # we combine with rule-based rm
                        reward_extra_infos_dict: dict[str, list]
                        try:
                            reward_result = self.reward_fn(new_batch, return_dict=True)
                            reward_tensor = reward_result["reward_tensor"]
                            reward_extra_infos_dict = reward_result.get("reward_extra_info", {})
                        except Exception as e:
                            print(f"Error in reward_fn: {e}")
                            reward_tensor = self.reward_fn(new_batch)
                            reward_extra_infos_dict = {}

                        new_batch.batch["token_level_scores"] = reward_tensor

                        if reward_extra_infos_dict:
<<<<<<< HEAD
                            new_batch.non_tensor_batch.update({k: np.array(v) for k, v in reward_extra_infos_dict.items()})
                            for k in reward_extra_infos_dict:
                                reward_extra_infos_dict_keys.add(k)
=======
                            new_batch.non_tensor_batch.update(
                                {k: np.array(v) for k, v in reward_extra_infos_dict.items()}
                            )
>>>>>>> 1bdf4d2b

                        # compute rewards. apply_kl_penalty if available
                        if self.config.algorithm.use_kl_in_reward:
                            new_batch, kl_metrics = apply_kl_penalty(
                                new_batch, kl_ctrl=self.kl_ctrl_in_reward, kl_penalty=self.config.algorithm.kl_penalty
                            )
                            metrics.update(
                                kl_metrics
                            )  # TODO: This will be cleared if we use multiple genenration batches
                        else:
                            new_batch.batch["token_level_rewards"] = new_batch.batch["token_level_scores"]

                    if not self.config.algorithm.filter_groups.enable:
                        batch = new_batch
                    else:  # NOTE: When prompts after filtering is less than train batch size,
                        # we skip to the next generation batch
                        metric_name = self.config.algorithm.filter_groups.metric
                        if metric_name == "seq_final_reward":
                            # Turn to numpy for easier filtering
                            new_batch.non_tensor_batch["seq_final_reward"] = (
                                new_batch.batch["token_level_rewards"].sum(dim=-1).numpy()
                            )
                        elif metric_name == "seq_reward":
                            new_batch.non_tensor_batch["seq_reward"] = (
                                new_batch.batch["token_level_scores"].sum(dim=-1).numpy()
                            )

                        # Collect the sequence reward for each trajectory
                        prompt_uid2metric_vals = defaultdict(list)
                        for uid, metric_val in zip(
                            new_batch.non_tensor_batch["uid"], new_batch.non_tensor_batch[metric_name]
                        ):
                            prompt_uid2metric_vals[uid].append(metric_val)

                        prompt_uid2metric_std = {}
                        for prompt_uid, metric_vals in prompt_uid2metric_vals.items():
                            prompt_uid2metric_std[prompt_uid] = np.std(metric_vals)

                        kept_prompt_uids = [
                            uid
                            for uid, std in prompt_uid2metric_std.items()
                            if std > 0 or len(prompt_uid2metric_vals[uid]) == 1
                        ]
                        num_prompt_in_batch += len(kept_prompt_uids)
                        filtered_prompt_metrics.extend([np.mean(metric_val) for uid, metric_val in prompt_uid2metric_vals.items() if uid not in kept_prompt_uids])

                        kept_traj_idxs = []
                        for idx, traj_from_prompt_uid in enumerate(new_batch.non_tensor_batch["uid"]):
                            if traj_from_prompt_uid in kept_prompt_uids:
                                kept_traj_idxs.append(idx)

                        new_batch = new_batch[kept_traj_idxs]
                        batch = new_batch if batch is None else DataProto.concat([batch, new_batch])

                        prompt_bsz = self.config.data.train_batch_size
                        if num_prompt_in_batch < prompt_bsz:
                            print(f"{num_prompt_in_batch=} < {prompt_bsz=}")
                            max_num_gen_batches = self.config.algorithm.filter_groups.max_num_gen_batches
                            if max_num_gen_batches <= 0 or num_gen_batches < max_num_gen_batches:
                                print(f"{num_gen_batches=}. Keep generating...")
                                progress_bar.update(1)
                                continue
                            else:
                                raise ValueError(
                                    f"{num_gen_batches=} >= {max_num_gen_batches=}."
                                    + " Generated too many. Please check if your data are too difficult."
                                    + " You could also try set max_num_gen_batches=0 to enable endless trials."
                                )
                        else:
                            # Align the batch
                            traj_bsz = self.config.data.train_batch_size * self.config.actor_rollout_ref.rollout.n
                            batch = batch[:traj_bsz]

                    # === Updating ===

                    batch.batch["response_mask"] = compute_response_mask(batch)
                    # Balance the number of valid tokens across DP ranks.
                    # NOTE: This usually changes the order of data in the `batch`,
                    # which won't affect the advantage calculation (since it's based on uid),
                    # but might affect the loss calculation (due to the change of mini-batching).
                    # TODO: Decouple the DP balancing and mini-batching.
                    if self.config.trainer.balance_batch:
                        self._balance_batch(batch, metrics=metrics)

                    # compute global_valid tokens
                    batch.meta_info["global_token_num"] = torch.sum(batch.batch["attention_mask"], dim=-1).tolist()

                    # recompute old_log_probs
                    with marked_timer("old_log_prob", timing_raw, color="blue"):
                        old_log_prob = self.actor_rollout_wg.compute_log_prob(batch)
                        entropys = old_log_prob.batch["entropys"]
                        response_masks = batch.batch["response_mask"]
                        loss_agg_mode = self.config.actor_rollout_ref.actor.loss_agg_mode
                        entropy_agg = agg_loss(loss_mat=entropys, loss_mask=response_masks, loss_agg_mode=loss_agg_mode)
                        old_log_prob_metrics = {"actor/entropy": entropy_agg.detach().item()}
                        metrics.update(old_log_prob_metrics)
                        old_log_prob.batch.pop("entropys")
                        batch = batch.union(old_log_prob)

                    if self.use_reference_policy:
                        # compute reference log_prob
                        with marked_timer("ref", timing_raw, color="olive"):
                            if not self.ref_in_actor:
                                ref_log_prob = self.ref_policy_wg.compute_ref_log_prob(batch)
                            else:
                                ref_log_prob = self.actor_rollout_wg.compute_ref_log_prob(batch)
                            batch = batch.union(ref_log_prob)

                    # compute values
                    if self.use_critic:
                        with marked_timer("values", timing_raw, color="cyan"):
                            values = self.critic_wg.compute_values(batch)
                            batch = batch.union(values)

                    with marked_timer("adv", timing_raw, color="brown"):
                        # compute advantages, executed on the driver process

                        norm_adv_by_std_in_grpo = self.config.algorithm.get("norm_adv_by_std_in_grpo", True)  # GRPO adv normalization factor

                        batch = compute_advantage(
                            batch,
                            adv_estimator=self.config.algorithm.adv_estimator,
                            gamma=self.config.algorithm.gamma,
                            lam=self.config.algorithm.lam,
                            num_repeat=self.config.actor_rollout_ref.rollout.n,
                            norm_adv_by_std_in_grpo=norm_adv_by_std_in_grpo,
                            multi_turn=self.config.actor_rollout_ref.rollout.multi_turn.enable,
                            config=self.config.algorithm,
                        )

                    # update critic
                    if self.use_critic:
                        with marked_timer("update_critic", timing_raw, color="pink"):
                            critic_output = self.critic_wg.update_critic(batch)
                        critic_output_metrics = reduce_metrics(critic_output.meta_info["metrics"])
                        metrics.update(critic_output_metrics)

                    # implement critic warmup
                    if self.config.trainer.critic_warmup <= self.global_steps:
                        # update actor
                        with marked_timer("update_actor", timing_raw, color="red"):
                            batch.meta_info["multi_turn"] = self.config.actor_rollout_ref.rollout.multi_turn.enable
                            actor_output = self.actor_rollout_wg.update_actor(batch)
                        actor_output_metrics = reduce_metrics(actor_output.meta_info["metrics"])
                        metrics.update(actor_output_metrics)

                    # Log rollout generations if enabled
                    rollout_data_dir = self.config.trainer.get("rollout_data_dir", None)
                    if rollout_data_dir:
                        with marked_timer("dump_rollout_generations", timing_raw, color="green"):
                            print(batch.batch.keys())
                            inputs = self.tokenizer.batch_decode(batch.batch["prompts"], skip_special_tokens=True)
                            outputs = self.tokenizer.batch_decode(batch.batch["responses"], skip_special_tokens=True)
                            scores = batch.batch["token_level_scores"].sum(-1).cpu().tolist()
                            reward_extra_infos_dict = {k: batch.non_tensor_batch[k] for k in reward_extra_infos_dict_keys if k in batch.non_tensor_batch}
                            self._dump_generations(
                                inputs=inputs,
                                outputs=outputs,
                                scores=scores,
                                reward_extra_infos_dict=reward_extra_infos_dict,
                                dump_path=rollout_data_dir,
                            )

                    # validate
<<<<<<< HEAD
                    if self.val_reward_fn is not None and self.config.trainer.test_freq > 0 and (is_last_step or self.global_steps % self.config.trainer.test_freq == 0):
                        with marked_timer("testing", timing_raw, color="green"):
=======
                    if (
                        self.val_reward_fn is not None
                        and self.config.trainer.test_freq > 0
                        and (is_last_step or self.global_steps % self.config.trainer.test_freq == 0)
                    ):
                        with marked_timer("testing", timing_raw, "green"):
>>>>>>> 1bdf4d2b
                            val_metrics: dict = self._validate()
                            if is_last_step:
                                last_val_metrics = val_metrics
                        metrics.update(val_metrics)

<<<<<<< HEAD
                    if self.config.trainer.save_freq > 0 and (is_last_step or self.global_steps % self.config.trainer.save_freq == 0):
                        with marked_timer("save_checkpoint", timing_raw, color="green"):
=======
                    if self.config.trainer.save_freq > 0 and (
                        is_last_step or self.global_steps % self.config.trainer.save_freq == 0
                    ):
                        with marked_timer("save_checkpoint", timing_raw, "green"):
>>>>>>> 1bdf4d2b
                            self._save_checkpoint()

                # training metrics
                metrics.update(
                    {
                        "training/global_step": self.global_steps,
                        "training/progress_step": progress_bar.n,
                        "training/filtered_pomrpts": len(filtered_prompt_metrics),
                        "training/epoch": epoch,
                    }
                )
                if filtered_prompt_metrics:
                    metrics.update(
                        {
                            "training/filtered_prompt_mean_metric": np.mean(filtered_prompt_metrics),
                        }
                    )

                # collect metrics
                metrics.update(compute_data_metrics(batch=batch, use_critic=self.use_critic))
                metrics.update(compute_timing_metrics(batch=batch, timing_raw=timing_raw))
                # TODO: implement actual tflpo and theoretical tflpo
                n_gpus = self.resource_pool_manager.get_n_gpus()
                metrics.update(compute_throughout_metrics(batch=batch, timing_raw=timing_raw, n_gpus=n_gpus))
                timing_raw = defaultdict(float)  # clear timing

                metrics["training/num_gen_batches"] = num_gen_batches
                batch = None
                filtered_prompt_metrics = []
                num_prompt_in_batch = 0
                num_gen_batches = 0

                # TODO: make a canonical logger that supports various backend
                logger.log(data=metrics, step=self.global_steps)

                progress_bar.update(1)
                self.global_steps += 1

                if do_profile:
                    self.actor_rollout_wg.stop_profile()
                    if self.use_reference_policy:
                        self.ref_policy_wg.stop_profile()
                    if self.use_critic:
                        self.critic_wg.stop_profile()
                    if self.use_rm:
                        self.rm_wg.stop_profile()

                if is_last_step:
                    pprint(f"Final validation metrics: {last_val_metrics}")
                    progress_bar.close()
                    return<|MERGE_RESOLUTION|>--- conflicted
+++ resolved
@@ -181,16 +181,12 @@
 
                         new_batch.batch["token_level_scores"] = reward_tensor
 
-                        if reward_extra_infos_dict:
-<<<<<<< HEAD
-                            new_batch.non_tensor_batch.update({k: np.array(v) for k, v in reward_extra_infos_dict.items()})
-                            for k in reward_extra_infos_dict:
-                                reward_extra_infos_dict_keys.add(k)
-=======
+                        if reward_extra_infos_dict:                        
                             new_batch.non_tensor_batch.update(
                                 {k: np.array(v) for k, v in reward_extra_infos_dict.items()}
                             )
->>>>>>> 1bdf4d2b
+                            for k in reward_extra_infos_dict:
+                                reward_extra_infos_dict_keys.add(k)
 
                         # compute rewards. apply_kl_penalty if available
                         if self.config.algorithm.use_kl_in_reward:
@@ -355,31 +351,21 @@
                             )
 
                     # validate
-<<<<<<< HEAD
-                    if self.val_reward_fn is not None and self.config.trainer.test_freq > 0 and (is_last_step or self.global_steps % self.config.trainer.test_freq == 0):
-                        with marked_timer("testing", timing_raw, color="green"):
-=======
                     if (
                         self.val_reward_fn is not None
                         and self.config.trainer.test_freq > 0
                         and (is_last_step or self.global_steps % self.config.trainer.test_freq == 0)
                     ):
-                        with marked_timer("testing", timing_raw, "green"):
->>>>>>> 1bdf4d2b
+                        with marked_timer("testing", timing_raw, color="green"):
                             val_metrics: dict = self._validate()
                             if is_last_step:
                                 last_val_metrics = val_metrics
                         metrics.update(val_metrics)
 
-<<<<<<< HEAD
-                    if self.config.trainer.save_freq > 0 and (is_last_step or self.global_steps % self.config.trainer.save_freq == 0):
-                        with marked_timer("save_checkpoint", timing_raw, color="green"):
-=======
                     if self.config.trainer.save_freq > 0 and (
                         is_last_step or self.global_steps % self.config.trainer.save_freq == 0
                     ):
-                        with marked_timer("save_checkpoint", timing_raw, "green"):
->>>>>>> 1bdf4d2b
+                        with marked_timer("save_checkpoint", timing_raw, color="green"):
                             self._save_checkpoint()
 
                 # training metrics
