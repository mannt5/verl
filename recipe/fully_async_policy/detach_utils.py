--- conflicted
+++ resolved
@@ -13,11 +13,7 @@
 # limitations under the License.
 import time
 from dataclasses import dataclass
-<<<<<<< HEAD
-from typing import Any, Dict
-=======
-from typing import Any, List
->>>>>>> 167c58cd
+from typing import Any, Dict, List
 
 import numpy as np
 import torch
@@ -50,18 +46,12 @@
     processing_times: List[float]
     param_version: int
 
-
-<<<<<<< HEAD
 @dataclass
 class ValidateMetrics:
     timing_raw: Dict[str, Any]
     metrics: Dict[str, Any]
 
-
-def prepare_single_generation_data(batch_dict, global_steps) -> DataProto:
-=======
 def prepare_single_generation_data(batch_dict, global_steps, rollout_n) -> DataProto:
->>>>>>> 167c58cd
     """
     类似 ray_trainer._prepare_generate_batch 的逻辑，但针对单个样本
     分离出用于生成的数据和需要保留的原始数据
