hydra:
  searchpath:
    - file://verl/trainer/config

defaults:
  - ppo_megatron_trainer
  - _self_

data:
  max_prompt_length: 1024
  max_response_length: 1024
  train_batch_size: 256
  return_raw_chat: True

actor_rollout_ref:
  hybrid_engine: True
  rollout:
    name: sglang
    multi_turn:
      enable: True
<<<<<<< HEAD
      max_assistant_turns: 5
      format: qwen
      # tool_config_path: "./config/tool_config/gsm8k_tool_config.yaml"
=======
      max_turns: 5
      # tool_config_path: "./config/tool_config/gsm8k_tool_config.yaml"
    
>>>>>>> 74463f91
<|MERGE_RESOLUTION|>--- conflicted
+++ resolved
@@ -18,12 +18,5 @@
     name: sglang
     multi_turn:
       enable: True
-<<<<<<< HEAD
       max_assistant_turns: 5
-      format: qwen
-      # tool_config_path: "./config/tool_config/gsm8k_tool_config.yaml"
-=======
-      max_turns: 5
-      # tool_config_path: "./config/tool_config/gsm8k_tool_config.yaml"
-    
->>>>>>> 74463f91
+  