hydra:
  searchpath:
    - file://verl/trainer/config

defaults:
  - ppo_trainer
  - _self_

data:
  max_prompt_length: 1024
  max_response_length: 1024
  train_batch_size: 256
  return_raw_chat: True

actor_rollout_ref:
  hybrid_engine: True
  rollout:
    name: sglang
    multi_turn:
      enable: True
<<<<<<< HEAD
      max_assistant_turns: 5
      format: qwen
=======
      max_turns: 5
>>>>>>> 74463f91
      # tool_config_path: "./config/tool_config/gsm8k_tool_config.yaml"<|MERGE_RESOLUTION|>--- conflicted
+++ resolved
@@ -18,10 +18,4 @@
     name: sglang
     multi_turn:
       enable: True
-<<<<<<< HEAD
-      max_assistant_turns: 5
-      format: qwen
-=======
-      max_turns: 5
->>>>>>> 74463f91
-      # tool_config_path: "./config/tool_config/gsm8k_tool_config.yaml"+      max_assistant_turns: 5