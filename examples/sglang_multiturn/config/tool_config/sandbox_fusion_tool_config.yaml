--- conflicted
+++ resolved
@@ -7,11 +7,8 @@
       rate_limit: 10
       default_timeout: 30
       default_language: "python"
-<<<<<<< HEAD
       memory_limit_mb: 1024
-=======
       type: native
->>>>>>> a3498c9f
 
     tool_schema:
       type: "function"
