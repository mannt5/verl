# Copyright 2024 Bytedance Ltd. and/or its affiliates
#
# Licensed under the Apache License, Version 2.0 (the "License");
# you may not use this file except in compliance with the License.
# You may obtain a copy of the License at
#
#     http://www.apache.org/licenses/LICENSE-2.0
#
# Unless required by applicable law or agreed to in writing, software
# distributed under the License is distributed on an "AS IS" BASIS,
# WITHOUT WARRANTIES OR CONDITIONS OF ANY KIND, either express or implied.
# See the License for the specific language governing permissions and
# limitations under the License.
import contextlib
import copy
from dataclasses import dataclass

import pytest
import torch
import torch.distributed
from flash_attn.bert_padding import index_first_axis, rearrange, unpad_input
from torch.distributed import init_device_mesh
from transformers import AutoModelForCausalLM, LlamaConfig, PretrainedConfig, Qwen2Config

from verl.models.transformers.monkey_patch import apply_monkey_patch
from verl.protocol import DataProto
from verl.utils.distributed import initialize_global_process_group
from verl.utils.model import compute_position_id_with_mask, create_random_mask
from verl.utils.ulysses import (
    gather_outpus_and_unpad,
    get_ulysses_sequence_parallel_world_size,
    set_ulysses_sequence_parallel_group,
    ulysses_pad_and_slice_inputs,
)
from verl.workers.sharding_manager.fsdp_ulysses import FSDPUlyssesShardingManager

# TODO(sgm): add more models for test
# we only need one scale for each model


@dataclass
class SequenceParallelConfig:
    config: PretrainedConfig
    sp_size: int
    is_valid: bool


def test_configs():
    return [
        SequenceParallelConfig(LlamaConfig(num_hidden_layers=2, num_attention_heads=32, num_key_value_heads=32), sp_size=8, is_valid=True),
        SequenceParallelConfig(
            Qwen2Config(num_hidden_layers=2, num_attention_heads=28, num_key_value_heads=4, hidden_size=3584),
            sp_size=4,
            is_valid=True,
        ),
        SequenceParallelConfig(
            Qwen2Config(num_hidden_layers=2, num_attention_heads=28, num_key_value_heads=4, hidden_size=3584),
            sp_size=8,
            is_valid=False,
        ),
        SequenceParallelConfig(Qwen2Config(num_hidden_layers=2, num_attention_heads=32, num_key_value_heads=4), sp_size=4, is_valid=True),
        SequenceParallelConfig(Qwen2Config(num_hidden_layers=2, num_attention_heads=32, num_key_value_heads=4), sp_size=8, is_valid=True),
    ]


def sync_model_parameters_global(layer):
    # synchronize weights
    for p in layer.parameters():
        torch.distributed.broadcast(tensor=p.data, src=0)


@pytest.mark.parametrize("test_config", test_configs())
def test_hf_casual_fwd_bwd(test_config):
    if not torch.distributed.is_initialized():
        initialize_global_process_group()

    context = contextlib.nullcontext() if test_config.is_valid else pytest.raises(AssertionError)
    with context:
        world_size = torch.distributed.get_world_size()
        _hf_casual_fwd_bwd(test_config.config, test_config.sp_size, world_size // test_config.sp_size)

    # TODO: seems not work, will cause `socketStartConnect: Connect to xxx failed : Software caused connection abort`
    # torch.distributed.destroy_process_group()


def _hf_casual_fwd(config, sp_size, dp_size):
    assert torch.cuda.device_count() >= 2, "need at least 2 gpus for test"

    ulysses_device_mesh = init_device_mesh(device_type="cuda", mesh_shape=(dp_size, sp_size), mesh_dim_names=("dp", "sp"))
    sharding_manager = FSDPUlyssesShardingManager(ulysses_device_mesh)

    batch_size = 1
    seqlen = 128
<<<<<<< HEAD
=======
    # response_length = 127
>>>>>>> 0fb0bedb

    # patch before load
    with torch.device("cuda"):
        model = AutoModelForCausalLM.from_config(config=config, torch_dtype=torch.bfloat16, attn_implementation="flash_attention_2")
        apply_monkey_patch(model, sp_size)
        model = model.to(device="cuda")
        sync_model_parameters_global(model)

    # different rank will generate different input_ids following fsdp
    input_ids = torch.randint(low=0, high=config.vocab_size, size=(batch_size, seqlen), device="cuda")
    attention_mask = create_random_mask(input_ids=input_ids, max_ratio_of_left_padding=0, max_ratio_of_valid_token=0.9, min_ratio_of_valid_token=0.8)
    position_ids = compute_position_id_with_mask(attention_mask)  # TODO(sgm): we can construct the position_ids_rmpad here

    model_inputs = {
        "input_ids": input_ids.cuda(),
        "attention_mask": attention_mask.cuda(),
        "position_ids": position_ids.int().cuda(),
    }

    model_inputs = DataProto.from_dict(model_inputs)

    # 1. perform ulysses forward
    with sharding_manager:
        model_inputs = sharding_manager.preprocess_data(model_inputs)
        input_ids = model_inputs.batch["input_ids"]
        attention_mask = model_inputs.batch["attention_mask"]
        position_ids = model_inputs.batch["position_ids"]
        input_ids_rmpad, indices, *_ = unpad_input(input_ids.unsqueeze(-1), attention_mask)  # input_ids_rmpad (total_nnz, ...)
        input_ids_rmpad = input_ids_rmpad.transpose(0, 1)  # (1, total_nnz)
        # unpad the position_ids to align the rotary
        position_ids_rmpad = index_first_axis(rearrange(position_ids.unsqueeze(-1), "b s ... -> (b s) ..."), indices).transpose(0, 1)

        # slice input tensor for ulysses
        # input_ids are padded and sliced
        # postition_ids are only padded but not sliced
        input_ids_rmpad_sliced, position_ids_rmpad_padded, pad_size = ulysses_pad_and_slice_inputs(input_ids_rmpad, position_ids_rmpad, sp_size=get_ulysses_sequence_parallel_world_size())

        # input with input_ids_rmpad and postition_ids to enable flash attention varlen
        logits_split_in_seq = model(input_ids_rmpad_sliced, position_ids=position_ids_rmpad_padded, use_cache=False).logits  # (1, total_nnz/n, vocab_size)

        # all_gather output
        logits_full = gather_outpus_and_unpad(logits_split_in_seq, gather_dim=1, unpad_dim=1, padding_size=pad_size)

    # 2. perform normal forward
    set_ulysses_sequence_parallel_group(None)
    logits_rmpad_local = model(input_ids_rmpad, position_ids=position_ids_rmpad, use_cache=False).logits  # (1, total_nnz, vocab_size)

    mean_local = logits_rmpad_local.mean()
    mean_full = logits_full.mean()
    torch.testing.assert_close(mean_local, mean_full, rtol=1e-2, atol=1e-5)


def _hf_casual_fwd_bwd(config, sp_size, dp_size):
    assert torch.cuda.device_count() >= 2, "need at least 2 gpus for test"

    ulysses_device_mesh = init_device_mesh(device_type="cuda", mesh_shape=(dp_size, sp_size), mesh_dim_names=("dp", "sp"))
    sharding_manager = FSDPUlyssesShardingManager(ulysses_device_mesh)

    batch_size = 1
    seqlen = 128
<<<<<<< HEAD
=======
    # response_length = 127
>>>>>>> 0fb0bedb

    # patch before load
    with torch.device("cuda"):
        model = AutoModelForCausalLM.from_config(config=config, torch_dtype=torch.bfloat16, attn_implementation="flash_attention_2")
        apply_monkey_patch(model, sp_size)
        model = model.to(device="cuda")
        sync_model_parameters_global(model)

    # different rank will generate different input_ids following fsdp
    input_ids = torch.randint(low=0, high=config.vocab_size, size=(batch_size, seqlen), device="cuda")
    attention_mask = create_random_mask(input_ids=input_ids, max_ratio_of_left_padding=0, max_ratio_of_valid_token=0.9, min_ratio_of_valid_token=0.8)
    position_ids = compute_position_id_with_mask(attention_mask)  # TODO(sgm): we can construct the position_ids_rmpad here

    model_inputs = {
        "input_ids": input_ids.cuda(),
        "attention_mask": attention_mask.cuda(),
        "position_ids": position_ids.int().cuda(),
    }

    model_inputs = DataProto.from_dict(model_inputs)

    # 1. perform ulysses forward
    with sharding_manager:
        model_inputs = sharding_manager.preprocess_data(model_inputs)
        input_ids = model_inputs.batch["input_ids"]
        attention_mask = model_inputs.batch["attention_mask"]
        position_ids = model_inputs.batch["position_ids"]
        input_ids_rmpad, indices, *_ = unpad_input(input_ids.unsqueeze(-1), attention_mask)  # input_ids_rmpad (total_nnz, ...)
        input_ids_rmpad = input_ids_rmpad.transpose(0, 1)  # (1, total_nnz)
        # unpad the position_ids to align the rotary
        position_ids_rmpad = index_first_axis(rearrange(position_ids.unsqueeze(-1), "b s ... -> (b s) ..."), indices).transpose(0, 1)

        # slice input tensor for ulysses
        # input_ids are padded and sliced
        # postition_ids are only padded but not sliced
        input_ids_rmpad_sliced, position_ids_rmpad_padded, pad_size = ulysses_pad_and_slice_inputs(input_ids_rmpad, position_ids_rmpad, sp_size=get_ulysses_sequence_parallel_world_size())

        # input with input_ids_rmpad and postition_ids to enable flash attention varlen
        logits_split_in_seq = model(input_ids_rmpad_sliced, position_ids=position_ids_rmpad_padded, use_cache=False).logits  # (1, total_nnz/n, vocab_size)

        # all_gather output
        logits_full = gather_outpus_and_unpad(logits_split_in_seq, gather_dim=1, unpad_dim=1, padding_size=pad_size)

    # 2. perform normal forward
    set_ulysses_sequence_parallel_group(None)
    input_ids_full = copy.deepcopy(input_ids_rmpad)
    position_ids_full = copy.deepcopy(position_ids_rmpad)
    model_no_sp = copy.deepcopy(model)
    logits_rmpad_local = model_no_sp(input_ids_full, position_ids=position_ids_full, use_cache=False).logits  # (1, total_nnz, vocab_size)

    mean_local = logits_rmpad_local.mean()
    mean_full = logits_full.mean()

    mean_full.backward()
    mean_local.backward()

    # 3. check the gradients
    grad = model.model.layers[0].self_attn.q_proj.weight.grad
    grad_full = model_no_sp.model.layers[0].self_attn.q_proj.weight.grad
    torch.testing.assert_close(mean_local, mean_full, rtol=1e-2, atol=1e-5)
    torch.testing.assert_close(grad, grad_full, atol=1e-2, rtol=1e-5)


if __name__ == "__main__":
    pytest.main([__file__, "-svv"])<|MERGE_RESOLUTION|>--- conflicted
+++ resolved
@@ -91,10 +91,7 @@
 
     batch_size = 1
     seqlen = 128
-<<<<<<< HEAD
-=======
     # response_length = 127
->>>>>>> 0fb0bedb
 
     # patch before load
     with torch.device("cuda"):
@@ -155,10 +152,7 @@
 
     batch_size = 1
     seqlen = 128
-<<<<<<< HEAD
-=======
     # response_length = 127
->>>>>>> 0fb0bedb
 
     # patch before load
     with torch.device("cuda"):
