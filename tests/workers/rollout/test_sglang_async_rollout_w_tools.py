--- conflicted
+++ resolved
@@ -77,13 +77,8 @@
         device_mesh=fsdp_device_mesh,
     )
 
-<<<<<<< HEAD
-    rollout_config = get_rollout_config(max_response_length, max_prompt_length, dtype, tensor_parallel_size, None, None)
-    rollout = AsyncSGLangRollout(actor_module=local_model_path, config=rollout_config, tokenizer=tokenizer, model_hf_config=actor_model.config)
-=======
     rollout_config = get_rollout_config(max_response_length, max_prompt_length, dtype, tensor_parallel_size, None)
     rollout = SGLangRollout(actor_module=local_model_path, config=rollout_config, tokenizer=tokenizer, model_hf_config=actor_model.config)
->>>>>>> fba8f346
 
     rollout_sharding_manager = FSDPSGLangShardingManager(
         module=fsdp_model,
@@ -116,11 +111,7 @@
 
         prompts = rollout_sharding_manager.preprocess_data(prompts)
         # log_gpu_memory_usage("Before generating sequences", logger=None)
-<<<<<<< HEAD
-        output = rollout.generate_sequences_multi_turns(prompts=prompts)
-=======
         output = rollout.generate_sequences(prompts=prompts)
->>>>>>> fba8f346
         print(f"generated {output.batch['responses'].shape=}")
         # log_gpu_memory_usage("After generating sequences", logger=None)
         output = rollout_sharding_manager.postprocess_data(output)
