# Copyright 2023-2024 SGLang Team
# Copyright 2025 ModelBest Inc. and/or its affiliates
#
# Licensed under the Apache License, Version 2.0 (the "License");
# you may not use this file except in compliance with the License.
# You may obtain a copy of the License at
#
#     http://www.apache.org/licenses/LICENSE-2.0
#
# Unless required by applicable law or agreed to in writing, software
# distributed under the License is distributed on an "AS IS" BASIS,
# WITHOUT WARRANTIES OR CONDITIONS OF ANY KIND, either express or implied.
# See the License for the specific language governing permissions and
# limitations under the License.
"""
usage: torchrun --standalone --nnodes=1 \
    --nproc_per_node=2 $(which pytest) \
    -s test_sglang_async_rollout_w_tools.py
"""

import numpy as np
import torch
from tensordict import TensorDict
from torch.distributed.device_mesh import init_device_mesh
from torch.distributed.fsdp import FullyShardedDataParallel as FSDP
from torch.distributed.fsdp import MixedPrecision, ShardingStrategy
from utils_sglang import (
    are_lists_similar,
    clean_torchelastic_env,
    generate_hf_output,
    get_rollout_config,
    initialize_global_process_group,
    load_tokenizer_and_model,
    prepare_inputs,
)

from verl import DataProto
from verl.workers.rollout.sglang_rollout.sglang_rollout import SGLangRollout
from verl.workers.sharding_manager.fsdp_sglang import FSDPSGLangShardingManager


def test_async_sglang_rollout_w_tool():
    assert torch.cuda.device_count() >= 2
    initialize_global_process_group()
    clean_torchelastic_env()

    max_prompt_length = 32
    max_response_length = 16
    dtype = "bfloat16"
    tensor_parallel_size = 2
    local_model_path = "Qwen/Qwen2.5-0.5B"

    tokenizer, actor_model = load_tokenizer_and_model(local_model_path)

    preencode_prompts = [
        [{"role": "user", "content": prompt, "tool_calls": None}]
        for prompt in [
            "Who won the Champions League in 2019?",
            "The founder of Apple is",
            "What's the best way to learn python?",
        ]
    ]
    prompts = [tokenizer.apply_chat_template(message, tokenize=False, add_generation_prompt=True) for message in preencode_prompts]
    input_ids, attention_mask, position_ids = prepare_inputs(tokenizer, prompts, max_prompt_length)

    hf_response_tokens = generate_hf_output(actor_model, input_ids, attention_mask, tokenizer, max_response_length)

    fsdp_device_mesh = init_device_mesh("cuda", mesh_shape=(tensor_parallel_size,), mesh_dim_names=("fsdp",))
    inference_device_mesh_cpu = init_device_mesh("cpu", mesh_shape=(1, tensor_parallel_size, 1), mesh_dim_names=("dp", "infer_tp", "pp"))

    fsdp_model = FSDP(
        actor_model,
        use_orig_params=True,
        device_id=fsdp_device_mesh["fsdp"].get_local_rank(),
        mixed_precision=MixedPrecision(param_dtype=getattr(torch, dtype)),
        sharding_strategy=ShardingStrategy.FULL_SHARD,
        device_mesh=fsdp_device_mesh,
    )

<<<<<<< HEAD
    rollout_config = get_rollout_config(max_response_length, max_prompt_length, dtype, tensor_parallel_size)
    rollout = SGLangRollout(actor_module=local_model_path, config=rollout_config, tokenizer=tokenizer, model_hf_config=actor_model.config)
=======
    rollout_config = get_rollout_config(max_response_length, max_prompt_length, dtype, tensor_parallel_size, None)
    rollout = AsyncSGLangRollout(actor_module=local_model_path, config=rollout_config, tokenizer=tokenizer, model_hf_config=actor_model.config)
>>>>>>> de553a2e

    rollout_sharding_manager = FSDPSGLangShardingManager(
        module=fsdp_model,
        inference_engine=rollout._engine,
        model_config=actor_model.config,
        full_params=True,
        device_mesh=inference_device_mesh_cpu,
    )

    with rollout_sharding_manager:
        prompt_dict = TensorDict(
            {
                "input_ids": input_ids,
                "attention_mask": attention_mask,
                "position_ids": position_ids,
            },
            batch_size=input_ids.shape[0],
        )
        print(f"preprocessed {input_ids.shape=}")

        messages = np.asarray(preencode_prompts)
        prompts = DataProto(batch=prompt_dict, non_tensor_batch={"raw_prompt": messages})

        prompts.meta_info.update(
            {
                "eos_token_id": tokenizer.eos_token_id,
                "pad_token_id": tokenizer.pad_token_id,
            }
        )

        prompts = rollout_sharding_manager.preprocess_data(prompts)
        # log_gpu_memory_usage("Before generating sequences", logger=None)
        output = rollout.generate_sequences(prompts=prompts)
        print(f"generated {output.batch['responses'].shape=}")
        # log_gpu_memory_usage("After generating sequences", logger=None)
        output = rollout_sharding_manager.postprocess_data(output)
        print(f"postprocessed {output.batch['responses'].shape=}")
        sglang_output = output.to("cpu")

    sglang_response_tokens = tokenizer.batch_decode(sglang_output.batch["responses"])

    print(f"hf response: {hf_response_tokens}")
    print(f"sglang response: {sglang_response_tokens}")
    assert are_lists_similar(hf_response_tokens, sglang_response_tokens)
    print("SGLang w tool Test Passed!")

    torch.distributed.barrier()
    torch.distributed.destroy_process_group()


if __name__ == "__main__":
    test_async_sglang_rollout_w_tool()<|MERGE_RESOLUTION|>--- conflicted
+++ resolved
@@ -77,13 +77,8 @@
         device_mesh=fsdp_device_mesh,
     )
 
-<<<<<<< HEAD
-    rollout_config = get_rollout_config(max_response_length, max_prompt_length, dtype, tensor_parallel_size)
+    rollout_config = get_rollout_config(max_response_length, max_prompt_length, dtype, tensor_parallel_size, None)
     rollout = SGLangRollout(actor_module=local_model_path, config=rollout_config, tokenizer=tokenizer, model_hf_config=actor_model.config)
-=======
-    rollout_config = get_rollout_config(max_response_length, max_prompt_length, dtype, tensor_parallel_size, None)
-    rollout = AsyncSGLangRollout(actor_module=local_model_path, config=rollout_config, tokenizer=tokenizer, model_hf_config=actor_model.config)
->>>>>>> de553a2e
 
     rollout_sharding_manager = FSDPSGLangShardingManager(
         module=fsdp_model,
