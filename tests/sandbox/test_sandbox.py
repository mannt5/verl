# Copyright 2024 PRIME team and/or its affiliates
#
# Licensed under the Apache License, Version 2.0 (the "License");
# you may not use this file except in compliance with the License.
# You may obtain a copy of the License at
#
#     http://www.apache.org/licenses/LICENSE-2.0
#
# Unless required by applicable law or agreed to in writing, software
# distributed under the License is distributed on an "AS IS" BASIS,
# WITHOUT WARRANTIES OR CONDITIONS OF ANY KIND, either express or implied.
# See the License for the specific language governing permissions and
# limitations under the License.

import asyncio
import json
import os

<<<<<<< HEAD
from verl.utils.reward_score import default_compute_score
=======
import pytest

from verl.utils.reward_score import _default_compute_score, prime_code, sandbox_fusion
>>>>>>> 66ceeec8
from verl.utils.reward_score.prime_code import apps_check_correctness
from verl.workers.reward_manager.prime import parallel_compute_score_async

prime_math_answers = [
    """\\begin{bmatrix}\n -7 & 6 & -8 \\\\\n 11 & -9 & 12 \\\\\n 15 & -16 & 19 \n \\end{bmatrix}""",
    """\\frac{\\sqrt{505}}{7}""",
    """x^2 + y^2 + 4x - 6y + 13""",
]
prime_math_gts = [
    """\\begin{pmatrix}\n -7 & 6 & -8 \\\\\n 11 & -9 & 12 \\\\\n 15 & -16 & 19\n \\end{pmatrix}""",  # mat test
    """\\frac{\\sqrt{505}}{7}""",  # frac test
    """(x + 2)^2 + (y - 3)^2 """,  # symbolic test
]

prime_code_answers = [
    """import sys
from collections import deque

def main():
    data = sys.stdin.read().split()
    it = iter(data)
    
    # Read start and target positions
    x0, y0, x1, y1 = int(next(it)), int(next(it)), int(next(it)), int(next(it))
    
    n = int(next(it))
    allowed = set()
    # The total number of allowed cells is at most 10^5.
    for _ in range(n):
        r = int(next(it))
        a = int(next(it))
        b = int(next(it))
        for c in range(a, b + 1):
            allowed.add((r, c))
    
    # Directions for the king (8 neighboring cells)
    directions = [(-1, -1), (-1, 0), (-1, 1),
                  (0, -1),           (0, 1),
                  (1, -1),  (1, 0),  (1, 1)]
    
    start = (x0, y0)
    target = (x1, y1)
    
    # BFS initialization
    queue = deque()
    queue.append((x0, y0, 0))
    # Mark the starting cell as visited by removing it from allowed set.
    allowed.discard(start)
    
    while queue:
        x, y, moves = queue.popleft()
        if (x, y) == target:
            print(moves)
            return
        for dx, dy in directions:
            nx, ny = x + dx, y + dy
            if (nx, ny) in allowed:
                allowed.remove((nx, ny))
                queue.append((nx, ny, moves + 1))
    
    print(-1)

if __name__ == '__main__':
    main()
"""
] * 2
prime_code_gts = [
    """{\n \"inputs\": [\n \"5 7 6 11\\n3\\n5 3 8\\n6 7 11\\n5 2 5\\n\",\n \"3 4 3 10\\n3\\n3 1 4\\n4 5 9\\n3 10 10\\n\",\n \"1 1 2 10\\n2\\n1 1 3\\n2 6 10\\n\",\n \"9 8 7 8\\n9\\n10 6 6\\n10 6 6\\n7 7 8\\n9 5 6\\n8 9 9\\n9 5 5\\n9 8 8\\n8 5 6\\n9 10 10\\n\",\n \"6 15 7 15\\n9\\n6 15 15\\n7 14 14\\n6 15 15\\n9 14 14\\n7 14 16\\n6 15 15\\n6 15 15\\n7 14 14\\n8 15 15\\n\",\n \"13 16 20 10\\n18\\n13 16 16\\n20 10 10\\n19 10 10\\n12 15 15\\n20 10 10\\n18 11 11\\n19 10 10\\n19 10 10\\n20 10 10\\n19 10 10\\n20 10 10\\n20 10 10\\n19 10 10\\n18 11 11\\n13 16 16\\n12 15 15\\n19 10 10\\n19 10 10\\n\",\n \"89 29 88 30\\n16\\n87 31 31\\n14 95 95\\n98 88 89\\n96 88 88\\n14 97 97\\n13 97 98\\n100 88 88\\n88 32 32\\n99 88 89\\n90 29 29\\n87 31 31\\n15 94 96\\n89 29 29\\n88 32 32\\n97 89 89\\n88 29 30\\n\",\n \"30 14 39 19\\n31\\n35 7 11\\n37 11 12\\n32 13 13\\n37 5 6\\n46 13 13\\n37 14 14\\n31 13 13\\n43 13 19\\n45 15 19\\n46 13 13\\n32 17 17\\n41 14 19\\n30 14 14\\n43 13 17\\n34 16 18\\n44 11 19\\n38 13 13\\n40 12 20\\n37 16 18\\n46 16 18\\n34 10 14\\n36 9 10\\n36 15 19\\n38 15 19\\n42 13 19\\n33 14 15\\n35 15 19\\n33 17 18\\n39 12 20\\n36 5 7\\n45 12 12\\n\",\n \"2 1 1 1\\n2\\n1 1 2\\n2 1 2\\n\",\n \"1 1 1 2\\n5\\n1000000000 1 10000\\n19920401 1188 5566\\n1000000000 1 10000\\n1 1 10000\\n5 100 200\\n\",\n \"1 1 1000000000 2\\n5\\n1000000000 1 10000\\n19920401 1188 5566\\n1000000000 1 10000\\n1 1 10000\\n5 100 200\\n\"\n ],\n \"outputs\": [\n \"4\\n\",\n \"6\\n\",\n \"-1\\n\",\n \"2\\n\",\n \"1\\n\",\n \"-1\\n\",\n \"1\\n\",\n \"9\\n\",\n \"1\\n\",\n \"1\\n\",\n \"-1\\n\"\n ]\n}""",  # A correct sample # noqa: E501
    """{\n \"inputs\": [\n \"5 7 6 11\\n3\\n5 3 8\\n6 7 11\\n5 2 5\\n\",\n \"3 4 3 10\\n3\\n3 1 4\\n4 5 9\\n3 10 10\\n\",\n \"1 1 2 10\\n2\\n1 1 3\\n2 6 10\\n\",\n \"9 8 7 8\\n9\\n10 6 6\\n10 6 6\\n7 7 8\\n9 5 6\\n8 9 9\\n9 5 5\\n9 8 8\\n8 5 6\\n9 10 10\\n\",\n \"6 15 7 15\\n9\\n6 15 15\\n7 14 14\\n6 15 15\\n9 14 14\\n7 14 16\\n6 15 15\\n6 15 15\\n7 14 14\\n8 15 15\\n\",\n \"13 16 20 10\\n18\\n13 16 16\\n20 10 10\\n19 10 10\\n12 15 15\\n20 10 10\\n18 11 11\\n19 10 10\\n19 10 10\\n20 10 10\\n19 10 10\\n20 10 10\\n20 10 10\\n19 10 10\\n18 11 11\\n13 16 16\\n12 15 15\\n19 10 10\\n19 10 10\\n\",\n \"89 29 88 30\\n16\\n87 31 31\\n14 95 95\\n98 88 89\\n96 88 88\\n14 97 97\\n13 97 98\\n100 88 88\\n88 32 32\\n99 88 89\\n90 29 29\\n87 31 31\\n15 94 96\\n89 29 29\\n88 32 32\\n97 89 89\\n88 29 30\\n\",\n \"30 14 39 19\\n31\\n35 7 11\\n37 11 12\\n32 13 13\\n37 5 6\\n46 13 13\\n37 14 14\\n31 13 13\\n43 13 19\\n45 15 19\\n46 13 13\\n32 17 17\\n41 14 19\\n30 14 14\\n43 13 17\\n34 16 18\\n44 11 19\\n38 13 13\\n40 12 20\\n37 16 18\\n46 16 18\\n34 10 14\\n36 9 10\\n36 15 19\\n38 15 19\\n42 13 19\\n33 14 15\\n35 15 19\\n33 17 18\\n39 12 20\\n36 5 7\\n45 12 12\\n\",\n \"2 1 1 1\\n2\\n1 1 2\\n2 1 2\\n\",\n \"1 1 1 2\\n5\\n1000000000 1 10000\\n19920401 1188 5566\\n1000000000 1 10000\\n1 1 10000\\n5 100 200\\n\",\n \"1 1 1000000000 2\\n5\\n1000000000 1 10000\\n19920401 1188 5566\\n1000000000 1 10000\\n1 1 10000\\n5 100 200\\n\"\n ],\n \"outputs\": [\n \"4\\n\",\n \"6\\n\",\n \"-1\\n\",\n \"-1\\n\",\n \"1\\n\",\n \"-1\\n\",\n \"1\\n\",\n \"9\\n\",\n \"1\\n\",\n \"1\\n\",\n \"-1\\n\"\n ]\n}""",  # noqa: E501
]  # A failed sample with first several in-out passed

prime_code_scores = [1.0, 0.9]


def test_parallelism():
    """
    Test if process pool works properly
    """
    sequences_str = []
    ground_truth = []
    data_sources = []
    while len(sequences_str) < 32:
        sequences_str.extend(prime_code_answers)
        ground_truth.extend(prime_code_gts)
        data_sources.extend(["codecontests"] * len(prime_code_answers))

        sequences_str.extend(prime_math_answers)
        ground_truth.extend(prime_math_gts)
        data_sources.extend(["numina_aops_forum"] * len(prime_math_answers))

    scores = asyncio.run(parallel_compute_score_async(default_compute_score, sequences_str, ground_truth, data_sources, num_processes=16))
    print(scores)


def test_prime_code():
    """
    Test PRIME code sandbox.
    """
    data_source = "codecontests"
    for completion, ground_truth, score_ in zip(prime_code_answers, prime_code_gts, prime_code_scores):
        score = default_compute_score(data_source, completion, ground_truth)
        assert float(score) == score_


# Use the pytest.mark.skipif decorator to skip the test
@pytest.mark.skipif(not os.environ.get("SANDBOX_FUSION_URL"), reason="SANDBOX_FUSION_URL environment variable not set")
def test_prime_code_sandbox_fusion():
    """
    Test PRIME code on sandbox fusion. Skips if SANDBOX_FUSION_URL is not set.
    """
    data_source = "codecontests"
    # Get the URL from the environment variable, as skipif ensures it is set at this point
    sandbox_fusion_url = os.environ.get("SANDBOX_FUSION_URL")
    # Removed the previous 'if not sandbox_url' check block

    for completion, ground_truth, score_ in zip(prime_code_answers, prime_code_gts, prime_code_scores):
        score = _default_compute_score(data_source, completion, ground_truth, extra_info={"sandbox_fusion_url": sandbox_fusion_url})  # <-- Use the URL obtained from the environment variable
        assert float(score) == score_


@pytest.mark.skipif(not os.environ.get("SANDBOX_FUSION_URL"), reason="SANDBOX_FUSION_URL environment variable not set")
def test_continuous_score_consistency():
    """
    Verify that continuous score calculation is consistent between prime_code and sandbox_fusion.
    Uses a test case where the first 9 out of 11 sub-cases pass (expected score 0.9).
    """
    completion = prime_code_answers[1]  # Use the second sample
    ground_truth = prime_code_gts[1]  # Use the second sample (9/11 pass, first 9 pass)
    expected_continuous_score = 0.9

    # 1. Calculate score using prime_code (default) with continuous=True
    prime_score, _ = sandbox_fusion.compute_score(os.environ.get("SANDBOX_FUSION_URL"), None, completion, ground_truth, continuous=True)

    # 2. Calculate score using sandbox_fusion with continuous=True
    # Ensure the extra_info key triggers the sandbox_fusion path in _default_compute_score
    fusion_score, _ = prime_code.compute_score(completion, ground_truth, continuous=True)

    # 3. Assert scores are equal (using pytest.approx for float comparison)
    assert float(prime_score) == pytest.approx(expected_continuous_score)
    assert float(fusion_score) == pytest.approx(expected_continuous_score)
    assert float(prime_score) == pytest.approx(float(fusion_score))
    print(f"Continuous Score (Prime Code): {prime_score}")
    print(f"Continuous Score (Sandbox Fusion): {fusion_score}")


def test_check_correctness():
    completion = prime_code_answers[0]
    ground_truth = json.loads(prime_code_gts[0])
    ground_truth_single = {"inputs": ground_truth["inputs"][:1], "outputs": ground_truth["outputs"][:1]}
    res, meta = apps_check_correctness(in_outs=ground_truth_single, generation=completion, timeout=5, debug=False)
    print(res, meta)


def test_prime_math():
    data_source = "numina_aops_forum"
    for completion, ground_truth in zip(prime_math_answers, prime_math_gts):
        score = default_compute_score(data_source, completion, ground_truth)
        assert float(score) == 1.0<|MERGE_RESOLUTION|>--- conflicted
+++ resolved
@@ -16,13 +16,9 @@
 import json
 import os
 
-<<<<<<< HEAD
-from verl.utils.reward_score import default_compute_score
-=======
 import pytest
 
 from verl.utils.reward_score import _default_compute_score, prime_code, sandbox_fusion
->>>>>>> 66ceeec8
 from verl.utils.reward_score.prime_code import apps_check_correctness
 from verl.workers.reward_manager.prime import parallel_compute_score_async
 
@@ -113,7 +109,7 @@
         ground_truth.extend(prime_math_gts)
         data_sources.extend(["numina_aops_forum"] * len(prime_math_answers))
 
-    scores = asyncio.run(parallel_compute_score_async(default_compute_score, sequences_str, ground_truth, data_sources, num_processes=16))
+    scores = asyncio.run(parallel_compute_score_async(_default_compute_score, sequences_str, ground_truth, data_sources, num_processes=16))
     print(scores)
 
 
@@ -123,7 +119,7 @@
     """
     data_source = "codecontests"
     for completion, ground_truth, score_ in zip(prime_code_answers, prime_code_gts, prime_code_scores):
-        score = default_compute_score(data_source, completion, ground_truth)
+        score = _default_compute_score(data_source, completion, ground_truth)
         assert float(score) == score_
 
 
@@ -179,5 +175,5 @@
 def test_prime_math():
     data_source = "numina_aops_forum"
     for completion, ground_truth in zip(prime_math_answers, prime_math_gts):
-        score = default_compute_score(data_source, completion, ground_truth)
+        score = _default_compute_score(data_source, completion, ground_truth)
         assert float(score) == 1.0