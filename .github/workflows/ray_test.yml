name: ray

on:
  # Trigger the workflow on push or pull request,
  # but only for the main branch
  push:
    branches:
      - main
      - v0.2.x
    paths:
      - "verl/single_controller/*.py"
      - .github/workflows/ray_test.yml
  pull_request:
    branches:
      - main
      - v0.2.x
    paths:
      - "verl/single_controller/*.py"
      - .github/workflows/ray_test.yml
      - "!recipe/**"

# Cancel jobs on the same ref if a new one is triggered
concurrency:
  group: ${{ github.workflow }}-${{ github.ref }}
  cancel-in-progress: ${{ github.ref != 'refs/heads/main' }}

# Declare permissions just read content.
permissions: 
  contents: read

jobs:
  ray:
    runs-on: [L20x8]
<<<<<<< HEAD
    timeout-minutes: 5 # Increase this timeout value as needed
=======
    timeout-minutes: 10 # Increase this timeout value as needed
>>>>>>> 866e9808
    env:
      HTTP_PROXY: ${{ secrets.PROXY_HTTP }}
      HTTPS_PROXY: ${{ secrets.PROXY_HTTPS }}
      NO_PROXY: "localhost,127.0.0.1"
      HF_HUB_ENABLE_HF_TRANSFER: "0" # This is more stable
    container:
      image: whatcanyousee/verl:ngc-th2.6.0-cu124-vllm0.8.2-mcore0.11.0-te2.0
      options: --gpus all --shm-size=10g
    steps:
      - uses: actions/checkout@11bd71901bbe5b1630ceea73d27597364c9af683 # v4.2.2
        with:
            fetch-depth: 0
      - name: Install the current repository
        run: |
          pip install -e .[test]
          pip install --upgrade "ray>=2.40.0"
      - name: Running ray tests that need 8 GPUs
        run: |
          cd tests/ray
          pytest -s -x --ignore=test_check_worker_alive.py --ignore=test_rvdz.py .<|MERGE_RESOLUTION|>--- conflicted
+++ resolved
@@ -31,11 +31,7 @@
 jobs:
   ray:
     runs-on: [L20x8]
-<<<<<<< HEAD
-    timeout-minutes: 5 # Increase this timeout value as needed
-=======
     timeout-minutes: 10 # Increase this timeout value as needed
->>>>>>> 866e9808
     env:
       HTTP_PROXY: ${{ secrets.PROXY_HTTP }}
       HTTPS_PROXY: ${{ secrets.PROXY_HTTPS }}
