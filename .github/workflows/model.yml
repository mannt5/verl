--- conflicted
+++ resolved
@@ -13,18 +13,11 @@
       - v0.*
     paths:
       - "verl/**/*.py"
-<<<<<<< HEAD
-      - "tests/**/*.sh"
-      - "tests/models/*"
-      - .github/workflows/model.yml
-      - "!recipe/**"
-=======
       # Entrypoints
       - ".github/workflows/model.yml"
-      - "tests/checkpoint/test_fsdp_ckpt.py"
-      - "tests/model/test_transformers_ulysses.py"
+      - "tests/utils/checkpoint/test_fsdp_ckpt.py"
+      - "tests/models/test_transformers_ulysses.py"
       - "tests/distributed/run_all.sh"
->>>>>>> 6b8706cd
 
 # Declare permissions just read content.
 permissions:
@@ -60,11 +53,7 @@
           pytest -s tests/models/test_transformer.py
       - name: Running FSDP rmpad model tests on 8 L20 GPUs + latest flash_attn
         run: |
-<<<<<<< HEAD
-          torchrun --nproc_per_node=8 tests/utils/checkpoint/test_fsdp_ckpt.py
-=======
-          STRATEGY=fsdp torchrun --nproc_per_node=8 tests/checkpoint/test_fsdp_ckpt.py
->>>>>>> 6b8706cd
+          STRATEGY=fsdp torchrun --nproc_per_node=8 tests/utils/checkpoint/test_fsdp_ckpt.py
       - name: Running transformers ulysses tests on 8 L20 GPUs + latest transformers
         run: |
           torchrun --nproc_per_node=8 -m pytest tests/models/test_transformers_ulysses.py
