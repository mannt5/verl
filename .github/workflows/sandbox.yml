--- conflicted
+++ resolved
@@ -23,11 +23,7 @@
 jobs:
   sandbox:
     runs-on: [L20x8]
-<<<<<<< HEAD
-    timeout-minutes: 3 # Increase this timeout value as needed
-=======
     timeout-minutes: 10 # Increase this timeout value as needed
->>>>>>> 866e9808
     env:
       HTTP_PROXY: ${{ secrets.PROXY_HTTP }}
       HTTPS_PROXY: ${{ secrets.PROXY_HTTPS }}
