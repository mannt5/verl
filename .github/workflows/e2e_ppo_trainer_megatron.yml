name: e2e_ppo_trainer_megatron
# latest version: Megatron-LM core_r0.11.0 https://github.com/NVIDIA/Megatron-LM/tree/core_r0.11.0

on:
  # Trigger the workflow on push or pull request,
  # but only for the main branch
  push:
    branches:
      - main
      - v0.*
  pull_request:
    branches:
      - main
      - v0.*
    paths:
      - "**/*.py"
      # Other entrypoints
      - "!examples/**"
      - "!tests/**"
      - "!verl/trainer/main_*.py"
      - "!verl/trainer/fsdp_sft_trainer.py"
      # Recipes
      - "!recipe/**"
      # FSDP
      - "!verl/workers/**/*dp_*.py"
      # Entrypoints
      - ".github/workflows/e2e_ppo_trainer_megatron.yml"
      - "examples/data_preprocess/gsm8k.py"
      - "tests/e2e/run_ppo_trainer_megatron.sh"
      - "verl/trainer/main_ppo.py"
      - "verl/trainer/config/ppo_megatron_trainer.yaml"

# Cancel jobs on the same ref if a new one is triggered
concurrency:
  group: ${{ github.workflow }}-${{ github.ref }}
  cancel-in-progress: ${{ github.ref != 'refs/heads/main' }}

# Declare permissions just read content.
permissions:
  contents: read

jobs:
  e2e_ppo_trainer_megatron-deepseek:
    runs-on: [L20x8]
    timeout-minutes: 60 # Increase this timeout value as needed
    env:
      HTTP_PROXY: ${{ secrets.PROXY_HTTP }}
      HTTPS_PROXY: ${{ secrets.PROXY_HTTPS }}
      NO_PROXY: "localhost,127.0.0.1,hf-mirror.com"
      HF_ENDPOINT: "https://hf-mirror.com"
      HF_HUB_ENABLE_HF_TRANSFER: "0" # This is more stable
    container:
      image: whatcanyousee/verl:ngc-cu124-vllm0.8.5-sglang0.4.6.post5-mcore0.12.0-te2.3
      options: --gpus all --shm-size=10g
    steps:
      - uses: actions/checkout@11bd71901bbe5b1630ceea73d27597364c9af683 # v4.2.2
        with:
          fetch-depth: 0
      - name: Install the current repository
        run: |
          pip3 install --no-deps -e .[test]
      - name: Prepare GSM8K dataset
        run: |
          python3 examples/data_preprocess/gsm8k.py
      - name: Running GSM8K E2E training tests with 3D parallelism on 8 L20 GPUs with Megatron (DeepSeek)
        run: |
          ray stop --force
          ALL_OFFLOAD=True SAVE_FREQ=1 MODEL_ID=deepseek-ai/deepseek-coder-1.3b-instruct bash tests/e2e/run_ppo_trainer_megatron.sh
      - name: Running GSM8K E2E training tests with 3D parallelism on 8 L20 GPUs with Megatron (DeepSeek)
        run: |
          ray stop --force
          RESUME_MODE=auto MODEL_ID=deepseek-ai/deepseek-coder-1.3b-instruct TOTAL_TRAIN_STEPS=2 bash tests/e2e/run_ppo_trainer_megatron.sh
      - name: Test Megatron checkpoints merging function (DeepSeek Actor and Critic)
        run: |
          exp_name="deepseek-coder-1.3b-instruct-megatron-gsm8k-minimal"
          python scripts/model_merger.py test --backend megatron --local_dir checkpoints/verl-test/${exp_name}/global_step_1/actor --test_hf_dir checkpoints/verl-test/${exp_name}/global_step_1/actor/huggingface
          python scripts/model_merger.py test --backend megatron --is-value-model --local_dir checkpoints/verl-test/${exp_name}/global_step_1/critic --test_hf_dir checkpoints/verl-test/${exp_name}/global_step_1/critic/huggingface
      - name: Running GRPO GSM8K E2E training tests with 3D parallelism on 8 L20 GPUs with Megatron (Deepseek)
        run: |
          ray stop --force
          ADV_ESTIMATOR=grpo USE_DYNAMIC_BSZ=False MODEL_ID=deepseek-ai/deepseek-coder-1.3b-instruct bash tests/e2e/run_ppo_trainer_megatron.sh
      - name: clean up
        run: |
          rm -rf checkpoints
  e2e_ppo_trainer_megatron-qwen3:
    runs-on: [L20x8]
    timeout-minutes: 60 # Increase this timeout value as needed
    env:
      HTTP_PROXY: ${{ secrets.PROXY_HTTP }}
      HTTPS_PROXY: ${{ secrets.PROXY_HTTPS }}
      NO_PROXY: "localhost,127.0.0.1,hf-mirror.com"
      HF_ENDPOINT: "https://hf-mirror.com"
      HF_HUB_ENABLE_HF_TRANSFER: "0" # This is more stable
    container:
      image: whatcanyousee/verl:ngc-cu124-vllm0.8.5-sglang0.4.6.post5-mcore0.12.0-te2.3
      options: --gpus all --shm-size=10g
    steps:
      - uses: actions/checkout@11bd71901bbe5b1630ceea73d27597364c9af683 # v4.2.2
        with:
          fetch-depth: 0
      - name: Install the current repository
        run: |
          pip3 install --no-deps -e .[test]
      - name: Prepare GSM8K dataset
        run: |
          python3 examples/data_preprocess/gsm8k.py
      - name: Running GSM8K E2E training tests with 3D parallelism on 8 L20 GPUs with Megatron (Qwen3) with validation and saving
        run: |
          ray stop --force
          ALL_OFFLOAD=True VAL_BEFORE_TRAIN=True TEST_FREQ=1 SAVE_FREQ=1 MODEL_ID=Qwen/Qwen3-0.6B bash tests/e2e/run_ppo_trainer_megatron.sh
      - name: Running GSM8K E2E training tests with 3D parallelism on 8 L20 GPUs with Megatron (Qwen3) testing learning rate scheduler
        run: |
          ray stop --force
          LR_WARMUP_STEPS=1 TOTAL_TRAIN_STEPS=2 MODEL_ID=Qwen/Qwen3-0.6B bash tests/e2e/run_ppo_trainer_megatron.sh

      - name: Test Megatron checkpoints merging function (Qwen3 Actor and Critic)
        run: |
          exp_name="qwen3-0.6b-megatron-gsm8k-minimal"
          python scripts/model_merger.py test --backend megatron --tie-word-embedding --local_dir checkpoints/verl-test/${exp_name}/global_step_1/actor --test_hf_dir checkpoints/verl-test/${exp_name}/global_step_1/actor/huggingface
          python scripts/model_merger.py test --backend megatron --is-value-model --local_dir checkpoints/verl-test/${exp_name}/global_step_1/critic --test_hf_dir checkpoints/verl-test/${exp_name}/global_step_1/critic/huggingface
      - name: clean up
        run: |
          rm -rf checkpoints
  e2e_ppo_trainer_megatron-different-train-infer-tp-qwen-tie-embedding:
    runs-on: [L20x8]
    timeout-minutes: 60 # Increase this timeout value as needed
    env:
      HTTP_PROXY: ${{ secrets.PROXY_HTTP }}
      HTTPS_PROXY: ${{ secrets.PROXY_HTTPS }}
      NO_PROXY: "localhost,127.0.0.1,hf-mirror.com"
      HF_ENDPOINT: "https://hf-mirror.com"
      HF_HUB_ENABLE_HF_TRANSFER: "0" # This is more stable
    container:
      image: whatcanyousee/verl:ngc-cu124-vllm0.8.5-sglang0.4.6.post5-mcore0.12.0-te2.3
      options: --gpus all --shm-size=10g
    steps:
      - uses: actions/checkout@11bd71901bbe5b1630ceea73d27597364c9af683 # v4.2.2
        with:
          fetch-depth: 0
      - name: Install the current repository
        run: |
          pip3 install --no-deps -e .[test]
      - name: Prepare GSM8K dataset
        run: |
          python3 examples/data_preprocess/gsm8k.py
      - name: Running GSM8K E2E training tests with 3D parallelism on 8 L20 GPUs with tie-embedding Megatron (Qwen) with train tp > infer tp
        run: |
          ray stop --force
          VAL_BEFORE_TRAIN=True TEST_FREQ=1 SAVE_FREQ=1 TRAIN_TP=2 INFER_TP=1 MODEL_ID=Qwen/Qwen2.5-1.5B bash tests/e2e/run_ppo_trainer_megatron.sh
      - name: Running GSM8K E2E training tests with 3D parallelism on 8 L20 GPUs with Megatron (Qwen) with  train tp < infer tp
        run: |
          ray stop --force
          VAL_BEFORE_TRAIN=True TEST_FREQ=1 SAVE_FREQ=1 TRAIN_TP=1 INFER_TP=2 MODEL_ID=Qwen/Qwen2.5-1.5B bash tests/e2e/run_ppo_trainer_megatron.sh
      - name: clean up
        run: |
          rm -rf checkpoints
  e2e_ppo_trainer_megatron-qwen-override-transformer-config:
    runs-on: [L20x8]
    timeout-minutes: 60 # Increase this timeout value as needed
    env:
      HTTP_PROXY: ${{ secrets.PROXY_HTTP }}
      HTTPS_PROXY: ${{ secrets.PROXY_HTTPS }}
      NO_PROXY: "localhost,127.0.0.1,hf-mirror.com"
      HF_ENDPOINT: "https://hf-mirror.com"
      HF_HUB_ENABLE_HF_TRANSFER: "0" # This is more stable
    container:
      image: whatcanyousee/verl:ngc-cu124-vllm0.8.5-sglang0.4.6.post5-mcore0.12.0-te2.3
      options: --gpus all --shm-size=10g
    steps:
      - uses: actions/checkout@11bd71901bbe5b1630ceea73d27597364c9af683 # v4.2.2
        with:
          fetch-depth: 0
      - name: Install the current repository
        run: |
          pip3 install --no-deps -e .[test]
      - name: Prepare GSM8K dataset
        run: |
          python3 examples/data_preprocess/gsm8k.py
      - name: Prepare dist_ckpt of Qwen2.5-0.5B, uneven layer distribution only supports dist_ckpt
        run: |
          python3 scripts/converter_hf_to_mcore.py --hf_model_path ${HOME}/models/Qwen/Qwen2.5-0.5B --output_path checkpoints/verl-test/qwen2.5-0.5b-megatron
      - name: Running GSM8K E2E training tests with 3D parallelism on 8 L20 GPUs with Megatron (Qwen)
        run: |
          ray stop --force
          SAVE_FREQ=1 COMMON_PP=4 COMMON_VPP=null COMMON_CP=1 SKIP_SAVE_HF_MODEL=1 bash tests/e2e/run_ppo_trainer_megatron.sh +actor_rollout_ref.actor.megatron.override_transformer_config.num_layers_in_first_pipeline_stage=8 +actor_rollout_ref.actor.megatron.override_transformer_config.num_layers_in_last_pipeline_stage=4 actor_rollout_ref.actor.megatron.use_dist_checkpointing=true actor_rollout_ref.actor.megatron.dist_checkpointing_path=checkpoints/verl-test/qwen2.5-0.5b-megatron actor_rollout_ref.ref.megatron.use_dist_checkpointing=true actor_rollout_ref.ref.megatron.dist_checkpointing_path=checkpoints/verl-test/qwen2.5-0.5b-megatron critic.megatron.use_dist_checkpointing=true critic.megatron.dist_checkpointing_path=checkpoints/verl-test/qwen2.5-0.5b-megatron reward_model.megatron.use_dist_checkpointing=true reward_model.megatron.dist_checkpointing_path=checkpoints/verl-test/qwen2.5-0.5b-megatron
          cp -r checkpoints checkpoints-dut
          SAVE_FREQ=1 COMMON_PP=4 COMMON_VPP=null COMMON_CP=1 bash tests/e2e/run_ppo_trainer_megatron.sh
      - name: Test Megatron checkpoints merging function (Qwen Actor and Critic)
        run: |
          exp_name="qwen2.5-0.5b-megatron-gsm8k-minimal"
          python scripts/model_merger.py test --backend megatron --tie-word-embedding --local_dir checkpoints-dut/verl-test/${exp_name}/global_step_1/actor --test_hf_dir checkpoints/verl-test/${exp_name}/global_step_1/actor/huggingface
          python scripts/model_merger.py test --backend megatron --is-value-model --local_dir checkpoints-dut/verl-test/${exp_name}/global_step_1/critic --test_hf_dir checkpoints/verl-test/${exp_name}/global_step_1/critic/huggingface
      - name: clean up
        run: |
          rm -rf checkpoints
  e2e_ppo_trainer_megatron-deepseek-override-transformer-config:
    runs-on: [L20x8]
    timeout-minutes: 60 # Increase this timeout value as needed
    env:
      HTTP_PROXY: ${{ secrets.PROXY_HTTP }}
      HTTPS_PROXY: ${{ secrets.PROXY_HTTPS }}
      NO_PROXY: "localhost,127.0.0.1,hf-mirror.com"
      HF_ENDPOINT: "https://hf-mirror.com"
      HF_HUB_ENABLE_HF_TRANSFER: "0" # This is more stable
    container:
      image: whatcanyousee/verl:ngc-cu124-vllm0.8.5-sglang0.4.6.post5-mcore0.12.0-te2.3
      options: --gpus all --shm-size=10g
    steps:
      - uses: actions/checkout@11bd71901bbe5b1630ceea73d27597364c9af683 # v4.2.2
        with:
          fetch-depth: 0
      - name: Install the current repository
        run: |
          pip3 install --no-deps -e .[test]
      - name: Prepare GSM8K dataset
        run: |
          python3 examples/data_preprocess/gsm8k.py
      - name: Running GSM8K E2E training tests with 3D parallelism on 8 L20 GPUs with Megatron (DeepSeek)
        run: |
          ray stop --force
          SAVE_FREQ=1 MODEL_ID=deepseek-ai/deepseek-coder-1.3b-instruct COMMON_PP=2 COMMON_VPP=null bash tests/e2e/run_ppo_trainer_megatron.sh +actor_rollout_ref.actor.megatron.override_transformer_config.account_for_embedding_in_pipeline_split=true +actor_rollout_ref.actor.megatron.override_transformer_config.account_for_loss_in_pipeline_split=true
      - name: Test Megatron checkpoints merging function (DeepSeek Actor and Critic)
        run: |
          exp_name="deepseek-coder-1.3b-instruct-megatron-gsm8k-minimal"
          python scripts/model_merger.py test --backend megatron --local_dir checkpoints/verl-test/${exp_name}/global_step_1/actor --test_hf_dir checkpoints/verl-test/${exp_name}/global_step_1/actor/huggingface
          python scripts/model_merger.py test --backend megatron --is-value-model --local_dir checkpoints/verl-test/${exp_name}/global_step_1/critic --test_hf_dir checkpoints/verl-test/${exp_name}/global_step_1/critic/huggingface
      - name: clean up
        run: |
<<<<<<< HEAD
          rm -rf checkpoints
=======
          rm -rf checkpoints
  e2e_ppo_trainer_megatron-moe-expert-parallel:
    runs-on: [L20x8]
    timeout-minutes: 60 # Increase this timeout value as needed
    env:
      HTTP_PROXY: ${{ secrets.PROXY_HTTP }}
      HTTPS_PROXY: ${{ secrets.PROXY_HTTPS }}
      NO_PROXY: "localhost,127.0.0.1,hf-mirror.com"
      HF_ENDPOINT: "https://hf-mirror.com"
      HF_HUB_ENABLE_HF_TRANSFER: "0" # This is more stable
    container:
      image: whatcanyousee/verl:ngc-cu124-vllm0.8.5-sglang0.4.6-mcore0.12.0-te2.3
      options: --gpus all --shm-size=10g
    steps:
      - uses: actions/checkout@11bd71901bbe5b1630ceea73d27597364c9af683 # v4.2.2
        with:
          fetch-depth: 0
      - name: Install the current repository
        run: |
          pip3 install --no-deps -e .[test]
      - name: Prepare GSM8K dataset
        run: |
          python3 examples/data_preprocess/gsm8k.py
      - name: Running GSM8K E2E training tests with 3D parallelism on 8 L20 GPUs with Megatron (DeepSeek)
        run: |
          ray stop --force
          ADV_ESTIMATOR=grpo USE_DUMMY_MODEL=True DUMMY_MODEL_CONFIG_PATH=tests/e2e/ppo_trainer/expert_parallel/qwen2moe_minimal.json \
          PPO_MAX_TOKEN_LEN=512 FWD_MAX_TOKEN_LEN=512 \
          MAX_PROMPT_LENGTH=256 MAX_RESPONSE_LENGTH=256 \
          MODEL_ID=Qwen/Qwen1.5-MoE-A2.7B-Chat \
          COMMON_PP=2 COMMON_VPP=null COMMON_CP=1 COMMON_TP=4 COMMON_EP=4 COMMON_ETP=1 INFER_TP=8 \
          USE_DIST_CKPT=True ALL_OFFLOAD=True SKIP_SAVE_HF_MODEL=1 bash tests/e2e/run_ppo_trainer_megatron.sh
      - name: clean up
        run: |
          rm -rf checkpoints
>>>>>>> 28587336
<|MERGE_RESOLUTION|>--- conflicted
+++ resolved
@@ -226,9 +226,6 @@
           python scripts/model_merger.py test --backend megatron --is-value-model --local_dir checkpoints/verl-test/${exp_name}/global_step_1/critic --test_hf_dir checkpoints/verl-test/${exp_name}/global_step_1/critic/huggingface
       - name: clean up
         run: |
-<<<<<<< HEAD
-          rm -rf checkpoints
-=======
           rm -rf checkpoints
   e2e_ppo_trainer_megatron-moe-expert-parallel:
     runs-on: [L20x8]
@@ -264,4 +261,3 @@
       - name: clean up
         run: |
           rm -rf checkpoints
->>>>>>> 28587336
