name: e2e_ppo_trainer_megatron
# latest version: Megatron-LM core_r0.11.0 https://github.com/NVIDIA/Megatron-LM/tree/core_r0.11.0

on:
  # Trigger the workflow on push or pull request,
  # but only for the main branch
  push:
    branches:
      - main
      - v0.*
  pull_request:
    branches:
      - main
      - v0.*
    paths:
      - "**/*.py"
      # Other entrypoints
      - "!examples/**"
      - "!tests/**"
      - "!verl/trainer/main_*.py"
      - "!verl/trainer/fsdp_sft_trainer.py"
      # Recipes
      - "!recipe/**"
      # FSDP
      - "!verl/workers/**/*dp_*.py"
      # Entrypoints
      - ".github/workflows/e2e_ppo_trainer_megatron.yml"
      - "examples/data_preprocess/gsm8k.py"
      - "tests/e2e/run_ppo_trainer_megatron.sh"
      - "verl/trainer/main_ppo.py"
      - "verl/trainer/config/ppo_megatron_trainer.yaml"

# Cancel jobs on the same ref if a new one is triggered
concurrency:
  group: ${{ github.workflow }}-${{ github.ref }}
  cancel-in-progress: ${{ github.ref != 'refs/heads/main' }}

# Declare permissions just read content.
permissions:
  contents: read

jobs:
  e2e_ppo_trainer_megatron-qwen:
    runs-on: [L20x8]
    timeout-minutes: 30 # Increase this timeout value as needed
    env:
      HTTP_PROXY: ${{ secrets.PROXY_HTTP }}
      HTTPS_PROXY: ${{ secrets.PROXY_HTTPS }}
      NO_PROXY: "localhost,127.0.0.1,hf-mirror.com"
      HF_ENDPOINT: "https://hf-mirror.com"
      HF_HUB_ENABLE_HF_TRANSFER: "0" # This is more stable
    container:
      image: whatcanyousee/verl:ngc-cu124-vllm0.8.5-sglang0.4.6-mcore0.12.0-te2.3
      options: --gpus all --shm-size=10g
    steps:
      - uses: actions/checkout@11bd71901bbe5b1630ceea73d27597364c9af683 # v4.2.2
        with:
          fetch-depth: 0
      - name: Install the current repository
        run: |
          pip3 install --no-deps -e .[test]
      - name: Prepare GSM8K dataset
        run: |
          python3 examples/data_preprocess/gsm8k.py
      - name: Running GSM8K E2E training tests with 3D parallelism on 8 L20 GPUs with Megatron (Qwen) with validation and saving
        run: |
          ray stop --force
          VAL_BEFORE_TRAIN=True TEST_FREQ=1 SAVE_FREQ=1 bash tests/e2e/run_ppo_trainer_megatron.sh
      - name: Running GSM8K E2E training tests with 3D parallelism on 8 L20 GPUs with Megatron (Qwen) after resuming
        run: |
          ray stop --force
          RESUME_MODE=auto bash tests/e2e/run_ppo_trainer_megatron.sh
      - name: Test Megatron checkpoints merging function (Qwen Actor and Critic)
        run: |
          exp_name="qwen2.5-0.5b-megatron-gsm8k-minimal"
          python scripts/model_merger.py test --backend megatron --tie-word-embedding --local_dir checkpoints/verl-test/${exp_name}/global_step_1/actor --test_hf_dir checkpoints/verl-test/${exp_name}/global_step_1/actor/huggingface
          python scripts/model_merger.py test --backend megatron --is-value-model --local_dir checkpoints/verl-test/${exp_name}/global_step_1/critic --test_hf_dir checkpoints/verl-test/${exp_name}/global_step_1/critic/huggingface
      - name: Running GRPO GSM8K E2E training tests with 3D parallelism on 8 L20 GPUs with Megatron (Qwen)
        run: |
          ray stop --force
          ADV_ESTIMATOR=grpo bash tests/e2e/run_ppo_trainer_megatron.sh
      - name: clean up
        run: |
          rm -rf checkpoints
  e2e_ppo_trainer_megatron-deepseek:
    runs-on: [L20x8]
    timeout-minutes: 30 # Increase this timeout value as needed
    env:
      HTTP_PROXY: ${{ secrets.PROXY_HTTP }}
      HTTPS_PROXY: ${{ secrets.PROXY_HTTPS }}
      NO_PROXY: "localhost,127.0.0.1,hf-mirror.com"
      HF_ENDPOINT: "https://hf-mirror.com"
      HF_HUB_ENABLE_HF_TRANSFER: "0" # This is more stable
    container:
      image: whatcanyousee/verl:ngc-cu124-vllm0.8.5-sglang0.4.6-mcore0.12.0-te2.3
      options: --gpus all --shm-size=10g
    steps:
      - uses: actions/checkout@11bd71901bbe5b1630ceea73d27597364c9af683 # v4.2.2
        with:
          fetch-depth: 0
      - name: Install the current repository
        run: |
          pip3 install --no-deps -e .[test]
      - name: Prepare GSM8K dataset
        run: |
          python3 examples/data_preprocess/gsm8k.py
      - name: Running GSM8K E2E training tests with 3D parallelism on 8 L20 GPUs with Megatron (DeepSeek)
        run: |
          ray stop --force
          SAVE_FREQ=1 MODEL_ID=deepseek-ai/deepseek-coder-1.3b-instruct bash tests/e2e/run_ppo_trainer_megatron.sh
      - name: Running GSM8K E2E training tests with 3D parallelism on 8 L20 GPUs with Megatron (DeepSeek)
        run: |
          ray stop --force
          RESUME_MODE=auto MODEL_ID=deepseek-ai/deepseek-coder-1.3b-instruct bash tests/e2e/run_ppo_trainer_megatron.sh
      - name: Running GRPO GSM8K E2E training tests with 3D parallelism on 8 L20 GPUs with Megatron (Deepseek)
        run: |
          ray stop --force
          ADV_ESTIMATOR=grpo MODEL_ID=deepseek-ai/deepseek-coder-1.3b-instruct bash tests/e2e/run_ppo_trainer_megatron.sh
      - name: Test Megatron checkpoints merging function (DeepSeek Actor and Critic)
        run: |
          exp_name="deepseek-coder-1.3b-instruct-megatron-gsm8k-minimal"
          python scripts/model_merger.py test --backend megatron --local_dir checkpoints/verl-test/${exp_name}/global_step_1/actor --test_hf_dir checkpoints/verl-test/${exp_name}/global_step_1/actor/huggingface
          python scripts/model_merger.py test --backend megatron --is-value-model --local_dir checkpoints/verl-test/${exp_name}/global_step_1/critic --test_hf_dir checkpoints/verl-test/${exp_name}/global_step_1/critic/huggingface
      - name: clean up
        run: |
          rm -rf checkpoints
  e2e_ppo_trainer_megatron-qwen3:
    runs-on: [L20x8]
    timeout-minutes: 30 # Increase this timeout value as needed
    env:
      HTTP_PROXY: ${{ secrets.PROXY_HTTP }}
      HTTPS_PROXY: ${{ secrets.PROXY_HTTPS }}
      NO_PROXY: "localhost,127.0.0.1,hf-mirror.com"
      HF_ENDPOINT: "https://hf-mirror.com"
      HF_HUB_ENABLE_HF_TRANSFER: "0" # This is more stable
    container:
      image: whatcanyousee/verl:ngc-cu124-vllm0.8.5-sglang0.4.6-mcore0.12.0-te2.2
      options: --gpus all --shm-size=10g
    steps:
      - uses: actions/checkout@11bd71901bbe5b1630ceea73d27597364c9af683 # v4.2.2
        with:
          fetch-depth: 0
      - name: Install the current repository
        run: |
          pip3 install --no-deps -e .[test]
      - name: Prepare GSM8K dataset
        run: |
          python3 examples/data_preprocess/gsm8k.py
      - name: Running GSM8K E2E training tests with 3D parallelism on 8 L20 GPUs with Megatron (Qwen3) with validation and saving
        run: |
          ray stop --force
          VAL_BEFORE_TRAIN=True TEST_FREQ=1 SAVE_FREQ=1 MODEL_ID=Qwen/Qwen3-0.6B bash tests/e2e/run_ppo_trainer_megatron.sh
      - name: Running GSM8K E2E training tests with 3D parallelism on 8 L20 GPUs with Megatron (Qwen3) after resuming
        run: |
          ray stop --force
          RESUME_MODE=auto MODEL_ID=Qwen/Qwen3-0.6B bash tests/e2e/run_ppo_trainer_megatron.sh
      - name: Test Megatron checkpoints merging function (Qwen3 Actor and Critic)
        run: |
          exp_name="qwen3-0.6b-megatron-gsm8k-minimal"
          python scripts/model_merger.py test --backend megatron --tie-word-embedding --hf_model_path Qwen/Qwen3-0.6B --local_dir checkpoints/verl-test/${exp_name}/global_step_1/actor --test_hf_dir checkpoints/verl-test/${exp_name}/global_step_1/actor/huggingface
          python scripts/model_merger.py test --backend megatron --is-value-model --hf_model_path Qwen/Qwen3-0.6B --local_dir checkpoints/verl-test/${exp_name}/global_step_1/critic --test_hf_dir checkpoints/verl-test/${exp_name}/global_step_1/critic/huggingface
      - name: Running GRPO GSM8K E2E training tests with 3D parallelism on 8 L20 GPUs with Megatron (Qwen3)
        run: |
          ray stop --force
          ADV_ESTIMATOR=grpo MODEL_ID=Qwen/Qwen3-0.6B bash tests/e2e/run_ppo_trainer_megatron.sh
      - name: clean up
        run: |
          rm -rf checkpoints
  e2e_ppo_trainer_megatron-different-train-infer-tp-qwen:
    runs-on: [L20x8]
    timeout-minutes: 30 # Increase this timeout value as needed
    env:
      HTTP_PROXY: ${{ secrets.PROXY_HTTP }}
      HTTPS_PROXY: ${{ secrets.PROXY_HTTPS }}
      NO_PROXY: "localhost,127.0.0.1,hf-mirror.com"
      HF_ENDPOINT: "https://hf-mirror.com"
      HF_HUB_ENABLE_HF_TRANSFER: "0" # This is more stable
    container:
      image: whatcanyousee/verl:ngc-cu124-vllm0.8.5-sglang0.4.6-mcore0.12.0-te2.3
      options: --gpus all --shm-size=10g
    steps:
      - uses: actions/checkout@11bd71901bbe5b1630ceea73d27597364c9af683 # v4.2.2
        with:
          fetch-depth: 0
      - name: Install the current repository
        run: |
          pip3 install --no-deps -e .[test]
      - name: Prepare GSM8K dataset
        run: |
          python3 examples/data_preprocess/gsm8k.py
      - name: Running GSM8K E2E training tests with 3D parallelism on 8 L20 GPUs with Megatron (Qwen) with train tp > infer tp
        run: |
          ray stop --force
          VAL_BEFORE_TRAIN=True TEST_FREQ=1 SAVE_FREQ=1 TRAIN_TP=2 INFER_TP=1 bash tests/e2e/run_ppo_trainer_megatron.sh
      - name: Running GSM8K E2E training tests with 3D parallelism on 8 L20 GPUs with Megatron (Qwen) with  train tp < infer tp
        run: |
          ray stop --force
          VAL_BEFORE_TRAIN=True TEST_FREQ=1 SAVE_FREQ=1 TRAIN_TP=1 INFER_TP=2 bash tests/e2e/run_ppo_trainer_megatron.sh
      - name: clean up
        run: |
          rm -rf checkpoints
  e2e_ppo_trainer_megatron-different-train-infer-tp-qwen-tie-embedding:
    runs-on: [L20x8]
    timeout-minutes: 30 # Increase this timeout value as needed
    env:
      HTTP_PROXY: ${{ secrets.PROXY_HTTP }}
      HTTPS_PROXY: ${{ secrets.PROXY_HTTPS }}
      NO_PROXY: "localhost,127.0.0.1,hf-mirror.com"
      HF_ENDPOINT: "https://hf-mirror.com"
      HF_HUB_ENABLE_HF_TRANSFER: "0" # This is more stable
    container:
      image: whatcanyousee/verl:ngc-cu124-vllm0.8.5-sglang0.4.6-mcore0.12.0-te2.3
      options: --gpus all --shm-size=10g
    steps:
      - uses: actions/checkout@11bd71901bbe5b1630ceea73d27597364c9af683 # v4.2.2
        with:
          fetch-depth: 0
      - name: Install the current repository
        run: |
          pip3 install --no-deps -e .[test]
      - name: Prepare GSM8K dataset
        run: |
          python3 examples/data_preprocess/gsm8k.py
      - name: Running GSM8K E2E training tests with 3D parallelism on 8 L20 GPUs with tie-embedding Megatron (Qwen) with train tp > infer tp
        run: |
          ray stop --force
          VAL_BEFORE_TRAIN=True TEST_FREQ=1 SAVE_FREQ=1 TRAIN_TP=2 INFER_TP=1 MODEL_ID=Qwen/Qwen2.5-1.5B bash tests/e2e/run_ppo_trainer_megatron.sh
      - name: Running GSM8K E2E training tests with 3D parallelism on 8 L20 GPUs with Megatron (Qwen) with  train tp < infer tp
        run: |
          ray stop --force
          VAL_BEFORE_TRAIN=True TEST_FREQ=1 SAVE_FREQ=1 TRAIN_TP=1 INFER_TP=2 MODEL_ID=Qwen/Qwen2.5-1.5B bash tests/e2e/run_ppo_trainer_megatron.sh
      - name: clean up
        run: |
          rm -rf checkpoints
  e2e_ppo_trainer_megatron-qwen-override-transformer-config:
    runs-on: [L20x8]
    timeout-minutes: 30 # Increase this timeout value as needed
    env:
      HTTP_PROXY: ${{ secrets.PROXY_HTTP }}
      HTTPS_PROXY: ${{ secrets.PROXY_HTTPS }}
      NO_PROXY: "localhost,127.0.0.1,hf-mirror.com"
      HF_ENDPOINT: "https://hf-mirror.com"
      HF_HUB_ENABLE_HF_TRANSFER: "0" # This is more stable
    container:
      image: whatcanyousee/verl:ngc-cu124-vllm0.8.5-sglang0.4.6-mcore0.12.0-te2.3
      options: --gpus all --shm-size=10g
    steps:
      - uses: actions/checkout@11bd71901bbe5b1630ceea73d27597364c9af683 # v4.2.2
        with:
          fetch-depth: 0
      - name: Install the current repository
        run: |
          pip3 install --no-deps -e .[test]
      - name: Prepare GSM8K dataset
        run: |
          python3 examples/data_preprocess/gsm8k.py
      - name: Prepare dist_ckpt of Qwen2.5-0.5B, uneven layer distribution only supports dist_ckpt
        run: |
          python3 scripts/converter_hf_to_mcore.py --hf_model_path ${HOME}/models/Qwen/Qwen2.5-0.5B --output_path checkpoints/verl-test/qwen2.5-0.5b-megatron
      - name: Running GSM8K E2E training tests with 3D parallelism on 8 L20 GPUs with Megatron (Qwen)
        run: |
          ray stop --force
          SAVE_FREQ=1 COMMON_PP=4 COMMON_VPP=null COMMON_CP=1 SKIP_SAVE_HF_MODEL=1 bash tests/e2e/run_ppo_trainer_megatron.sh +actor_rollout_ref.actor.megatron.override_transformer_config.num_layers_in_first_pipeline_stage=8 +actor_rollout_ref.actor.megatron.override_transformer_config.num_layers_in_last_pipeline_stage=4 actor_rollout_ref.actor.megatron.use_dist_checkpointing=true actor_rollout_ref.actor.megatron.dist_checkpointing_path=checkpoints/verl-test/qwen2.5-0.5b-megatron actor_rollout_ref.ref.megatron.use_dist_checkpointing=true actor_rollout_ref.ref.megatron.dist_checkpointing_path=checkpoints/verl-test/qwen2.5-0.5b-megatron critic.megatron.use_dist_checkpointing=true critic.megatron.dist_checkpointing_path=checkpoints/verl-test/qwen2.5-0.5b-megatron reward_model.megatron.use_dist_checkpointing=true reward_model.megatron.dist_checkpointing_path=checkpoints/verl-test/qwen2.5-0.5b-megatron
          cp -r checkpoints checkpoints-dut
          SAVE_FREQ=1 COMMON_PP=4 COMMON_VPP=null COMMON_CP=1 bash tests/e2e/run_ppo_trainer_megatron.sh
      - name: Test Megatron checkpoints merging function (Qwen Actor and Critic)
        run: |
          exp_name="qwen2.5-0.5b-megatron-gsm8k-minimal"
          python scripts/model_merger.py test --backend megatron --tie-word-embedding --local_dir checkpoints-dut/verl-test/${exp_name}/global_step_1/actor --test_hf_dir checkpoints/verl-test/${exp_name}/global_step_1/actor/huggingface --hf_model_path Qwen/Qwen2.5-0.5B
          python scripts/model_merger.py test --backend megatron --is-value-model --local_dir checkpoints-dut/verl-test/${exp_name}/global_step_1/critic --test_hf_dir checkpoints/verl-test/${exp_name}/global_step_1/critic/huggingface --hf_model_path Qwen/Qwen2.5-0.5B
      - name: clean up
        run: |
          rm -rf checkpoints
  e2e_ppo_trainer_megatron-deepseek-override-transformer-config:
    runs-on: [L20x8]
    timeout-minutes: 30 # Increase this timeout value as needed
    env:
      HTTP_PROXY: ${{ secrets.PROXY_HTTP }}
      HTTPS_PROXY: ${{ secrets.PROXY_HTTPS }}
      NO_PROXY: "localhost,127.0.0.1,hf-mirror.com"
      HF_ENDPOINT: "https://hf-mirror.com"
      HF_HUB_ENABLE_HF_TRANSFER: "0" # This is more stable
    container:
      image: whatcanyousee/verl:ngc-cu124-vllm0.8.5-sglang0.4.6-mcore0.12.0-te2.3
      options: --gpus all --shm-size=10g
    steps:
      - uses: actions/checkout@11bd71901bbe5b1630ceea73d27597364c9af683 # v4.2.2
        with:
          fetch-depth: 0
      - name: Install the current repository
        run: |
          pip3 install --no-deps -e .[test]
      - name: Prepare GSM8K dataset
        run: |
          python3 examples/data_preprocess/gsm8k.py
      - name: Running GSM8K E2E training tests with 3D parallelism on 8 L20 GPUs with Megatron (DeepSeek)
        run: |
          ray stop --force
<<<<<<< HEAD
          RESUME_MODE=auto MODEL_ID=Qwen/Qwen3-0.6B bash tests/e2e/run_ppo_trainer_megatron.sh
      - name: Test Megatron checkpoints merging function (Qwen3 Actor and Critic)
        run: |
          exp_name="qwen3-0.6b-megatron-gsm8k-minimal"
          python scripts/model_merger.py test --backend megatron --tie-word-embedding --local_dir checkpoints/verl-test/${exp_name}/global_step_1/actor --test_hf_dir checkpoints/verl-test/${exp_name}/global_step_1/actor/huggingface
          python scripts/model_merger.py test --backend megatron --is-value-model --local_dir checkpoints/verl-test/${exp_name}/global_step_1/critic --test_hf_dir checkpoints/verl-test/${exp_name}/global_step_1/critic/huggingface
      - name: Running GRPO GSM8K E2E training tests with 3D parallelism on 8 L20 GPUs with Megatron (Qwen3)
=======
          SAVE_FREQ=1 MODEL_ID=deepseek-ai/deepseek-coder-1.3b-instruct COMMON_PP=2 COMMON_VPP=null bash tests/e2e/run_ppo_trainer_megatron.sh +actor_rollout_ref.actor.megatron.override_transformer_config.account_for_embedding_in_pipeline_split=true +actor_rollout_ref.actor.megatron.override_transformer_config.account_for_loss_in_pipeline_split=true
      - name: Test Megatron checkpoints merging function (DeepSeek Actor and Critic)
>>>>>>> 04acd09d
        run: |
          exp_name="deepseek-coder-1.3b-instruct-megatron-gsm8k-minimal"
          python scripts/model_merger.py test --backend megatron --local_dir checkpoints/verl-test/${exp_name}/global_step_1/actor --test_hf_dir checkpoints/verl-test/${exp_name}/global_step_1/actor/huggingface --hf_model_path deepseek-ai/deepseek-coder-1.3b-instruct
          python scripts/model_merger.py test --backend megatron --is-value-model --local_dir checkpoints/verl-test/${exp_name}/global_step_1/critic --test_hf_dir checkpoints/verl-test/${exp_name}/global_step_1/critic/huggingface --hf_model_path deepseek-ai/deepseek-coder-1.3b-instruct
      - name: clean up
        run: |
          rm -rf checkpoints
<|MERGE_RESOLUTION|>--- conflicted
+++ resolved
@@ -157,8 +157,8 @@
       - name: Test Megatron checkpoints merging function (Qwen3 Actor and Critic)
         run: |
           exp_name="qwen3-0.6b-megatron-gsm8k-minimal"
-          python scripts/model_merger.py test --backend megatron --tie-word-embedding --hf_model_path Qwen/Qwen3-0.6B --local_dir checkpoints/verl-test/${exp_name}/global_step_1/actor --test_hf_dir checkpoints/verl-test/${exp_name}/global_step_1/actor/huggingface
-          python scripts/model_merger.py test --backend megatron --is-value-model --hf_model_path Qwen/Qwen3-0.6B --local_dir checkpoints/verl-test/${exp_name}/global_step_1/critic --test_hf_dir checkpoints/verl-test/${exp_name}/global_step_1/critic/huggingface
+          python scripts/model_merger.py test --backend megatron --tie-word-embedding --local_dir checkpoints/verl-test/${exp_name}/global_step_1/actor --test_hf_dir checkpoints/verl-test/${exp_name}/global_step_1/actor/huggingface
+          python scripts/model_merger.py test --backend megatron --is-value-model --local_dir checkpoints/verl-test/${exp_name}/global_step_1/critic --test_hf_dir checkpoints/verl-test/${exp_name}/global_step_1/critic/huggingface
       - name: Running GRPO GSM8K E2E training tests with 3D parallelism on 8 L20 GPUs with Megatron (Qwen3)
         run: |
           ray stop --force
@@ -296,18 +296,8 @@
       - name: Running GSM8K E2E training tests with 3D parallelism on 8 L20 GPUs with Megatron (DeepSeek)
         run: |
           ray stop --force
-<<<<<<< HEAD
-          RESUME_MODE=auto MODEL_ID=Qwen/Qwen3-0.6B bash tests/e2e/run_ppo_trainer_megatron.sh
-      - name: Test Megatron checkpoints merging function (Qwen3 Actor and Critic)
-        run: |
-          exp_name="qwen3-0.6b-megatron-gsm8k-minimal"
-          python scripts/model_merger.py test --backend megatron --tie-word-embedding --local_dir checkpoints/verl-test/${exp_name}/global_step_1/actor --test_hf_dir checkpoints/verl-test/${exp_name}/global_step_1/actor/huggingface
-          python scripts/model_merger.py test --backend megatron --is-value-model --local_dir checkpoints/verl-test/${exp_name}/global_step_1/critic --test_hf_dir checkpoints/verl-test/${exp_name}/global_step_1/critic/huggingface
-      - name: Running GRPO GSM8K E2E training tests with 3D parallelism on 8 L20 GPUs with Megatron (Qwen3)
-=======
           SAVE_FREQ=1 MODEL_ID=deepseek-ai/deepseek-coder-1.3b-instruct COMMON_PP=2 COMMON_VPP=null bash tests/e2e/run_ppo_trainer_megatron.sh +actor_rollout_ref.actor.megatron.override_transformer_config.account_for_embedding_in_pipeline_split=true +actor_rollout_ref.actor.megatron.override_transformer_config.account_for_loss_in_pipeline_split=true
       - name: Test Megatron checkpoints merging function (DeepSeek Actor and Critic)
->>>>>>> 04acd09d
         run: |
           exp_name="deepseek-coder-1.3b-instruct-megatron-gsm8k-minimal"
           python scripts/model_merger.py test --backend megatron --local_dir checkpoints/verl-test/${exp_name}/global_step_1/actor --test_hf_dir checkpoints/verl-test/${exp_name}/global_step_1/actor/huggingface --hf_model_path deepseek-ai/deepseek-coder-1.3b-instruct
