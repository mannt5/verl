name: e2e_ppo_trainer_megatron
# latest version: Megatron-LM core_r0.11.0 https://github.com/NVIDIA/Megatron-LM/tree/core_r0.11.0

on:
  # Trigger the workflow on push or pull request,
  # but only for the main branch
  push:
    branches:
      - main
      - v0.*
  pull_request:
    branches:
      - main
      - v0.*
    paths:
      - "**/*.py"
      # Other entrypoints
      - "!examples/**"
      - "!tests/**"
      - "!verl/trainer/main_*.py"
      - "!verl/trainer/fsdp_sft_trainer.py"
      # Recipes
      - "!recipe/**"
      # FSDP
      - "!verl/workers/**/*dp_*.py"
      # Entrypoints
      - ".github/workflows/e2e_ppo_trainer_megatron.yml"
      - "examples/data_preprocess/gsm8k.py"
      - "tests/e2e/run_ppo_trainer_megatron.sh"
      - "verl/trainer/main_ppo.py"
      - "verl/trainer/config/ppo_megatron_trainer.yaml"

# Cancel jobs on the same ref if a new one is triggered
concurrency:
  group: ${{ github.workflow }}-${{ github.ref }}
  cancel-in-progress: ${{ github.ref != 'refs/heads/main' }}

# Declare permissions just read content.
permissions:
  contents: read

jobs:
  e2e_ppo_trainer_megatron-deepseek:
    runs-on: [L20x8]
    timeout-minutes: 60 # Increase this timeout value as needed
    env:
      HTTP_PROXY: ${{ secrets.PROXY_HTTP }}
      HTTPS_PROXY: ${{ secrets.PROXY_HTTPS }}
      NO_PROXY: "localhost,127.0.0.1,hf-mirror.com"
      HF_ENDPOINT: "https://hf-mirror.com"
      HF_HUB_ENABLE_HF_TRANSFER: "0" # This is more stable
    container:
      image: whatcanyousee/verl:ngc-cu124-vllm0.8.5-sglang0.4.6-mcore0.12.0-te2.3
      options: --gpus all --shm-size=10g
    steps:
      - uses: actions/checkout@11bd71901bbe5b1630ceea73d27597364c9af683 # v4.2.2
        with:
          fetch-depth: 0
      - name: Install the current repository
        run: |
          pip3 install --no-deps -e .[test]
      - name: Prepare GSM8K dataset
        run: |
          python3 examples/data_preprocess/gsm8k.py
      - name: Running GSM8K E2E training tests with 3D parallelism on 8 L20 GPUs with Megatron (DeepSeek)
        run: |
          ray stop --force
          ALL_OFFLOAD=True SAVE_FREQ=1 MODEL_ID=deepseek-ai/deepseek-coder-1.3b-instruct bash tests/e2e/run_ppo_trainer_megatron.sh
      - name: Running GSM8K E2E training tests with 3D parallelism on 8 L20 GPUs with Megatron (DeepSeek)
        run: |
          ray stop --force
          RESUME_MODE=auto MODEL_ID=deepseek-ai/deepseek-coder-1.3b-instruct TOTAL_TRAIN_STEPS=2 bash tests/e2e/run_ppo_trainer_megatron.sh
      - name: Test Megatron checkpoints merging function (DeepSeek Actor and Critic)
        run: |
          exp_name="deepseek-coder-1.3b-instruct-megatron-gsm8k-minimal"
          python scripts/model_merger.py test --backend megatron --local_dir checkpoints/verl-test/${exp_name}/global_step_1/actor --test_hf_dir checkpoints/verl-test/${exp_name}/global_step_1/actor/huggingface
          python scripts/model_merger.py test --backend megatron --is-value-model --local_dir checkpoints/verl-test/${exp_name}/global_step_1/critic --test_hf_dir checkpoints/verl-test/${exp_name}/global_step_1/critic/huggingface
      - name: Running GRPO GSM8K E2E training tests with 3D parallelism on 8 L20 GPUs with Megatron (Deepseek)
        run: |
          ray stop --force
          ADV_ESTIMATOR=grpo USE_DYNAMIC_BSZ=False MODEL_ID=deepseek-ai/deepseek-coder-1.3b-instruct bash tests/e2e/run_ppo_trainer_megatron.sh
      - name: clean up
        run: |
          rm -rf checkpoints
  e2e_ppo_trainer_megatron-qwen3:
    runs-on: [L20x8]
    timeout-minutes: 60 # Increase this timeout value as needed
    env:
      HTTP_PROXY: ${{ secrets.PROXY_HTTP }}
      HTTPS_PROXY: ${{ secrets.PROXY_HTTPS }}
      NO_PROXY: "localhost,127.0.0.1,hf-mirror.com"
      HF_ENDPOINT: "https://hf-mirror.com"
      HF_HUB_ENABLE_HF_TRANSFER: "0" # This is more stable
    container:
      image: whatcanyousee/verl:ngc-cu124-vllm0.8.5-sglang0.4.6-mcore0.12.0-te2.3
      options: --gpus all --shm-size=10g
    steps:
      - uses: actions/checkout@11bd71901bbe5b1630ceea73d27597364c9af683 # v4.2.2
        with:
          fetch-depth: 0
      - name: Install the current repository
        run: |
          pip3 install --no-deps -e .[test]
      - name: Prepare GSM8K dataset
        run: |
          python3 examples/data_preprocess/gsm8k.py
      - name: Running GSM8K E2E training tests with 3D parallelism on 8 L20 GPUs with Megatron (Qwen3) with validation and saving
        run: |
          ray stop --force
          ALL_OFFLOAD=True VAL_BEFORE_TRAIN=True TEST_FREQ=1 SAVE_FREQ=1 MODEL_ID=Qwen/Qwen3-0.6B bash tests/e2e/run_ppo_trainer_megatron.sh
      - name: Running GSM8K E2E training tests with 3D parallelism on 8 L20 GPUs with Megatron (Qwen3) testing learning rate scheduler
        run: |
          ray stop --force
          LR_WARMUP_STEPS=1 TOTAL_TRAIN_STEPS=2 MODEL_ID=Qwen/Qwen3-0.6B bash tests/e2e/run_ppo_trainer_megatron.sh

      - name: Test Megatron checkpoints merging function (Qwen3 Actor and Critic)
        run: |
          exp_name="qwen3-0.6b-megatron-gsm8k-minimal"
          python scripts/model_merger.py test --backend megatron --tie-word-embedding --local_dir checkpoints/verl-test/${exp_name}/global_step_1/actor --test_hf_dir checkpoints/verl-test/${exp_name}/global_step_1/actor/huggingface
          python scripts/model_merger.py test --backend megatron --is-value-model --local_dir checkpoints/verl-test/${exp_name}/global_step_1/critic --test_hf_dir checkpoints/verl-test/${exp_name}/global_step_1/critic/huggingface
<<<<<<< HEAD
=======
      - name: Running GRPO GSM8K E2E training tests with 3D parallelism on 8 L20 GPUs with Megatron (Qwen3)
        run: |
          ray stop --force
          ADV_ESTIMATOR=grpo USE_DYNAMIC_BSZ=False MODEL_ID=Qwen/Qwen3-0.6B bash tests/e2e/run_ppo_trainer_megatron.sh
>>>>>>> 432f9e91
      - name: clean up
        run: |
          rm -rf checkpoints
  e2e_ppo_trainer_megatron-different-train-infer-tp-qwen-tie-embedding:
    runs-on: [L20x8]
    timeout-minutes: 60 # Increase this timeout value as needed
    env:
      HTTP_PROXY: ${{ secrets.PROXY_HTTP }}
      HTTPS_PROXY: ${{ secrets.PROXY_HTTPS }}
      NO_PROXY: "localhost,127.0.0.1,hf-mirror.com"
      HF_ENDPOINT: "https://hf-mirror.com"
      HF_HUB_ENABLE_HF_TRANSFER: "0" # This is more stable
    container:
      image: whatcanyousee/verl:ngc-cu124-vllm0.8.5-sglang0.4.6-mcore0.12.0-te2.3
      options: --gpus all --shm-size=10g
    steps:
      - uses: actions/checkout@11bd71901bbe5b1630ceea73d27597364c9af683 # v4.2.2
        with:
          fetch-depth: 0
      - name: Install the current repository
        run: |
          pip3 install --no-deps -e .[test]
      - name: Prepare GSM8K dataset
        run: |
          python3 examples/data_preprocess/gsm8k.py
      - name: Running GSM8K E2E training tests with 3D parallelism on 8 L20 GPUs with tie-embedding Megatron (Qwen) with train tp > infer tp
        run: |
          ray stop --force
          VAL_BEFORE_TRAIN=True TEST_FREQ=1 SAVE_FREQ=1 TRAIN_TP=2 INFER_TP=1 MODEL_ID=Qwen/Qwen2.5-1.5B bash tests/e2e/run_ppo_trainer_megatron.sh
      - name: Running GSM8K E2E training tests with 3D parallelism on 8 L20 GPUs with Megatron (Qwen) with  train tp < infer tp
        run: |
          ray stop --force
          VAL_BEFORE_TRAIN=True TEST_FREQ=1 SAVE_FREQ=1 TRAIN_TP=1 INFER_TP=2 MODEL_ID=Qwen/Qwen2.5-1.5B bash tests/e2e/run_ppo_trainer_megatron.sh
      - name: clean up
        run: |
          rm -rf checkpoints
  e2e_ppo_trainer_megatron-qwen-override-transformer-config:
    runs-on: [L20x8]
    timeout-minutes: 60 # Increase this timeout value as needed
    env:
      HTTP_PROXY: ${{ secrets.PROXY_HTTP }}
      HTTPS_PROXY: ${{ secrets.PROXY_HTTPS }}
      NO_PROXY: "localhost,127.0.0.1,hf-mirror.com"
      HF_ENDPOINT: "https://hf-mirror.com"
      HF_HUB_ENABLE_HF_TRANSFER: "0" # This is more stable
    container:
      image: whatcanyousee/verl:ngc-cu124-vllm0.8.5-sglang0.4.6-mcore0.12.0-te2.3
      options: --gpus all --shm-size=10g
    steps:
      - uses: actions/checkout@11bd71901bbe5b1630ceea73d27597364c9af683 # v4.2.2
        with:
          fetch-depth: 0
      - name: Install the current repository
        run: |
          pip3 install --no-deps -e .[test]
      - name: Prepare GSM8K dataset
        run: |
          python3 examples/data_preprocess/gsm8k.py
      - name: Prepare dist_ckpt of Qwen2.5-0.5B, uneven layer distribution only supports dist_ckpt
        run: |
          python3 scripts/converter_hf_to_mcore.py --hf_model_path ${HOME}/models/Qwen/Qwen2.5-0.5B --output_path checkpoints/verl-test/qwen2.5-0.5b-megatron
      - name: Running GSM8K E2E training tests with 3D parallelism on 8 L20 GPUs with Megatron (Qwen)
        run: |
          ray stop --force
          SAVE_FREQ=1 COMMON_PP=4 COMMON_VPP=null COMMON_CP=1 SKIP_SAVE_HF_MODEL=1 bash tests/e2e/run_ppo_trainer_megatron.sh +actor_rollout_ref.actor.megatron.override_transformer_config.num_layers_in_first_pipeline_stage=8 +actor_rollout_ref.actor.megatron.override_transformer_config.num_layers_in_last_pipeline_stage=4 actor_rollout_ref.actor.megatron.use_dist_checkpointing=true actor_rollout_ref.actor.megatron.dist_checkpointing_path=checkpoints/verl-test/qwen2.5-0.5b-megatron actor_rollout_ref.ref.megatron.use_dist_checkpointing=true actor_rollout_ref.ref.megatron.dist_checkpointing_path=checkpoints/verl-test/qwen2.5-0.5b-megatron critic.megatron.use_dist_checkpointing=true critic.megatron.dist_checkpointing_path=checkpoints/verl-test/qwen2.5-0.5b-megatron reward_model.megatron.use_dist_checkpointing=true reward_model.megatron.dist_checkpointing_path=checkpoints/verl-test/qwen2.5-0.5b-megatron
          cp -r checkpoints checkpoints-dut
          SAVE_FREQ=1 COMMON_PP=4 COMMON_VPP=null COMMON_CP=1 bash tests/e2e/run_ppo_trainer_megatron.sh
      - name: Test Megatron checkpoints merging function (Qwen Actor and Critic)
        run: |
          exp_name="qwen2.5-0.5b-megatron-gsm8k-minimal"
          python scripts/model_merger.py test --backend megatron --tie-word-embedding --local_dir checkpoints-dut/verl-test/${exp_name}/global_step_1/actor --test_hf_dir checkpoints/verl-test/${exp_name}/global_step_1/actor/huggingface
          python scripts/model_merger.py test --backend megatron --is-value-model --local_dir checkpoints-dut/verl-test/${exp_name}/global_step_1/critic --test_hf_dir checkpoints/verl-test/${exp_name}/global_step_1/critic/huggingface
      - name: clean up
        run: |
          rm -rf checkpoints
  e2e_ppo_trainer_megatron-deepseek-override-transformer-config:
    runs-on: [L20x8]
    timeout-minutes: 60 # Increase this timeout value as needed
    env:
      HTTP_PROXY: ${{ secrets.PROXY_HTTP }}
      HTTPS_PROXY: ${{ secrets.PROXY_HTTPS }}
      NO_PROXY: "localhost,127.0.0.1,hf-mirror.com"
      HF_ENDPOINT: "https://hf-mirror.com"
      HF_HUB_ENABLE_HF_TRANSFER: "0" # This is more stable
    container:
      image: whatcanyousee/verl:ngc-cu124-vllm0.8.5-sglang0.4.6-mcore0.12.0-te2.3
      options: --gpus all --shm-size=10g
    steps:
      - uses: actions/checkout@11bd71901bbe5b1630ceea73d27597364c9af683 # v4.2.2
        with:
          fetch-depth: 0
      - name: Install the current repository
        run: |
          pip3 install --no-deps -e .[test]
      - name: Prepare GSM8K dataset
        run: |
          python3 examples/data_preprocess/gsm8k.py
      - name: Running GSM8K E2E training tests with 3D parallelism on 8 L20 GPUs with Megatron (DeepSeek)
        run: |
          ray stop --force
          SAVE_FREQ=1 MODEL_ID=deepseek-ai/deepseek-coder-1.3b-instruct COMMON_PP=2 COMMON_VPP=null bash tests/e2e/run_ppo_trainer_megatron.sh +actor_rollout_ref.actor.megatron.override_transformer_config.account_for_embedding_in_pipeline_split=true +actor_rollout_ref.actor.megatron.override_transformer_config.account_for_loss_in_pipeline_split=true
      - name: Test Megatron checkpoints merging function (DeepSeek Actor and Critic)
        run: |
          exp_name="deepseek-coder-1.3b-instruct-megatron-gsm8k-minimal"
          python scripts/model_merger.py test --backend megatron --local_dir checkpoints/verl-test/${exp_name}/global_step_1/actor --test_hf_dir checkpoints/verl-test/${exp_name}/global_step_1/actor/huggingface
          python scripts/model_merger.py test --backend megatron --is-value-model --local_dir checkpoints/verl-test/${exp_name}/global_step_1/critic --test_hf_dir checkpoints/verl-test/${exp_name}/global_step_1/critic/huggingface
      - name: clean up
        run: |
          rm -rf checkpoints<|MERGE_RESOLUTION|>--- conflicted
+++ resolved
@@ -118,13 +118,6 @@
           exp_name="qwen3-0.6b-megatron-gsm8k-minimal"
           python scripts/model_merger.py test --backend megatron --tie-word-embedding --local_dir checkpoints/verl-test/${exp_name}/global_step_1/actor --test_hf_dir checkpoints/verl-test/${exp_name}/global_step_1/actor/huggingface
           python scripts/model_merger.py test --backend megatron --is-value-model --local_dir checkpoints/verl-test/${exp_name}/global_step_1/critic --test_hf_dir checkpoints/verl-test/${exp_name}/global_step_1/critic/huggingface
-<<<<<<< HEAD
-=======
-      - name: Running GRPO GSM8K E2E training tests with 3D parallelism on 8 L20 GPUs with Megatron (Qwen3)
-        run: |
-          ray stop --force
-          ADV_ESTIMATOR=grpo USE_DYNAMIC_BSZ=False MODEL_ID=Qwen/Qwen3-0.6B bash tests/e2e/run_ppo_trainer_megatron.sh
->>>>>>> 432f9e91
       - name: clean up
         run: |
           rm -rf checkpoints
