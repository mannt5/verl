--- conflicted
+++ resolved
@@ -104,13 +104,7 @@
         # Disable requests to avoid network errors
       - name: Test the latest vLLM
         run: |
-<<<<<<< HEAD
-          pip3 install --upgrade vllm==0.7.3
           torchrun --standalone --nnodes=1 --nproc_per_node=4 $(which pytest) -s tests/workers/rollout/rollout_vllm/test_vllm_spmd.py
-=======
-          cd tests/workers/rollout/rollout_vllm
-          torchrun --standalone --nnodes=1 --nproc_per_node=4 $(which pytest) -s test_vllm_spmd.py
->>>>>>> 1e7c545e
       - name: Run Qwen 0.5B generation test
         run: |
           cd tests/special_e2e/generation
