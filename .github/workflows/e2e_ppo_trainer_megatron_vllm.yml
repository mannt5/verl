# # Tests layout

# Each folder under tests/ corresponds to a test category for a sub-namespace in verl. For instance:
# - `tests/trainer` for testing functionality related to `verl/trainer`
# - `tests/models` for testing functionality related to `verl/models`
# - ...

# There are a few folders with `special_` prefix, created for special purposes:
# - `special_distributed`: unit tests that must run with multiple GPUs
# - `special_e2e`: end-to-end tests with training/generation scripts
# - `special_npu`: tests for NPUs
# - `special_sanity`: a suite of quick sanity tests
# - `special_standalone`: a set of test that are designed to run in dedicated environments

# Accelerators for tests
# - By default tests are run with GPU available, except for the ones under `special_npu`, and any test script whose name ends with `on_cpu.py`.
# - For test scripts with `on_cpu.py` name suffix would be tested on CPU resources in linux environment.

# # Workflow layout

# All CI tests are configured by yaml files in `.github/workflows/`. Here's an overview of all test configs:
# 1. A list of always triggered CPU sanity tests: `check-pr-title.yml`, `secrets_scan.yml`, `check-pr-title,yml`, `pre-commit.yml`, `doc.yml`
# 2. Some heavy multi-GPU unit tests, such as `model.yml`, `vllm.yml`, `sgl.yml`
# 3. End-to-end tests: `e2e_*.yml`
# 4. Unit tests
#   - `cpu_unit_tests.yml`, run pytest on all scripts with file name pattern `tests/**/test_*_on_cpu.py`
#   - `gpu_unit_tests.yml`, run pytest on all scripts with file without the `on_cpu.py` suffix.
#   - Since cpu/gpu unit tests by default runs all tests under `tests`, please make sure tests are manually excluded in them when
#     - new workflow yaml is added to `.github/workflows`
#     - new tests are added to workflow mentioned in 2.

name: e2e_ppo_trainer_megatron_vllm

on:
  # Trigger the workflow on push or pull request,
  # but only for the main branch.
  # For push, for now only anti-patterns are specified so it is more conservative
  # and achieves higher coverage.
  push:
    branches:
      - main
      - v0.*
    paths:
      - "**/*.py"
      # Other entrypoints
      - "!verl/trainer/fsdp_sft_trainer.py"
      # Recipes
      - "!recipe/**"
      # FSDP
      - "!verl/workers/**/*dp_*.py"
  pull_request:
    branches:
      - main
      - v0.*
    paths:
      - "**/*.py"
      # Other entrypoints
      - "!docker/**"
      # Docs
      - "!**/*.md"
      - "!docs/**"
      - "!examples/**"
      - "!tests/**"
      - "!verl/trainer/main_*.py"
      - "!verl/trainer/fsdp_sft_trainer.py"
      # Recipes
      - "!recipe/**"
      # FSDP
      - "!verl/workers/**/*dp_*.py"
      # Entrypoints
      - ".github/workflows/e2e_ppo_trainer_megatron_vllm.yml"
      - "examples/data_preprocess/gsm8k.py"
      - "examples/data_preprocess/geo3k.py"
      - "tests/special_e2e/run_ppo_trainer_megatron.sh"
      - "verl/trainer/main_ppo.py"
      - "verl/trainer/config/ppo_megatron_trainer.yaml"

# Cancel jobs on the same ref if a new one is triggered
concurrency:
  group: ${{ github.workflow }}-${{ github.ref }}
  cancel-in-progress: ${{ github.ref != 'refs/heads/main' }}

# Declare permissions just read content.
permissions:
  contents: read

env:
  IMAGE: "verl-ci-cn-beijing.cr.volces.com/verlai/verl:app-verl0.4-vllm0.8.5-mcore0.12.2-te2.2"
  DYNAMIC_RUNNER_ENDPOINT: "https://sd10g3clalm04ug7alq90.apigateway-cn-beijing.volceapi.com/runner"

jobs:
  setup:
    if: github.repository_owner == 'volcengine'
    runs-on: ubuntu-latest
    outputs:
      runner-label: ${{ steps.create-runner.outputs.runner-label }}
      mlp-task-id: ${{ steps.create-runner.outputs.mlp-task-id }}
    steps:
      - uses: actions/checkout@v4
      - id: create-runner
        uses: volcengine/vemlp-github-runner@v1
        with:
          mode: "create"
          faas-url: "${{ env.DYNAMIC_RUNNER_ENDPOINT }}"
          mlp-image: "${{ env.IMAGE }}"

  e2e_ppo_trainer_megatron-deepseek:
    needs: setup
    runs-on: ["${{ needs.setup.outputs.runner-label || 'L20x8' }}"]
    timeout-minutes: 60 # Increase this timeout value as needed
    env:
      HTTP_PROXY: ${{ secrets.PROXY_HTTP }}
      HTTPS_PROXY: ${{ secrets.PROXY_HTTPS }}
      NO_PROXY: "localhost,127.0.0.1,hf-mirror.com"
      HF_ENDPOINT: "https://hf-mirror.com"
      HF_HUB_ENABLE_HF_TRANSFER: "0" # This is more stable
    steps:
      - uses: actions/checkout@11bd71901bbe5b1630ceea73d27597364c9af683 # v4.2.2
        with:
          fetch-depth: 0
      - name: Install the current repository
        run: |
          pip3 install --no-deps -e .[test]
      - name: Prepare GSM8K dataset
        run: |
          python3 examples/data_preprocess/gsm8k.py
      - name: Running GSM8K E2E training tests with 3D parallelism on 8 L20 GPUs with Megatron (DeepSeek)
        run: |
          ray stop --force
          ALL_OFFLOAD=True SAVE_FREQ=1 MODEL_ID=deepseek-ai/deepseek-coder-1.3b-instruct bash tests/special_e2e/run_ppo_trainer_megatron.sh
      - name: Running GSM8K E2E training tests with 3D parallelism on 8 L20 GPUs with Megatron (DeepSeek)
        run: |
          ray stop --force
          export VLLM_USE_V1=1
          ray start --head
          MODE=async USE_FUSED_KERNELS=True RESUME_MODE=auto MODEL_ID=deepseek-ai/deepseek-coder-1.3b-instruct TOTAL_TRAIN_STEPS=2 bash tests/special_e2e/run_ppo_trainer_megatron.sh
      - name: Test Megatron checkpoints merging function (DeepSeek Actor and Critic)
        run: |
          exp_name="deepseek-coder-1.3b-instruct-megatron-gsm8k-minimal"
          python -m verl.model_merger test --backend megatron --local_dir checkpoints/verl-test/${exp_name}/global_step_1/actor --test_hf_dir checkpoints/verl-test/${exp_name}/global_step_1/actor/huggingface
          python -m verl.model_merger test --backend megatron --is-value-model --local_dir checkpoints/verl-test/${exp_name}/global_step_1/critic --test_hf_dir checkpoints/verl-test/${exp_name}/global_step_1/critic/huggingface
      - name: Test Megatron distributed checkpoints merging function (DeepSeek)
        run: |
          exp_name="deepseek-coder-1.3b-instruct-megatron-gsm8k-minimal"
          torchrun --nproc_per_node 4 --nnodes 1  -m verl.model_merger merge --backend megatron --local_dir checkpoints/verl-test/${exp_name}/global_step_1/actor --target_dir checkpoints/verl-test/${exp_name}/global_step_1/actor/hf_model
      - name: Running GRPO GSM8K E2E training tests with 3D parallelism on 8 L20 GPUs with Megatron (Deepseek)
        run: |
          ray stop --force
          ADV_ESTIMATOR=grpo USE_DYNAMIC_BSZ=False MODEL_ID=deepseek-ai/deepseek-coder-1.3b-instruct bash tests/special_e2e/run_ppo_trainer_megatron.sh
      - name: clean up
        run: |
          rm -rf checkpoints
  e2e_ppo_trainer_megatron-qwen3:
    needs: setup
    runs-on: ["${{ needs.setup.outputs.runner-label || 'L20x8' }}"]
    timeout-minutes: 60 # Increase this timeout value as needed
    env:
      HTTP_PROXY: ${{ secrets.PROXY_HTTP }}
      HTTPS_PROXY: ${{ secrets.PROXY_HTTPS }}
      NO_PROXY: "localhost,127.0.0.1,hf-mirror.com"
      HF_ENDPOINT: "https://hf-mirror.com"
      HF_HUB_ENABLE_HF_TRANSFER: "0" # This is more stable
    steps:
      - uses: actions/checkout@11bd71901bbe5b1630ceea73d27597364c9af683 # v4.2.2
        with:
          fetch-depth: 0
      - name: Install the current repository
        run: |
          pip3 install --no-deps -e .[test]
      - name: Prepare GSM8K dataset
        run: |
          python3 examples/data_preprocess/gsm8k.py
      - name: Running GSM8K E2E training tests with 3D parallelism on 8 L20 GPUs with Megatron (Qwen3) with validation and saving
        run: |
          ray stop --force
          ALL_OFFLOAD=True VAL_BEFORE_TRAIN=True TEST_FREQ=1 SAVE_FREQ=1 MODEL_ID=Qwen/Qwen3-0.6B bash tests/special_e2e/run_ppo_trainer_megatron.sh
      - name: Running GSM8K E2E training tests with 3D parallelism on 8 L20 GPUs with Megatron (Qwen3) testing learning rate scheduler
        run: |
          ray stop --force
          LR_WARMUP_STEPS=1 TOTAL_TRAIN_STEPS=2 MODEL_ID=Qwen/Qwen3-0.6B bash tests/special_e2e/run_ppo_trainer_megatron.sh

      - name: Test Megatron checkpoints merging function (Qwen3 Actor and Critic)
        run: |
          exp_name="qwen3-0.6b-megatron-gsm8k-minimal"
          python -m verl.model_merger test --backend megatron --tie-word-embedding --local_dir checkpoints/verl-test/${exp_name}/global_step_1/actor --test_hf_dir checkpoints/verl-test/${exp_name}/global_step_1/actor/huggingface
          python -m verl.model_merger test --backend megatron --is-value-model --local_dir checkpoints/verl-test/${exp_name}/global_step_1/critic --test_hf_dir checkpoints/verl-test/${exp_name}/global_step_1/critic/huggingface
      - name: clean up
        run: |
          rm -rf checkpoints
  e2e_ppo_trainer_megatron-different-train-infer-tp-qwen-tie-embedding:
    needs: setup
    runs-on: ["${{ needs.setup.outputs.runner-label || 'L20x8' }}"]
    timeout-minutes: 60 # Increase this timeout value as needed
    env:
      HTTP_PROXY: ${{ secrets.PROXY_HTTP }}
      HTTPS_PROXY: ${{ secrets.PROXY_HTTPS }}
      NO_PROXY: "localhost,127.0.0.1,hf-mirror.com"
      HF_ENDPOINT: "https://hf-mirror.com"
      HF_HUB_ENABLE_HF_TRANSFER: "0" # This is more stable
    steps:
      - uses: actions/checkout@11bd71901bbe5b1630ceea73d27597364c9af683 # v4.2.2
        with:
          fetch-depth: 0
      - name: Install the current repository
        run: |
          pip3 install --no-deps -e .[test]
      - name: Prepare GSM8K dataset
        run: |
          python3 examples/data_preprocess/gsm8k.py
      - name: Running GSM8K E2E training tests with 3D parallelism on 8 L20 GPUs with tie-embedding Megatron (Qwen) with train tp > infer tp
        run: |
          ray stop --force
          VAL_BEFORE_TRAIN=True TEST_FREQ=1 SAVE_FREQ=1 TRAIN_TP=2 INFER_TP=1 MODEL_ID=Qwen/Qwen2.5-1.5B bash tests/special_e2e/run_ppo_trainer_megatron.sh
      - name: Running GSM8K E2E training tests with 3D parallelism on 8 L20 GPUs with Megatron (Qwen) with  train tp < infer tp
        run: |
          ray stop --force
          VAL_BEFORE_TRAIN=True TEST_FREQ=1 SAVE_FREQ=1 TRAIN_TP=1 INFER_TP=2 MODEL_ID=Qwen/Qwen2.5-1.5B bash tests/special_e2e/run_ppo_trainer_megatron.sh
      - name: clean up
        run: |
          rm -rf checkpoints
  e2e_ppo_trainer_megatron-qwen-override-transformer-config:
    needs: setup
    runs-on: ["${{ needs.setup.outputs.runner-label || 'L20x8' }}"]
    timeout-minutes: 60 # Increase this timeout value as needed
    env:
      HTTP_PROXY: ${{ secrets.PROXY_HTTP }}
      HTTPS_PROXY: ${{ secrets.PROXY_HTTPS }}
      NO_PROXY: "localhost,127.0.0.1,hf-mirror.com"
      HF_ENDPOINT: "https://hf-mirror.com"
      HF_HUB_ENABLE_HF_TRANSFER: "0" # This is more stable
    steps:
      - uses: actions/checkout@11bd71901bbe5b1630ceea73d27597364c9af683 # v4.2.2
        with:
          fetch-depth: 0
      - name: Install the current repository
        run: |
          pip3 install --no-deps -e .[test]
      - name: Prepare GSM8K dataset
        run: |
          python3 examples/data_preprocess/gsm8k.py
      - name: Download Model to Use
        run: |
          huggingface-cli download Qwen/Qwen2.5-0.5B --local-dir ${HOME}/models/Qwen/Qwen2.5-0.5B
          export HF_HUB_OFFLINE=1
      - name: Prepare dist_ckpt of Qwen2.5-0.5B, uneven layer distribution only supports dist_ckpt
        run: |
          python3 scripts/converter_hf_to_mcore.py --hf_model_path ${HOME}/models/Qwen/Qwen2.5-0.5B --output_path checkpoints/verl-test/qwen2.5-0.5b-megatron
      - name: Running GSM8K E2E training tests with 3D parallelism on 8 L20 GPUs with Megatron (Qwen)
        run: |
          ray stop --force
          SAVE_FREQ=1 COMMON_PP=4 COMMON_VPP=null COMMON_CP=1 SKIP_SAVE_HF_MODEL=1 bash tests/special_e2e/run_ppo_trainer_megatron.sh +actor_rollout_ref.actor.megatron.override_transformer_config.num_layers_in_first_pipeline_stage=8 +actor_rollout_ref.actor.megatron.override_transformer_config.num_layers_in_last_pipeline_stage=4 actor_rollout_ref.actor.megatron.use_dist_checkpointing=true actor_rollout_ref.actor.megatron.dist_checkpointing_path=checkpoints/verl-test/qwen2.5-0.5b-megatron actor_rollout_ref.ref.megatron.use_dist_checkpointing=true actor_rollout_ref.ref.megatron.dist_checkpointing_path=checkpoints/verl-test/qwen2.5-0.5b-megatron critic.megatron.use_dist_checkpointing=true critic.megatron.dist_checkpointing_path=checkpoints/verl-test/qwen2.5-0.5b-megatron reward_model.megatron.use_dist_checkpointing=true reward_model.megatron.dist_checkpointing_path=checkpoints/verl-test/qwen2.5-0.5b-megatron
          cp -r checkpoints checkpoints-dut
          SAVE_FREQ=1 COMMON_PP=4 COMMON_VPP=null COMMON_CP=1 bash tests/special_e2e/run_ppo_trainer_megatron.sh
      - name: Test Megatron checkpoints merging function (Qwen Actor and Critic)
        run: |
          exp_name="qwen2.5-0.5b-megatron-gsm8k-minimal"
          python -m verl.model_merger test --backend megatron --tie-word-embedding --local_dir checkpoints-dut/verl-test/${exp_name}/global_step_1/actor --test_hf_dir checkpoints/verl-test/${exp_name}/global_step_1/actor/huggingface
          python -m verl.model_merger test --backend megatron --is-value-model --local_dir checkpoints-dut/verl-test/${exp_name}/global_step_1/critic --test_hf_dir checkpoints/verl-test/${exp_name}/global_step_1/critic/huggingface
      - name: clean up
        run: |
          rm -rf checkpoints
  e2e_ppo_trainer_megatron-deepseek-override-transformer-config:
    needs: setup
    runs-on: ["${{ needs.setup.outputs.runner-label || 'L20x8' }}"]
    timeout-minutes: 60 # Increase this timeout value as needed
    env:
      HTTP_PROXY: ${{ secrets.PROXY_HTTP }}
      HTTPS_PROXY: ${{ secrets.PROXY_HTTPS }}
      NO_PROXY: "localhost,127.0.0.1,hf-mirror.com"
      HF_ENDPOINT: "https://hf-mirror.com"
      HF_HUB_ENABLE_HF_TRANSFER: "0" # This is more stable
    steps:
      - uses: actions/checkout@11bd71901bbe5b1630ceea73d27597364c9af683 # v4.2.2
        with:
          fetch-depth: 0
      - name: Install the current repository
        run: |
          pip3 install --no-deps -e .[test]
      - name: Prepare GSM8K dataset
        run: |
          python3 examples/data_preprocess/gsm8k.py
      - name: Running GSM8K E2E training tests with 3D parallelism on 8 L20 GPUs with Megatron (DeepSeek)
        run: |
          ray stop --force
          SAVE_FREQ=1 MODEL_ID=deepseek-ai/deepseek-coder-1.3b-instruct COMMON_PP=2 COMMON_VPP=null bash tests/special_e2e/run_ppo_trainer_megatron.sh +actor_rollout_ref.actor.megatron.override_transformer_config.account_for_embedding_in_pipeline_split=true +actor_rollout_ref.actor.megatron.override_transformer_config.account_for_loss_in_pipeline_split=true
      - name: Test Megatron checkpoints merging function (DeepSeek Actor and Critic)
        run: |
          exp_name="deepseek-coder-1.3b-instruct-megatron-gsm8k-minimal"
          python -m verl.model_merger test --backend megatron --local_dir checkpoints/verl-test/${exp_name}/global_step_1/actor --test_hf_dir checkpoints/verl-test/${exp_name}/global_step_1/actor/huggingface
          python -m verl.model_merger test --backend megatron --is-value-model --local_dir checkpoints/verl-test/${exp_name}/global_step_1/critic --test_hf_dir checkpoints/verl-test/${exp_name}/global_step_1/critic/huggingface
      - name: clean up
        run: |
          rm -rf checkpoints
  e2e_ppo_trainer_megatron-moe-expert-parallel:
    needs: setup
    runs-on: ["${{ needs.setup.outputs.runner-label || 'L20x8' }}"]
    timeout-minutes: 60 # Increase this timeout value as needed
    env:
      HTTP_PROXY: ${{ secrets.PROXY_HTTP }}
      HTTPS_PROXY: ${{ secrets.PROXY_HTTPS }}
      NO_PROXY: "localhost,127.0.0.1,hf-mirror.com"
      HF_ENDPOINT: "https://hf-mirror.com"
      HF_HUB_ENABLE_HF_TRANSFER: "0" # This is more stable
    steps:
      - uses: actions/checkout@11bd71901bbe5b1630ceea73d27597364c9af683 # v4.2.2
        with:
          fetch-depth: 0
      - name: Install the current repository
        run: |
          pip3 install --no-deps -e .[test]
          pip3 install mbridge
      - name: Prepare GSM8K dataset
        run: |
          python3 examples/data_preprocess/gsm8k.py
      - name: Running GSM8K E2E training tests with 3D parallelism on 8 L20 GPUs with Megatron (DeepSeek)
        run: |
          ray stop --force
          ADV_ESTIMATOR=grpo USE_DUMMY_MODEL=True DUMMY_MODEL_CONFIG_PATH=tests/special_e2e/ppo_trainer/expert_parallel/qwen2moe_minimal.json \
          PPO_MAX_TOKEN_LEN=512 FWD_MAX_TOKEN_LEN=512 \
          MAX_PROMPT_LENGTH=256 MAX_RESPONSE_LENGTH=256 \
          MODEL_ID=Qwen/Qwen1.5-MoE-A2.7B-Chat USE_MBRIDGE=True \
          COMMON_PP=2 COMMON_VPP=null COMMON_CP=1 COMMON_TP=4 COMMON_EP=4 COMMON_ETP=1 INFER_TP=8 \
          USE_DIST_CKPT=True ALL_OFFLOAD=True SKIP_SAVE_HF_MODEL=1 bash tests/special_e2e/run_ppo_trainer_megatron.sh
      - name: clean up
        run: |
          rm -rf checkpoints
  e2e_ppo_trainer_megatron-qwen2_5vl-3b:
    needs: setup
    runs-on: ["${{ needs.setup.outputs.runner-label || 'L20x8' }}"]
    timeout-minutes: 60 # Increase this timeout value as needed
    env:
      HTTP_PROXY: ${{ secrets.PROXY_HTTP }}
      HTTPS_PROXY: ${{ secrets.PROXY_HTTPS }}
      NO_PROXY: "localhost,127.0.0.1,hf-mirror.com"
      HF_ENDPOINT: "https://hf-mirror.com"
      HF_HUB_ENABLE_HF_TRANSFER: "0" # This is more stable
    steps:
      - uses: actions/checkout@11bd71901bbe5b1630ceea73d27597364c9af683 # v4.2.2
        with:
          fetch-depth: 0
      - name: Install the current repository
        run: |
          pip3 install --no-deps -e .[test]
          pip3 install "transformers[hf_xet]<4.52.0"
      - name: Prepare Geo3k dataset
        run: |
          python3 examples/data_preprocess/geo3k.py
      - name: Prepare dist_ckpt of Qwen2.5-VL-3B, only supports dist_ckpt
        run: |
          python3 scripts/converter_hf_to_mcore.py --hf_model_path ${HOME}/models/Qwen/Qwen2.5-VL-3B-Instruct --output_path checkpoints/verl-test/qwen2.5-vl-3b-megatron
      - name: Running Geo3k E2E training tests with 3D parallelism on 8 L20 GPUs with Megatron (Qwen)
        run: |
          ray stop --force
<<<<<<< HEAD
          TRAIN_FILES=${HOME}/data/geo3k/train.parquet VAL_FILES=${HOME}/data/geo3k/test.parquet \
          MAX_PROMPT_LENGTH=1024 MAX_RESPONSE_LENGTH=2048  MODEL_ID=Qwen/Qwen2.5-VL-3B-Instruct ADV_ESTIMATOR=grpo \
          USE_DYNAMIC_BSZ=False USE_FUSED_KERNELS=True SKIP_SAVE_HF_MODEL=1 \
          COMMON_PP=4 COMMON_VPP=null COMMON_CP=1 COMMON_TP=2 USE_DIST_CKPT=true \
          DIST_CKPT_PATH=checkpoints/verl-test/qwen2.5-vl-3b-megatron bash tests/special_e2e/run_ppo_trainer_megatron.sh 
=======
          TRAIN_FILES=${HOME}/data/geo3k/train.parquet VAL_FILES=${HOME}/data/geo3k/test.parquet MAX_PROMPT_LENGTH=1024 MAX_RESPONSE_LENGTH=2048  MODEL_ID=Qwen/Qwen2.5-VL-3B-Instruct ADV_ESTIMATOR=grpo USE_DYNAMIC_BSZ=False SKIP_SAVE_HF_MODEL=1 COMMON_PP=4 COMMON_VPP=null COMMON_CP=1 COMMON_TP=2 USE_DIST_CKPT=true DIST_CKPT_PATH=checkpoints/verl-test/qwen2.5-vl-3b-megatron bash tests/special_e2e/run_ppo_trainer_megatron.sh
>>>>>>> 73fc53f6
      - name: clean up
        run: |
          rm -rf checkpoints

  cleanup:
    runs-on: ubuntu-latest
    needs:
      [
        setup,
        e2e_ppo_trainer_megatron-deepseek,
        e2e_ppo_trainer_megatron-qwen3,
        e2e_ppo_trainer_megatron-different-train-infer-tp-qwen-tie-embedding,
        e2e_ppo_trainer_megatron-qwen-override-transformer-config,
        e2e_ppo_trainer_megatron-deepseek-override-transformer-config,
        e2e_ppo_trainer_megatron-moe-expert-parallel,
        e2e_ppo_trainer_megatron-qwen2_5vl-3b,
      ]
    if: always()
    steps:
      - id: destroy-runner
        uses: volcengine/vemlp-github-runner@v1
        with:
          mode: "destroy"
          faas-url: "${{ env.DYNAMIC_RUNNER_ENDPOINT }}"
          mlp-task-id: "${{ needs.setup.outputs.mlp-task-id }}"<|MERGE_RESOLUTION|>--- conflicted
+++ resolved
@@ -351,15 +351,11 @@
       - name: Running Geo3k E2E training tests with 3D parallelism on 8 L20 GPUs with Megatron (Qwen)
         run: |
           ray stop --force
-<<<<<<< HEAD
           TRAIN_FILES=${HOME}/data/geo3k/train.parquet VAL_FILES=${HOME}/data/geo3k/test.parquet \
           MAX_PROMPT_LENGTH=1024 MAX_RESPONSE_LENGTH=2048  MODEL_ID=Qwen/Qwen2.5-VL-3B-Instruct ADV_ESTIMATOR=grpo \
           USE_DYNAMIC_BSZ=False USE_FUSED_KERNELS=True SKIP_SAVE_HF_MODEL=1 \
           COMMON_PP=4 COMMON_VPP=null COMMON_CP=1 COMMON_TP=2 USE_DIST_CKPT=true \
-          DIST_CKPT_PATH=checkpoints/verl-test/qwen2.5-vl-3b-megatron bash tests/special_e2e/run_ppo_trainer_megatron.sh 
-=======
-          TRAIN_FILES=${HOME}/data/geo3k/train.parquet VAL_FILES=${HOME}/data/geo3k/test.parquet MAX_PROMPT_LENGTH=1024 MAX_RESPONSE_LENGTH=2048  MODEL_ID=Qwen/Qwen2.5-VL-3B-Instruct ADV_ESTIMATOR=grpo USE_DYNAMIC_BSZ=False SKIP_SAVE_HF_MODEL=1 COMMON_PP=4 COMMON_VPP=null COMMON_CP=1 COMMON_TP=2 USE_DIST_CKPT=true DIST_CKPT_PATH=checkpoints/verl-test/qwen2.5-vl-3b-megatron bash tests/special_e2e/run_ppo_trainer_megatron.sh
->>>>>>> 73fc53f6
+          DIST_CKPT_PATH=checkpoints/verl-test/qwen2.5-vl-3b-megatron bash tests/special_e2e/run_ppo_trainer_megatron.sh
       - name: clean up
         run: |
           rm -rf checkpoints
