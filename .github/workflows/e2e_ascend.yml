--- conflicted
+++ resolved
@@ -143,13 +143,11 @@
           ray stop --force
           bash tests/special_npu/run_qwen2_5_05b_dapo.sh
           rm -rf $HOME/ckpts
-<<<<<<< HEAD
       - name: Running gsm8k e2e qwen3 training tests with GRPO on ASCEND NPU
         run: |
           ray stop --force
           bash tests/special_npu/run_qwen3_06b_grpo.sh
           rm -rf $HOME/ckpts
-=======
       - name: Running gsm8k e2e training tests with GRPO MindSpeed on ASCEND NPU
         run: |
           ray stop --force
@@ -159,6 +157,4 @@
       - name: Running NPU profiling unit tests
         run: |
           ray stop --force
-          pytest -s -x tests/utils/test_special_mstx_profile.py
-          
->>>>>>> ef434691
+          pytest -s -x tests/utils/test_special_mstx_profile.py