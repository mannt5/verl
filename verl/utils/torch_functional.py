# Copyright 2024 Bytedance Ltd. and/or its affiliates
#
# Licensed under the Apache License, Version 2.0 (the "License");
# you may not use this file except in compliance with the License.
# You may obtain a copy of the License at
#
#     http://www.apache.org/licenses/LICENSE-2.0
#
# Unless required by applicable law or agreed to in writing, software
# distributed under the License is distributed on an "AS IS" BASIS,
# WITHOUT WARRANTIES OR CONDITIONS OF ANY KIND, either express or implied.
# See the License for the specific language governing permissions and
# limitations under the License.
"""
Contain small torch utilities
"""

import math
from contextlib import contextmanager
from typing import Dict, List, Optional, Union

import torch
import torch.distributed
import torch.nn.functional as F
from tensordict import TensorDict
from torch import nn
from torch.optim import Optimizer
from torch.optim.lr_scheduler import LambdaLR

try:
    from flash_attn.ops.triton.cross_entropy import cross_entropy_loss

    FLAH_ATTN_CROSS_ENTROPY_LOSS_AVAILABLE = True
except ImportError:
    FLAH_ATTN_CROSS_ENTROPY_LOSS_AVAILABLE = False


def gather_from_labels(data, label):
    """Gather the label from data. The value in label should be [0, vocab_size)

    Args:
        data: (..., vocab_size)
        label (torch.IntTensor) : (...,)

    Returns:

    """

    output = torch.gather(data, -1, label.unsqueeze(-1)).squeeze(-1)
    return output


def logprobs_from_logits(logits, labels, inplace_backward=True):
    """
    See: https://github.com/pytorch/pytorch/issues/563#issuecomment-330103591
    """
    if FLAH_ATTN_CROSS_ENTROPY_LOSS_AVAILABLE:
        batch_dim = logits.shape[:-1]
        last_dim = logits.shape[-1]
        logits = logits.reshape(-1, last_dim)
        labels = labels.reshape(-1)
        output = logprobs_from_logits_flash_attn(logits, labels, inplace_backward=inplace_backward)
        output = output.view(*batch_dim)
    else:
        output = logprobs_from_logits_v2(logits, labels)
    return output


def logprobs_from_logits_flash_attn(logits, labels, inplace_backward=True):
    output = cross_entropy_loss(logits, labels, inplace_backward=inplace_backward)
    assert isinstance(output, tuple), "please make sure flash-attn>=2.4.3 where cross_entropy_loss returns Tuple[losses, z_losses]."
    return -output[0]


def logprobs_from_logits_naive(logits, labels):
    logp = F.log_softmax(logits, dim=-1)
    logpy = gather_from_labels(logp, labels)
    return logpy


def logprobs_from_logits_v2(logits: torch.FloatTensor, labels):
    """
    A memory efficient implementation of logprobs_from_logits
    """
    if logits.dtype in [torch.float32, torch.float64]:
        logits_labels = torch.gather(logits, dim=-1, index=labels.unsqueeze(-1)).squeeze(-1)
        # loop to reduce peak mem consumption
        logsumexp_values = torch.stack([torch.logsumexp(logit, dim=-1) for logit in logits])
        logprobs_labels = logits_labels - logsumexp_values  # log_softmax(x_i) = x_i - logsumexp(x)
    else:
        # logsumexp approach is unstable with bfloat16, fall back to slightly less efficent approach
        logprobs_labels = []
        for row_logits, row_labels in zip(logits, labels):  # loop to reduce peak mem consumption
            row_logprobs = F.log_softmax(row_logits, dim=-1)
            row_logprobs_labels = row_logprobs.gather(dim=-1, index=row_labels.unsqueeze(-1)).squeeze(-1)
            logprobs_labels.append(row_logprobs_labels)
        logprobs_labels = torch.stack(logprobs_labels)
    return logprobs_labels


def clip_by_value(x, tensor_min, tensor_max):
    """
    Tensor extenstion to torch.clamp
    https://github.com/pytorch/pytorch/issues/2793#issuecomment-428784713
    """
    clipped = torch.max(torch.min(x, tensor_max), tensor_min)
    return clipped


def entropy_from_logits(logits: torch.Tensor):
    """Calculate entropy from logits."""
    pd = torch.nn.functional.softmax(logits, dim=-1)
    entropy = torch.logsumexp(logits, dim=-1) - torch.sum(pd * logits, dim=-1)
    return entropy


def masked_sum(values, mask, axis=None):
    """Compute mean of tensor with a masked values."""
    return (values * mask).sum(axis=axis)


def masked_mean(values, mask, axis=None):
    """Compute mean of tensor with a masked values."""
    return (values * mask).sum(axis=axis) / (mask.sum(axis=axis) + 1e-8)


def masked_var(values, mask, unbiased=True):
    """Compute variance of tensor with masked values."""
    mean = masked_mean(values, mask)
    centered_values = values - mean
    variance = masked_mean(centered_values**2, mask)
    if unbiased:
        mask_sum = mask.sum()
        if mask_sum == 0:
            raise ValueError("At least one element in the mask has to be 1.")
        # note that if mask_sum == 1, then there is a division by zero issue
        # to avoid it you just need to use a larger minibatch_size
        if mask_sum == 1:
            raise ValueError("The sum of the mask is one, which can cause a division by zero.")
        bessel_correction = mask_sum / (mask_sum - 1)
        variance = variance * bessel_correction
    return variance


def masked_whiten(values, mask, shift_mean=True):
    """Whiten values with masked values."""
    mean, var = masked_mean(values, mask), masked_var(values, mask)
    whitened = (values - mean) * torch.rsqrt(var + 1e-8)
    if not shift_mean:
        whitened += mean
    return whitened


def get_response_mask(response_id: torch.Tensor, eos_token: Union[int, List[int]] = 2, dtype=torch.int64):
    """
    end of sentence token can be int or list: 1 or [1, 2]
    e.g.
    response_id = torch.tensor([[20, 10, 34, 1, 0, 0, 0],
                                [78, 0, 76, 2, 1, 0, 0],
                                [23, 98, 1, 0, 0, 0, 0],
                                [33, 3, 98, 45, 1, 0, 0]])
    #eos_token=1
    response_mask:  tensor([[1, 1, 1, 1, 0, 0, 0],
                            [1, 1, 1, 1, 1, 0, 0],
                            [1, 1, 1, 0, 0, 0, 0],
                            [1, 1, 1, 1, 1, 0, 0]])
    #eos_token=[1,2]
    response_mask:  tensor([[1, 1, 1, 1, 0, 0, 0],
                            [1, 1, 1, 1, 0, 0, 0],
                            [1, 1, 1, 0, 0, 0, 0],
                            [1, 1, 1, 1, 1, 0, 0]])
    """
    eos_mask = torch.isin(response_id, torch.tensor(eos_token, device=response_id.device)).int()
    return (eos_mask.cumsum(dim=1) - eos_mask).eq(0).to(dtype)


def compute_grad_norm(model: nn.Module):
    total_grad_square = 0
    # total_params = 0
    for param in model.parameters():
        if param.grad is not None:
            total_grad_square += torch.sum(torch.square(param.grad.detach())).item()
    return total_grad_square


def broadcast_dict_tensor(tensors: Union[Dict[str, torch.Tensor], TensorDict], src, group):
    """
    TODO: optimize this. Technically, we only need one broadcast
    """

    for key in tensors.sorted_keys:
        torch.distributed.broadcast(tensors[key], src=src, group=group, async_op=False)


def allgather_dict_tensors(tensors: Union[Dict[str, torch.Tensor], TensorDict], size, group, dim=0):
    """
    TODO: optimize this.
    - We can use async ops
    - We can use only one allgather
    Args:
        tensors:
        size:
        group:

    Returns:

    """
    if isinstance(tensors, TensorDict):
        is_tensor_dict = True
        tensors_as_dict = tensors.to_dict()
    else:
        tensors_as_dict = tensors
        is_tensor_dict = False

    output = {}
    sorted_keys = sorted(tensors_as_dict.keys())
    for key in sorted_keys:
        val = tensors_as_dict[key]
        output[key] = [torch.empty_like(val) for _ in range(size)]
        torch.distributed.all_gather(output[key], val, group=group, async_op=False)
        output[key] = torch.cat(output[key], dim=dim)

    if is_tensor_dict:
        output = TensorDict(source=output, batch_size=tensors.batch_size[0] * size)

    return output


def split_dict_tensor_into_batches(tensors: TensorDict, batch_size) -> List[TensorDict]:
    assert tensors.batch_size[0] % batch_size == 0, f"input data batch size: {tensors.batch_size[0]}, split batch size: {batch_size}"
    return tensors.split(batch_size)


def pad_2d_list_to_length(response, pad_token_id, max_length=None):
    """
    pad a 2D list (e.g. responses, logprobs) to a 2D tensor.
    """
    response_length = max(len(sub_list) for sub_list in response)
    target_length = max_length if max_length is not None and max_length > response_length else response_length
    padded_response = [tuple(sub_list) + (pad_token_id,) * (target_length - len(sub_list)) for sub_list in response]
    tensor = torch.tensor(padded_response)
    return tensor


def pad_sequence_to_length(tensors, max_seq_len, pad_token_id, left_pad=False):
    """
    pad a 2D tensors (e.g. responses, logprobs) in the last dim to max_seq_length.
    input shape: [bs, seq_length]
    output shape: [bs, max_seq_length]
    (0, max_seq_len - tensors.shape[-1]) means right pad to max_seq_length and no left pad
    """
    if tensors.shape[-1] >= max_seq_len:
        return tensors
    pad_tuple = (max_seq_len - tensors.shape[-1], 0) if left_pad else (0, max_seq_len - tensors.shape[-1])
    return F.pad(tensors, pad_tuple, "constant", pad_token_id)


def postprocess_data(
    input_ids: torch.Tensor,
    attention_mask: torch.Tensor,
    max_length: int,
    pad_token_id: int,
    left_pad=True,
    truncation="error",
):
    """
    input_data is the output from tokenizer.
    """
    assert truncation in ["left", "right", "error"]
    assert input_ids.ndim == 2

    sequence_length = input_ids.shape[-1]
    if sequence_length < max_length:
        input_ids = pad_sequence_to_length(input_ids, max_seq_len=max_length, pad_token_id=pad_token_id, left_pad=left_pad)
        attention_mask = pad_sequence_to_length(attention_mask, max_seq_len=max_length, pad_token_id=0, left_pad=left_pad)
    elif sequence_length > max_length:
        if truncation == "left":
            # actually, left truncation may not be reasonable
            input_ids = input_ids[:, -max_length:]
            attention_mask = attention_mask[:, -max_length:]
        elif truncation == "right":
            input_ids = input_ids[:, :max_length]
            attention_mask = attention_mask[:, :max_length]
        elif truncation == "error":
            raise NotImplementedError(f"{sequence_length=} is larger than {max_length=}")
        else:
            raise NotImplementedError(f"Unknown truncation method {truncation}")

    return input_ids, attention_mask


def remove_pad_token(input_ids: torch.Tensor, attention_mask: torch.Tensor):
    """Remove the pad token.

    Args:
        input_ids shape: [bs, seq_length]
        attention_mask shape: [bs, seq_length]
    Returns:
        no_padding_batch(List[List[int]]): contains the rmpad token ids per query.
    """
    no_padding_batch = []
    for ids, mask in zip(input_ids, attention_mask):
        no_padding_batch.append((ids[len(ids) - mask.sum() :]).cpu().numpy().tolist())
    return no_padding_batch


def log_probs_from_logits_response(input_ids, logits, response_length):
    """Compute the response log_probs from full logits. Note that logits = model(input_ids)

    Args:
        input_ids: [batch_size, seqlen]
        logits: [batch_size, seqlen, vocab_size]

    Returns:
        response_log_prob:
    """
    response_logits = logits[:, -response_length - 1 : -1]
    response = input_ids[:, -response_length:]
    response_log_prob = logprobs_from_logits(logits=response_logits, labels=response)
    return response_log_prob


def log_probs_from_logits_response_rmpad(input_ids, attention_mask, logits_rmpad, response_length):
    """Compute the log_probs from logits with rmpad logits and pad input. Note that
    logits_rmpad = model(input_ids_rmpad). For each sentences, there is a shift between
    logits and input_ids.
    The reason for this function to is to compute logprobs_from_logits in rmpad mode because it is memory-intensive
    for large vocab_size

    Args:
        input_ids: [batch_size, seqlen]
        attention_mask: [batch_size, seqlen]
        logits_rmpad: [total_nnz, vocab_size]
        response_length: int
    """
    from flash_attn.bert_padding import pad_input, unpad_input

    batch_size, seqlen = input_ids.shape
    input_ids_rmpad, indices, *_ = unpad_input(input_ids.unsqueeze(-1), attention_mask=attention_mask)
    input_ids_rmpad = input_ids_rmpad.squeeze(-1)
    input_ids_rmpad_rolled = torch.roll(input_ids_rmpad, shifts=-1, dims=0)
    full_log_probs_rmpad = logprobs_from_logits(logits=logits_rmpad, labels=input_ids_rmpad_rolled)  # (total_nnz,)
    full_output = pad_input(hidden_states=full_log_probs_rmpad.unsqueeze(-1), indices=indices, batch=batch_size, seqlen=seqlen)
    output = full_output.squeeze(-1)[:, -response_length - 1 : -1]  # [batch_size, response_length]
    return output


def log_probs_from_logits_all_rmpad(input_ids_rmpad, logits_rmpad, indices, batch_size, seqlen, response_length):
    """Compute the log_probs from logits with rmpad input_ids and logits. Note that
    logits_rmpad = model(input_ids_rmpad). For each sentences, there is a shift between
    logits and input_ids.
    The reason for this function to is to compute logprobs_from_logits in rmpad mode because it is memory-intensive
    for large vocab_size

    Args:
        input_ids_rmpad: [1, total_nnz]
        logits_rmpad: [total_nnz, vocab_size]
        indices: [total_nnz]
        batch_size: int
        seqlen: int
        response_length: int
    """
    from flash_attn.bert_padding import pad_input

    input_ids_rmpad = input_ids_rmpad.transpose(0, 1)  # transpose back to [total_nnz, 1]
    input_ids_rmpad = input_ids_rmpad.squeeze(-1)
    input_ids_rmpad_rolled = torch.roll(input_ids_rmpad, shifts=-1, dims=0)
    full_log_probs_rmpad = logprobs_from_logits(logits=logits_rmpad, labels=input_ids_rmpad_rolled)  # (total_nnz,)
    full_output = pad_input(hidden_states=full_log_probs_rmpad.unsqueeze(-1), indices=indices, batch=batch_size, seqlen=seqlen)
    output = full_output.squeeze(-1)[:, -response_length - 1 : -1]  # [batch_size, response_length]
    return output


def post_process_logits(input_ids, logits, temperature, top_k, top_p):
    if temperature != 1.0:
        logits = logits.div_(temperature)  # inplace operation to avoid OOM
    # TODO: add them back
    # if top_k is not None and top_k > 0:
    #     logits = TopKLogitsWarper(top_k=top_k)(input_ids, logits)
    # if top_p is not None and top_p < 1.0 and top_p > 0.0:
    #     logits = TopPLogitsWarper(top_p=top_p)(input_ids, logits)
    return logits


"""
Optimizer related
"""


def get_cosine_schedule_with_warmup(
    optimizer: Optimizer,
    num_warmup_steps: int,
    num_training_steps: int,
    min_lr_ratio: float = 0.0,
    num_cycles: float = 0.5,
    last_epoch: int = -1,
):
    """
    Create a schedule with a learning rate that decreases following the values of the cosine function between the
    initial lr set in the optimizer to 0, after a warmup period during which it increases linearly between 0 and the
    initial lr set in the optimizer.
    Args:
        optimizer (:class:`~torch.optim.Optimizer`):
            The optimizer for which to schedule the learning rate.
        num_warmup_steps (:obj:`int`):
            The number of steps for the warmup phase.
        num_training_steps (:obj:`int`):
            The total number of training steps.
        min_lr_ratio (:obj:`float`, `optional`, defaults to 0.0):
            The minimum lr ratio w.r.t the maximum.
        num_cycles (:obj:`float`, `optional`, defaults to 0.5):
            The number of waves in the cosine schedule (the defaults is to just decrease from the max value to 0
            following a half-cosine).
        last_epoch (:obj:`int`, `optional`, defaults to -1):
            The index of the last epoch when resuming training.
    Return:
        :obj:`torch.optim.lr_scheduler.LambdaLR` with the appropriate schedule.
    """
    assert min_lr_ratio >= 0 and min_lr_ratio <= 1.0
    coef = (1 - min_lr_ratio) * 0.5
    intercept = (1 + min_lr_ratio) * 0.5

    def lr_lambda(current_step):
        if current_step < num_warmup_steps:
            return float(current_step) / float(max(1, num_warmup_steps))
        progress = float(current_step - num_warmup_steps) / float(max(1, num_training_steps - num_warmup_steps))
        x = math.cos(math.pi * float(num_cycles) * 2.0 * progress)
        return max(0.0, x * coef + intercept)

    return LambdaLR(optimizer, lr_lambda, last_epoch)


def get_constant_schedule_with_warmup(
    optimizer: Optimizer,
    num_warmup_steps: int,
    last_epoch: int = -1,
):
    def lr_lambda(current_step):
        return min(1, float(current_step) / float(max(1, num_warmup_steps)))

    return LambdaLR(optimizer, lr_lambda, last_epoch)


def prepare_decoder_attention_mask(attention_mask, input_shape, inputs_embeds):
    # create causal mask
    # [bsz, seq_len] -> [bsz, 1, tgt_seq_len, src_seq_len]
    combined_attention_mask = None
    if input_shape[-1] > 1:
        combined_attention_mask = _make_causal_mask(
            input_shape,
            inputs_embeds.dtype,
            device=inputs_embeds.device,
        )

    if attention_mask is not None:
        # [bsz, seq_len] -> [bsz, 1, tgt_seq_len, src_seq_len]
        expanded_attn_mask = _expand_mask(attention_mask, inputs_embeds.dtype, tgt_len=input_shape[-1]).to(inputs_embeds.device)
        combined_attention_mask = expanded_attn_mask if combined_attention_mask is None else expanded_attn_mask + combined_attention_mask

    return combined_attention_mask


# Copied from transformers.models.bart.modeling_bart._make_causal_mask
def _make_causal_mask(input_ids_shape: torch.Size, dtype: torch.dtype, device: torch.device):
    """
    Make causal mask used for bi-directional self-attention.
    """
    bsz, tgt_len = input_ids_shape
    mask = torch.full((tgt_len, tgt_len), torch.finfo(dtype).min, device=device)
    mask_cond = torch.arange(mask.size(-1), device=device)
    mask.masked_fill_(mask_cond < (mask_cond + 1).view(mask.size(-1), 1), 0)
    mask = mask.to(dtype)
    return mask[None, None, :, :].expand(bsz, 1, tgt_len, tgt_len)


# Copied from transformers.models.bart.modeling_bart._expand_mask
def _expand_mask(mask: torch.Tensor, dtype: torch.dtype, tgt_len: Optional[int] = None):
    """
    Expands attention_mask from `[bsz, seq_len]` to `[bsz, 1, tgt_seq_len, src_seq_len]`.
    """
    bsz, src_len = mask.size()
    tgt_len = tgt_len if tgt_len is not None else src_len

    expanded_mask = mask[:, None, None, :].expand(bsz, 1, tgt_len, src_len).to(dtype)

    inverted_mask = 1.0 - expanded_mask

    return inverted_mask.masked_fill(inverted_mask.to(torch.bool), torch.finfo(dtype).min)


def get_unpad_data(attention_mask):
    seqlens_in_batch = attention_mask.sum(dim=-1, dtype=torch.int32)
    indices = torch.nonzero(attention_mask.flatten(), as_tuple=False).flatten()
    max_seqlen_in_batch = seqlens_in_batch.max().item()
    cu_seqlens = F.pad(torch.cumsum(seqlens_in_batch, dim=0, dtype=torch.int32), (1, 0))
    return (
        indices,
        cu_seqlens,
        max_seqlen_in_batch,
    )


<<<<<<< HEAD
def compute_response_mask(response_ids: torch.Tensor, attention_mask: torch.Tensor):
    response_length = response_ids.size(-1)
    return attention_mask[:, -response_length:]
=======
def get_wsd_schedule_with_warmup(
    optimizer: Optimizer,
    num_warmup_steps: int,
    num_training_steps: int,
    min_lr_ratio: float = 0.0,
    num_cycles: float = 0.5,
    last_epoch: int = -1,
    stable_ratio: float = 0.9,
):
    """
    Create a Warmup-Stable-Decay learning rate scheduler.

    The schedule follows three phases:
    1. Warmup: Learning rate increases linearly from 0 to the initial LR
    2. Stable: Learning rate remains constant at the initial LR
    3. Decay: Learning rate decreases following a cosine curve to min_lr_ratio * initial LR

    Args:
        optimizer (:class:`~torch.optim.Optimizer`):
            The optimizer for which to schedule the learning rate.
        num_warmup_steps (:obj:`int`):
            The number of steps for the warmup phase.
        num_training_steps (:obj:`int`):
            The total number of training steps.
        min_lr_ratio (:obj:`float`, `optional`, defaults to 0.0):
            The minimum learning rate ratio w.r.t the initial learning rate.
        num_cycles (:obj:`float`, `optional`, defaults to 0.5):
            The number of waves in the cosine schedule during decay phase.
        last_epoch (:obj:`int`, `optional`, defaults to -1):
            The index of the last epoch when resuming training.
        stable_ratio (:obj:`float`, `optional`, defaults to 0.0):
            The ratio of non-warmup steps that should maintain a constant learning rate.
            Set to 0.0 to behave exactly like cosine schedule.

    Return:
        :obj:`torch.optim.lr_scheduler.LambdaLR` with the appropriate schedule.
    """
    remaining_steps = max(0, num_training_steps - num_warmup_steps)
    num_stable_steps = int(remaining_steps * stable_ratio)
    num_decay_steps = remaining_steps - num_stable_steps

    def lr_lambda(current_step):
        if current_step < num_warmup_steps:
            return float(current_step) / float(max(1, num_warmup_steps))
        if current_step < num_warmup_steps + num_stable_steps:
            return 1.0
        if current_step < num_training_steps:
            progress = float(current_step - num_warmup_steps - num_stable_steps) / float(max(1, num_decay_steps))
            value = max(0.0, 0.5 * (1.0 + math.cos(math.pi * float(num_cycles) * 2.0 * progress)))
            return (1.0 - min_lr_ratio) * value + min_lr_ratio
        return min_lr_ratio

    return LambdaLR(optimizer, lr_lambda, last_epoch)


@contextmanager
def check_cuda_is_available():
    """
    Some modules must be imported after CUDA is initialized. Such as sglang's sharding manager.

    This context manager checks if CUDA is available and raises an error if it is not.
    """
    if not torch.cuda.is_available():
        raise RuntimeError("CUDA must be initialized before importing this module.")

    yield
>>>>>>> c9787146
<|MERGE_RESOLUTION|>--- conflicted
+++ resolved
@@ -500,11 +500,11 @@
     )
 
 
-<<<<<<< HEAD
 def compute_response_mask(response_ids: torch.Tensor, attention_mask: torch.Tensor):
     response_length = response_ids.size(-1)
     return attention_mask[:, -response_length:]
-=======
+
+
 def get_wsd_schedule_with_warmup(
     optimizer: Optimizer,
     num_warmup_steps: int,
@@ -570,5 +570,4 @@
     if not torch.cuda.is_available():
         raise RuntimeError("CUDA must be initialized before importing this module.")
 
-    yield
->>>>>>> c9787146
+    yield