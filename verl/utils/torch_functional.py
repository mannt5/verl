--- conflicted
+++ resolved
@@ -16,10 +16,7 @@
 """
 
 import math
-<<<<<<< HEAD
-=======
 from contextlib import contextmanager
->>>>>>> 0fb0bedb
 from typing import Dict, List, Optional, Union
 
 import torch
@@ -179,10 +176,7 @@
 
 def compute_grad_norm(model: nn.Module):
     total_grad_square = 0
-<<<<<<< HEAD
-=======
     # total_params = 0
->>>>>>> 0fb0bedb
     for param in model.parameters():
         if param.grad is not None:
             total_grad_square += torch.sum(torch.square(param.grad.detach())).item()
