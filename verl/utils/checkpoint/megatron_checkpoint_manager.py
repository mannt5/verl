--- conflicted
+++ resolved
@@ -307,15 +307,10 @@
             ckpt_dir=dist_checkpoint_path,
         )
 
-<<<<<<< HEAD
         if self.should_load_model and self.use_dist_checkpointing:
-            assert "model" in state_dict or any(f"model{vpp_rank}" in state_dict for vpp_rank in range(len(self.model))), f"Model state dict not found in {state_dict.keys()}. Please check the checkpoint file {local_path}."
-=======
-        if self.should_load_model:
             assert "model" in state_dict or any(
                 f"model{vpp_rank}" in state_dict for vpp_rank in range(len(self.model))
             ), f"Model state dict not found in {state_dict.keys()}. Please check the checkpoint file {local_path}."
->>>>>>> 82d1ef5a
             for vpp_rank, model in enumerate(self.model):
                 if len(self.model) == 1:
                     model_state_dict = state_dict["model"]
@@ -383,7 +378,6 @@
         local_path = local_mkdir_safe(local_path)
         dist_checkpoint_path = get_dist_checkpoint_path(local_path)
 
-<<<<<<< HEAD
         if self.use_dist_checkpointing:
             # Generate state dict for saving
             state_dict = self.generate_state_dict()
@@ -393,21 +387,9 @@
                     model_i_keys = state_dict[f"model{vpp_rank}"].keys()
                     log_with_rank(f"Generated state dict for saving: {model_i_keys}", rank=self.rank, logger=logger)
                 else:
-                    log_with_rank(f"Generated state dict for saving: {state_dict['model'].keys()}", rank=self.rank, logger=logger)
-=======
-        # Generate state dict for saving
-        state_dict = self.generate_state_dict()
-        log_with_rank(f"Generated state dict for saving: {state_dict.keys()}", rank=self.rank, logger=logger)
-        for vpp_rank, model in enumerate(self.model):
-            if len(self.model) > 1:
-                model_i_keys = state_dict[f"model{vpp_rank}"].keys()
-                log_with_rank(f"Generated state dict for saving: {model_i_keys}", rank=self.rank, logger=logger)
-            else:
-                log_with_rank(
-                    f"Generated state dict for saving: {state_dict['model'].keys()}", rank=self.rank, logger=logger
-                )
->>>>>>> 82d1ef5a
-
+                    log_with_rank(
+                        f"Generated state dict for saving: {state_dict['model'].keys()}", rank=self.rank, logger=logger
+                    )
             # Start Async save if enabled
             async_save_request = save_dist_checkpointing(
                 sharded_state_dict=state_dict,
