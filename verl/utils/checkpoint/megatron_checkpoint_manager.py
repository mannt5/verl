# Copyright 2024 Bytedance Ltd. and/or its affiliates
#
# Licensed under the Apache License, Version 2.0 (the "License");
# you may not use this file except in compliance with the License.
# You may obtain a copy of the License at
#
#     http://www.apache.org/licenses/LICENSE-2.0
#
# Unless required by applicable law or agreed to in writing, software
# distributed under the License is distributed on an "AS IS" BASIS,
# WITHOUT WARRANTIES OR CONDITIONS OF ANY KIND, either express or implied.
# See the License for the specific language governing permissions and
# limitations under the License.

import os
import random
from typing import Optional

import numpy as np
import torch
import torch.distributed
from megatron.core import mpu, tensor_parallel
from megatron.core.dist_checkpointing.mapping import ShardedObject
from transformers import GenerationConfig

from verl.models.weight_loader_registry import get_weight_saver
from verl.utils.fs import is_non_local
from verl.utils.megatron_utils import (
    get_hf_config_and_tokenizer_checkpoint_path,
    get_hf_model_checkpoint_path,
    get_model_checkpoint_path,
    get_optimizer_checkpoint_path,
    get_rng_states_checkpoint_path,
)

from .checkpoint_manager import BaseCheckpointManager


class MegatronCheckpointManager(BaseCheckpointManager):
    """
    A checkpoint manager that saves and loads
    - model
    - optimizer
    - lr_scheduler
    - extra_states
    in a SPMD way.

    We save
    - sharded model states and optimizer states
    - full lr_scheduler states
    - huggingface tokenizer/processor and config for ckpt merge
    """

    def __init__(
        self,
        config,
        model_config,
        role,
        model: torch.nn.ModuleList,
        arch: str,
        hf_config,
        param_dtype: torch.dtype,
        share_embeddings_and_output_weights: bool,
        tokenizer,
        optimizer,
        use_distributed_optimizer: bool,
        checkpoint_contents: Optional[list] = None,
        **kwargs,
    ):
        if checkpoint_contents is None:
            checkpoint_contents = ["model", "optimizer", "extra"]
        super().__init__(
            model,
            optimizer=optimizer,
            lr_scheduler=None,
            processing_class=tokenizer,
            checkpoint_contents=checkpoint_contents,
        )
        self.arch = arch
        self.config = config
        self.role = role
        self.is_value_model = False
        if self.role in ["reward", "critic"]:
            self.is_value_model = True
        self.model_config = model_config
        self.hf_config = hf_config
        self.param_dtype = param_dtype
        self.share_embeddings_and_output_weights = share_embeddings_and_output_weights
        self.model_path = self.config.model.path
        self.use_distributed_optimizer = use_distributed_optimizer

        self.rank = torch.distributed.get_rank()

        self.weight_saver = get_weight_saver(self.arch)

    def get_rng_state(self, use_dist_ckpt: bool = False, data_parallel_random_init: bool = False):
        """collect rng state across data parallel ranks"""
        rng_state = {
            "random_rng_state": random.getstate(),
            "np_rng_state": np.random.get_state(),
            "torch_rng_state": torch.get_rng_state(),
            "cuda_rng_state": torch.cuda.get_rng_state(),
            "rng_tracker_states": tensor_parallel.get_cuda_rng_tracker().get_states(),
        }

        rng_state_list = None
        if torch.distributed.is_initialized() and mpu.get_data_parallel_world_size() > 1 and data_parallel_random_init:
            rng_state_list = [None for i in range(mpu.get_data_parallel_world_size())]
            torch.distributed.all_gather_object(rng_state_list, rng_state, group=mpu.get_data_parallel_group())
        else:
            rng_state_list = [rng_state]

        if use_dist_ckpt:
            pp_rank = mpu.get_pipeline_model_parallel_rank()
            pp_size = mpu.get_pipeline_model_parallel_world_size()
            tp_rank = mpu.get_tensor_model_parallel_rank()
            tp_size = mpu.get_tensor_model_parallel_world_size()
            cp_rank = mpu.get_context_parallel_rank()
            cp_size = mpu.get_context_parallel_world_size()
            rng_state_list = ShardedObject(
                "rng_state",
                rng_state_list,
                (pp_size, tp_size, cp_size),
                (pp_rank, tp_rank, cp_rank),
                replica_id=mpu.get_data_parallel_rank(with_context_parallel=True),
            )

        return rng_state_list

    def get_checkpoint_name(
        self,
        checkpoints_path,
        pipeline_parallel=None,
        tensor_rank=None,
        pipeline_rank=None,
        cp_rank=None,
        expert_parallel=None,
        expert_rank=None,
        return_base_dir=True,
        basename="model.pt",
    ):
        """Determine the directory name for this rank's checkpoint."""
        # Use both the tensor and pipeline MP rank.
        if pipeline_parallel is None:
            pipeline_parallel = mpu.get_pipeline_model_parallel_world_size() > 1
        if tensor_rank is None:
            tensor_rank = mpu.get_tensor_model_parallel_rank()
        if pipeline_rank is None:
            pipeline_rank = mpu.get_pipeline_model_parallel_rank()
        if cp_rank is None:
            cp_rank = mpu.get_context_parallel_rank()
        if expert_parallel is None:
            expert_parallel = mpu.get_expert_model_parallel_world_size() > 1
        if expert_rank is None:
            expert_rank = mpu.get_expert_model_parallel_rank()

        # Use both the tensor and pipeline MP rank. If using the distributed
        # optimizer, then the optimizer's path must additionally include the
        # data parallel rank.

        # due to the fact that models are identical across cp ranks, cp rank is not used in the checkpoint path
        if not pipeline_parallel:
            common_path = os.path.join(checkpoints_path, f"mp_rank_{tensor_rank:02d}")
        else:
            common_path = os.path.join(checkpoints_path, f"mp_rank_{tensor_rank:02d}_{pipeline_rank:03d}")

        if expert_parallel:
            common_path = common_path + f"_{expert_rank:03d}"

        os.makedirs(common_path, exist_ok=True)

        if return_base_dir:
            return common_path
        return os.path.join(common_path, basename)

    def load_optimizer(self, ckpt_path):
        # TODO: Check Optimizer format and distributed optimizer
        optimizer_path = get_optimizer_checkpoint_path(ckpt_path)
        print(f"Loading optimizer from {optimizer_path}")
        self.optimizer.load_parameter_state(optimizer_path)

    def load_rng_states(self, ckpt_path, data_parallel_random_init=False, use_dist_ckpt=False):
        rng_state_path = get_rng_states_checkpoint_path(ckpt_path, only_rank0_save=False)
        print(f"Loading rng states from {rng_state_path}")
        rng_state = torch.load(rng_state_path, weights_only=False)
        # access rng_state for data parallel rank
        if not use_dist_ckpt:
            rng_state = rng_state[mpu.get_data_parallel_rank()] if data_parallel_random_init else rng_state[0]
        random.setstate(rng_state["random_rng_state"])
        np.random.set_state(rng_state["np_rng_state"])
        torch.set_rng_state(rng_state["torch_rng_state"])
        torch.cuda.set_rng_state(rng_state["cuda_rng_state"])
        # Check for empty states array
        if not rng_state["rng_tracker_states"]:
            raise KeyError
        tensor_parallel.get_cuda_rng_tracker().set_states(rng_state["rng_tracker_states"])

    def load_checkpoint(self, local_path: str, hdfs_path: str = None, del_local_after_load=False):
        if local_path is None:
            return

        if "model" in self.checkpoint_contents:
            model_path = get_model_checkpoint_path(local_path)
            ckpt_name = self.get_checkpoint_name(model_path, return_base_dir=False)
            state_dicts = torch.load(os.path.join(ckpt_name), weights_only=False)
            assert len(state_dicts) == len(self.model), f"state_dicts length: {len(state_dicts)} mismatch with model length: {len(self.model)}"
            for vpp_rank, (state_dict, model) in enumerate(zip(state_dicts, self.model)):
                model.load_state_dict(state_dict)
            print(f"Loaded sharded model checkpoint from {model_path}")

        if "optimizer" in self.checkpoint_contents:
            self.load_optimizer(local_path)

        if "extra" in self.checkpoint_contents:
            self.load_rng_states(local_path)

        if del_local_after_load:
            try:
                os.remove(local_path) if is_non_local(local_path) else None
            except Exception as e:
                print(f"[rank-{self.rank}]: remove local resume ckpt file after loading failed, exception {e} will be ignored")

    def save_checkpoint(self, local_path: str, hdfs_path: str = None, global_step: int = 0, max_ckpt_to_keep=None):
        # record the previous global step
        self.previous_global_step = global_step

        # remove previous local_path
        if max_ckpt_to_keep and isinstance(max_ckpt_to_keep, int) and max_ckpt_to_keep > 0 and len(self.previous_saved_paths) >= max_ckpt_to_keep:
            keep_start = len(self.previous_saved_paths) - max_ckpt_to_keep + 1
            self.remove_previous_save_local_path(self.previous_saved_paths[:keep_start])
            self.previous_saved_paths = self.previous_saved_paths[keep_start:]

        local_path = self.local_mkdir(local_path)

        # Save Model
        if "model" in self.checkpoint_contents and mpu.get_data_parallel_rank() == 0:
            state_dicts = []

            for vpp_rank, model in enumerate(self.model):
                state_dict = model.state_dict()
                state_dicts.append(state_dict)

            print(f"Saving sharded model checkpoint to {local_path}")
            model_ckpt_path = get_model_checkpoint_path(local_path)
            hf_config_and_tokenizer_path = get_hf_config_and_tokenizer_checkpoint_path(local_path)
            ckpt_name = self.get_checkpoint_name(model_ckpt_path, return_base_dir=False)
            torch.save(state_dicts, os.path.join(ckpt_name))
<<<<<<< HEAD

            if self.rank == 0:
                self.processing_class.save_pretrained(hf_config_and_tokenizer_path)
                self.hf_config.save_pretrained(hf_config_and_tokenizer_path)
                if hasattr(self.hf_config, "name_or_path") and self.hf_config.name_or_path:
                    try:
                        generation_config = GenerationConfig.from_pretrained(self.hf_config.name_or_path)
                        generation_config.save_pretrained(hf_config_and_tokenizer_path)
                    except Exception:
                        # if the generation config isn't available, we don't save it
                        pass

=======
>>>>>>> 04acd09d
            print(f"Saved checkpoint to {model_ckpt_path}")
            if self.rank == 0:
                self.processing_class.save_pretrained(hf_model_ckpt_path)  # tokenizer will be saved to hf_model_ckpt_path
                print(f"Saved tokenizer to {hf_model_ckpt_path}")
                if hdfs_path is not None:
                    print(f"Uploading checkpoint to {hdfs_path}")
                    from verl.utils import hdfs_io

                    hdfs_io.makedirs(hdfs_path, exist_ok=True)
                    hdfs_io.copy(src=model_ckpt_path, dst=hdfs_path, dirs_exist_ok=True)

        if "hf_model" in self.checkpoint_contents:
            # wait for everyone to dump to local
            state_dict = self.weight_saver(
                self.model,
                self.hf_config,
                dtype=self.param_dtype,
                is_value_model=self.is_value_model,
                tie_word_embeddings=self.share_embeddings_and_output_weights,
            )

            torch.distributed.barrier()
            if self.rank == 0:
                print(f"self.param_dtype: {self.param_dtype}")
                for key in state_dict.keys():
                    print(f"state_dict[key].dtype: {key} {state_dict[key].dtype}")
                hf_model_ckpt_path = get_hf_model_checkpoint_path(local_path)
                import warnings

                from accelerate import init_empty_weights

                with init_empty_weights(), warnings.catch_warnings():
                    warnings.simplefilter("ignore")
                    if "mistral7b-rm" in self.config.model.path:
                        from transformers import MistralForSequenceClassification

                        model = MistralForSequenceClassification.from_pretrained(self.config.model.path)  # use score head instead of lm_head
                        state_dict["score.weight"] = state_dict["score.weight"]
                    else:
                        from transformers import AutoModelForCausalLM

                        model = AutoModelForCausalLM.from_pretrained(self.config.model.path, torch_dtype="auto")
                model.save_pretrained(hf_model_ckpt_path, state_dict=state_dict)
                self.processing_class.save_pretrained(hf_model_ckpt_path)

                if hdfs_path is not None:
                    print(f"Uploading checkpoint to {hdfs_path}")
                    from verl.utils import hdfs_io

                    hdfs_io.makedirs(hdfs_path, exist_ok=True)
                    hdfs_io.copy(src=hf_model_ckpt_path, dst=hdfs_path, dirs_exist_ok=True)

        # Save Optimizer
        if "optimizer" in self.checkpoint_contents:
            torch.distributed.barrier()

            optimizer_path = get_optimizer_checkpoint_path(local_path)
            self.optimizer.save_parameter_state(optimizer_path)
            if self.rank == 0:
                print(f"saving optimizer state to {optimizer_path}")

        # Save RNG States
        if "extra" in self.checkpoint_contents:
            torch.distributed.barrier()

            rng_state_path = get_rng_states_checkpoint_path(local_path, only_rank0_save=False)
            rng_state = self.get_rng_state()
            torch.save(rng_state, rng_state_path)
            print(f"Rank {self.rank} saving rng states to {rng_state_path}")

        self.previous_saved_paths.append(local_path)<|MERGE_RESOLUTION|>--- conflicted
+++ resolved
@@ -245,8 +245,8 @@
             hf_config_and_tokenizer_path = get_hf_config_and_tokenizer_checkpoint_path(local_path)
             ckpt_name = self.get_checkpoint_name(model_ckpt_path, return_base_dir=False)
             torch.save(state_dicts, os.path.join(ckpt_name))
-<<<<<<< HEAD
-
+
+            print(f"Saved checkpoint to {model_ckpt_path}")
             if self.rank == 0:
                 self.processing_class.save_pretrained(hf_config_and_tokenizer_path)
                 self.hf_config.save_pretrained(hf_config_and_tokenizer_path)
@@ -257,19 +257,13 @@
                     except Exception:
                         # if the generation config isn't available, we don't save it
                         pass
-
-=======
->>>>>>> 04acd09d
-            print(f"Saved checkpoint to {model_ckpt_path}")
-            if self.rank == 0:
-                self.processing_class.save_pretrained(hf_model_ckpt_path)  # tokenizer will be saved to hf_model_ckpt_path
-                print(f"Saved tokenizer to {hf_model_ckpt_path}")
                 if hdfs_path is not None:
                     print(f"Uploading checkpoint to {hdfs_path}")
                     from verl.utils import hdfs_io
 
                     hdfs_io.makedirs(hdfs_path, exist_ok=True)
                     hdfs_io.copy(src=model_ckpt_path, dst=hdfs_path, dirs_exist_ok=True)
+                    hdfs_io.copy(src=hf_config_and_tokenizer_path, dst=hdfs_path, dirs_exist_ok=True)
 
         if "hf_model" in self.checkpoint_contents:
             # wait for everyone to dump to local
