--- conflicted
+++ resolved
@@ -116,11 +116,8 @@
         optimizer_scheduler,
         use_distributed_optimizer: bool,
         use_checkpoint_opt_param_scheduler: bool = False,
-<<<<<<< HEAD
-        checkpoint_contents: DictConfig = None,
+        use_dist_checkpointing: bool = True,
         bridge=None,
-=======
->>>>>>> 3b3e5970
         **kwargs,
     ):
         super().__init__(
@@ -146,6 +143,7 @@
         self.use_checkpoint_opt_param_scheduler = use_checkpoint_opt_param_scheduler
         self.bridge = bridge
         self.rank = torch.distributed.get_rank()
+        self.use_dist_checkpointing = use_dist_checkpointing
 
         self.weight_saver = get_weight_saver(self.arch)
 
@@ -304,21 +302,7 @@
             ckpt_dir=dist_checkpoint_path,
         )
 
-<<<<<<< HEAD
-        if self.should_load_model and self.bridge is not None and not self.is_value_model:
-            model_path = get_model_checkpoint_path(local_path)
-            self.bridge.load_weights(self.model, model_path)
-            log_with_rank(f"Loaded HF model checkpoint from {model_path} with bridge", rank=self.rank, logger=logger)
-        elif self.should_load_model:
-            model_path = get_model_checkpoint_path(local_path)
-            ckpt_name = self.get_checkpoint_name(model_path, return_base_dir=False)
-            state_dicts = torch.load(os.path.join(ckpt_name), weights_only=False)
-            assert len(state_dicts) == len(self.model), f"state_dicts length: {len(state_dicts)} mismatch with model length: {len(self.model)}"
-            for vpp_rank, (state_dict, model) in enumerate(zip(state_dicts, self.model)):
-                model.load_state_dict(state_dict)
-            log_with_rank(f"Loaded sharded model checkpoint from {model_path}", rank=self.rank, logger=logger)
-=======
-        if self.should_load_model:
+        if self.should_load_model and (not self.bridge or self.is_value_model or self.use_dist_checkpointing):
             assert "model" in state_dict or any(f"model{vpp_rank}" in state_dict for vpp_rank in range(len(self.model))), f"Model state dict not found in {state_dict.keys()}. Please check the checkpoint file {local_path}."
             for vpp_rank, model in enumerate(self.model):
                 if len(self.model) == 1:
@@ -329,7 +313,10 @@
                 mpu.set_virtual_pipeline_model_parallel_rank(vpp_rank)
                 self.model[vpp_rank].load_state_dict(model_state_dict)
             log_with_rank(f"Loaded sharded model checkpoint from {local_path}", rank=self.rank, logger=logger)
->>>>>>> 3b3e5970
+        else:
+            hf_model_path = get_hf_model_checkpoint_path(local_path)
+            self.bridge.load_weights(self.model, hf_model_path)
+            log_with_rank(f"Loaded HF model checkpoint from {hf_model_path} with bridge", rank=self.rank, logger=logger)
 
         if self.should_load_optimizer:
             assert "optimizer" in state_dict, f"Optimizer state dict not found in {state_dict.keys()}. Please check the checkpoint file {local_path}."
@@ -365,71 +352,39 @@
             self.remove_previous_save_local_path(self.previous_saved_paths[:keep_start])
             self.previous_saved_paths = self.previous_saved_paths[keep_start:]
 
-<<<<<<< HEAD
-        local_path = self.local_mkdir(local_path)
-
-        # Save Model
-        saved = False
-        if self.should_save_model and self.bridge is not None and not self.is_value_model:
-            log_with_rank(f"Saving HF model checkpoint to {local_path} with bridge", rank=self.rank, logger=logger)
-            model_ckpt_path = get_model_checkpoint_path(local_path)
-            self.bridge.save_weights(self.model, model_ckpt_path)
-            log_with_rank(f"Saved bridge checkpoint to {model_ckpt_path}", rank=self.rank, logger=logger)
-            saved = True
-        elif self.should_save_model and mpu.get_data_parallel_rank() == 0:
-            state_dicts = []
-
-            for vpp_rank, model in enumerate(self.model):
-                state_dict = model.state_dict()
-                state_dicts.append(state_dict)
-=======
         local_path = local_mkdir_safe(local_path)
         dist_checkpoint_path = get_dist_checkpoint_path(local_path)
 
-        # Generate state dict for saving
-        state_dict = self.generate_state_dict()
-        log_with_rank(f"Generated state dict for saving: {state_dict.keys()}", rank=self.rank, logger=logger)
-        for vpp_rank, model in enumerate(self.model):
-            if len(self.model) > 1:
-                model_i_keys = state_dict[f"model{vpp_rank}"].keys()
-                log_with_rank(f"Generated state dict for saving: {model_i_keys}", rank=self.rank, logger=logger)
-            else:
-                log_with_rank(f"Generated state dict for saving: {state_dict['model'].keys()}", rank=self.rank, logger=logger)
-
-        # Start Async save if enabled
-        async_save_request = save_dist_checkpointing(
-            sharded_state_dict=state_dict,
-            ckpt_path=dist_checkpoint_path,
-            async_save=self.checkpoint_config.async_save,
-        )
->>>>>>> 3b3e5970
-
-        # Synchronize all async save requests
-        if not self.checkpoint_config.async_save:
-            assert async_save_request is None, "Async save request should be None when not using async save."
-            torch.distributed.barrier()
-
-<<<<<<< HEAD
-            log_with_rank(f"Saved checkpoint to {model_ckpt_path}", rank=self.rank, logger=logger)
-            saved = True
-        if self.rank == 0 and saved:
-            self.processing_class.save_pretrained(hf_config_and_tokenizer_path)
-            self.hf_config.save_pretrained(hf_config_and_tokenizer_path)
-            if hasattr(self.hf_config, "name_or_path") and self.hf_config.name_or_path:
-                try:
-                    generation_config = GenerationConfig.from_pretrained(self.hf_config.name_or_path)
-                    generation_config.save_pretrained(hf_config_and_tokenizer_path)
-                except Exception:
-                    # if the generation config isn't available, we don't save it
-                    pass
-            if hdfs_path is not None:
-                log_with_rank(f"Uploading checkpoint to {hdfs_path}", rank=self.rank, logger=logger)
-                from verl.utils import hdfs_io
-
-                hdfs_io.makedirs(hdfs_path, exist_ok=True)
-                hdfs_io.copy(src=model_ckpt_path, dst=hdfs_path, dirs_exist_ok=True)
-                hdfs_io.copy(src=hf_config_and_tokenizer_path, dst=hdfs_path, dirs_exist_ok=True)
-=======
+
+        if not self.bridge or self.is_value_model or self.use_dist_checkpointing:
+            # Generate state dict for saving
+            state_dict = self.generate_state_dict()
+            log_with_rank(f"Generated state dict for saving: {state_dict.keys()}", rank=self.rank, logger=logger)
+            for vpp_rank, model in enumerate(self.model):
+                if len(self.model) > 1:
+                    model_i_keys = state_dict[f"model{vpp_rank}"].keys()
+                    log_with_rank(f"Generated state dict for saving: {model_i_keys}", rank=self.rank, logger=logger)
+                else:
+                    log_with_rank(f"Generated state dict for saving: {state_dict['model'].keys()}", rank=self.rank, logger=logger)
+
+            # Start Async save if enabled
+            async_save_request = save_dist_checkpointing(
+                sharded_state_dict=state_dict,
+                ckpt_path=dist_checkpoint_path,
+                async_save=self.checkpoint_config.async_save,
+            )
+
+            # Synchronize all async save requests
+            if not self.checkpoint_config.async_save:
+                assert async_save_request is None, "Async save request should be None when not using async save."
+                torch.distributed.barrier()
+        else:
+            log_with_rank(f"Saving HF model checkpoint to {local_path} with bridge", rank=self.rank, logger=logger)
+            hf_ckpt_path = get_hf_model_checkpoint_path(local_path)
+            self.bridge.save_weights(self.model, hf_ckpt_path)
+            log_with_rank(f"Saved bridge checkpoint to {hf_ckpt_path}", rank=self.rank, logger=logger)
+
+
         if self.should_save_model:
             # Only rank 0 saves the hf config and tokenizer to huggingface path
             # No matter whether we save hf model or not
@@ -468,7 +423,6 @@
                 transformer_config_path = get_transformer_config_checkpoint_path(local_path)
                 with open(transformer_config_path, "w") as f:
                     json.dump(transformer_config_dict, f, indent=2)
->>>>>>> 3b3e5970
 
         if self.should_save_hf_model:
             # wait for everyone to dump to local
