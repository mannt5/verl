# Copyright 2024 Bytedance Ltd. and/or its affiliates
#
# Licensed under the Apache License, Version 2.0 (the "License");
# you may not use this file except in compliance with the License.
# You may obtain a copy of the License at
#
#     http://www.apache.org/licenses/LICENSE-2.0
#
# Unless required by applicable law or agreed to in writing, software
# distributed under the License is distributed on an "AS IS" BASIS,
# WITHOUT WARRANTIES OR CONDITIONS OF ANY KIND, either express or implied.
# See the License for the specific language governing permissions and
# limitations under the License.

import os
import warnings
from typing import Optional, Union

import torch
import torch.distributed
from accelerate import init_empty_weights
from torch.distributed.fsdp import FullStateDictConfig, ShardedOptimStateDictConfig, ShardedStateDictConfig, StateDictType
from torch.distributed.fsdp import FullyShardedDataParallel as FSDP
from transformers import GenerationConfig, PreTrainedTokenizer, ProcessorMixin

from verl.utils.device import is_cuda_available
from verl.utils.fs import copy_to_local, is_non_local
from verl.utils.fsdp_utils import fsdp_version, get_fsdp_state_ctx

from .checkpoint_manager import BaseCheckpointManager


class FSDPCheckpointManager(BaseCheckpointManager):
    """
    Manage FSDP checkpointing in SPMD training.

    - Saves/loads per-rank sharded model & optimizer states
    - Persists full lr_scheduler and RNG state
    - Stores HF tokenizer/processor and model/config for unified restore

    Args:
        model (FSDP): Wrapped model instance.
        optimizer (Optimizer): Training optimizer.
        lr_scheduler (LRScheduler): Learning-rate scheduler.
        processing_class (PreTrainedTokenizer or ProcessorMixin, optional):
            Pre-/post-processing artifact handler.
        checkpoint_contents (list[str], optional):
            Components to include; must contain 'model', 'optimizer', 'extra'.
    """

    def __init__(
        self,
        model: FSDP,
        optimizer: Optional[torch.optim.Optimizer] = None,
        lr_scheduler: Optional[torch.optim.lr_scheduler.LRScheduler] = None,
        processing_class: Union[PreTrainedTokenizer, ProcessorMixin] = None,
        checkpoint_contents: Optional[list] = None,
        **kwargs,
    ):
        if checkpoint_contents is None:
            checkpoint_contents = ["model", "optimizer", "extra"]
        if processing_class is None:
            assert "tokenizer" in kwargs, "tokenizer or processor must be provided"
            warnings.warn("`tokenizer` is deprecated. use `processing_class` instead.", DeprecationWarning, stacklevel=2)
            processing_class = kwargs.pop("tokenizer")

        super().__init__(
            model,
            optimizer,
            lr_scheduler=lr_scheduler,
            processing_class=processing_class,
            checkpoint_contents=checkpoint_contents,
        )

        assert self.save_model, f"FSDPCheckpointManager must include ['model'], got {self.checkpoint_contents}"
        if self.save_optimizer:
            assert optimizer is not None, "optimizer must be provided when checkpoint_contents includes ['optimizer']"

        if self.optimizer is not None and not self.save_optimizer:
            print("Warning: optimizer is managed by FSDPCheckpointManager, but 'optimizer' not in checkpoint_contents. optimizer state will not be saved or loaded.")

        if self.lr_scheduler is not None and not self.save_extra:
            print("Warning: lr_scheduler is managed by FSDPCheckpointManager, but 'extra' not in checkpoint_contents. lr_scheduler state will not be saved or loaded.")

    def load_checkpoint(self, local_path: str, hdfs_path: str = None, del_local_after_load=False):
        """
        Load an FSDP checkpoint for this rank.

        Downloads and loads:
          - model and optimizer shards
          - extra state dict (scheduler + RNG)

        Args:
            local_path: Directory with per-rank checkpoint files.
            hdfs_path: Unused (for API compatibility).
            del_local_after_load: Remove local files after loading.
        """
        if local_path is None:
            return

        # every rank download its own checkpoint
        state_dict_cfg = ShardedStateDictConfig(offload_to_cpu=True) if self.save_model else None
        optim_cfg = ShardedOptimStateDictConfig(offload_to_cpu=True) if self.save_optimizer else None
        with get_fsdp_state_ctx(self.model, StateDictType.SHARDED_STATE_DICT, state_dict_cfg, optim_cfg):
            if self.save_model:
                remote_model_path = os.path.join(local_path, f"model_world_size_{self.world_size}_rank_{self.rank}.pt")
                local_model_path = copy_to_local(remote_model_path)
                model_state_dict = torch.load(local_model_path, weights_only=False)
                self.model.load_state_dict(model_state_dict)
                print(f"[rank-{self.rank}]: Loading model from {remote_model_path}")

            if self.save_optimizer:
                remote_optim_path = os.path.join(local_path, f"optim_world_size_{self.world_size}_rank_{self.rank}.pt")
                local_optim_path = copy_to_local(remote_optim_path)
                optimizer_state_dict = torch.load(local_optim_path, weights_only=False)
                self.optimizer.load_state_dict(optimizer_state_dict)
                print(f"[rank-{self.rank}]: Loading optimizer from {remote_optim_path}")

        if self.save_extra:
            remote_extra_state_path = os.path.join(local_path, f"extra_state_world_size_{self.world_size}_rank_{self.rank}.pt")
            local_extra_state_path = copy_to_local(remote_extra_state_path)
            extra_state_dict = torch.load(local_extra_state_path, weights_only=False)
            # recover random state
            if "rng" in extra_state_dict:
                # 'rng' may not exist for backward compatibility
                self.load_rng_state(extra_state_dict["rng"])
                print(f"[rank-{self.rank}]: Loading rng from {remote_extra_state_path}")

            lr_scheduler_state_dict = extra_state_dict["lr_scheduler"]
            if lr_scheduler_state_dict is not None and self.lr_scheduler is not None:
                self.lr_scheduler.load_state_dict(lr_scheduler_state_dict)
                print(f"[rank-{self.rank}]: Loading lr_scheduler from {remote_extra_state_path}")

        if self.rank == 0 and del_local_after_load:
            try:
                os.remove(local_model_path) if is_non_local(local_model_path) else None
                os.remove(local_optim_path) if is_non_local(local_optim_path) else None
                os.remove(local_extra_state_path) if is_non_local(local_extra_state_path) else None
            except Exception as e:
                print(f"[rank-{self.rank}]: remove local resume ckpt file after loading failed, exception {e} will be ignored")

<<<<<<< HEAD
        # wait for everyone to load checkpoints
        torch.distributed.barrier()
=======
        lr_scheduler_state_dict = extra_state_dict["lr_scheduler"]

        state_dict_cfg = ShardedStateDictConfig(offload_to_cpu=True if is_cuda_available else False)
        optim_cfg = ShardedOptimStateDictConfig(offload_to_cpu=True if is_cuda_available else False)
        with get_fsdp_state_ctx(self.model, StateDictType.SHARDED_STATE_DICT, state_dict_cfg, optim_cfg):
            self.model.load_state_dict(model_state_dict)
            if self.optimizer is not None:
                self.optimizer.load_state_dict(optimizer_state_dict)
        # recover random state
        if "rng" in extra_state_dict:
            # 'rng' may not exist for backward compatibility
            self.load_rng_state(extra_state_dict["rng"])

        if self.lr_scheduler is not None:
            self.lr_scheduler.load_state_dict(lr_scheduler_state_dict)
>>>>>>> 2aed8d0a

    def save_checkpoint(self, local_path: str, hdfs_path: str = None, global_step: int = 0, max_ckpt_to_keep=None):
        """
        Save an FSDP checkpoint for this rank.

        Writes:
          - model & optimizer shard files
          - extra state dict (scheduler + RNG)
          - HF tokenizer/processor and model/config on rank 0
          - optional full HF model under 'huggingface/' if requested

        Rotates old checkpoints, keeping at most `max_ckpt_to_keep`.

        Args:
            local_path: Target directory for checkpoint files.
            hdfs_path: Unused (for API compatibility).
            global_step: Current training step (used for bookkeeping).
            max_ckpt_to_keep: Number of recent checkpoints to retain.
        """
        if local_path is None:
            return

        # record the previous global step
        self.previous_global_step = global_step

        # remove previous local_path, only rank 0 should do this
        if self.rank == 0 and max_ckpt_to_keep and isinstance(max_ckpt_to_keep, int) and max_ckpt_to_keep > 0 and len(self.previous_saved_paths) >= max_ckpt_to_keep:
            keep_start = len(self.previous_saved_paths) - max_ckpt_to_keep + 1
            self.remove_previous_save_local_path(self.previous_saved_paths[:keep_start])
            self.previous_saved_paths = self.previous_saved_paths[keep_start:]

        local_path = self.local_mkdir(local_path)
        torch.distributed.barrier()

        # every rank will save its own model and optim shard
<<<<<<< HEAD
        state_dict_cfg = ShardedStateDictConfig(offload_to_cpu=True) if self.save_model else None
        optim_cfg = ShardedOptimStateDictConfig(offload_to_cpu=True) if self.save_optimizer else None
=======
        state_dict_cfg = ShardedStateDictConfig(offload_to_cpu=True if is_cuda_available else False)
        optim_cfg = ShardedOptimStateDictConfig(offload_to_cpu=True if is_cuda_available else False)
>>>>>>> 2aed8d0a
        with warnings.catch_warnings():
            warnings.simplefilter("ignore")
            with get_fsdp_state_ctx(self.model, StateDictType.SHARDED_STATE_DICT, state_dict_cfg, optim_cfg):
                model_path = os.path.join(local_path, f"model_world_size_{self.world_size}_rank_{self.rank}.pt")
                optim_path = os.path.join(local_path, f"optim_world_size_{self.world_size}_rank_{self.rank}.pt")
                extra_path = os.path.join(local_path, f"extra_state_world_size_{self.world_size}_rank_{self.rank}.pt")

                if self.save_model:
                    model_state_dict = self.model.state_dict()
                    torch.save(model_state_dict, model_path)
                    print(f"[rank-{self.rank}]: Saving model to {os.path.abspath(model_path)}")

                if self.save_optimizer:
                    optimizer_state_dict = self.optimizer.state_dict()
                    torch.save(optimizer_state_dict, optim_path)
                    print(f"[rank-{self.rank}]: Saving optim to {os.path.abspath(optim_path)}")

                if self.save_extra:
                    lr_scheduler_state_dict = self.lr_scheduler.state_dict() if self.lr_scheduler is not None else None
                    extra_state_dict = {
                        "lr_scheduler": lr_scheduler_state_dict,
                        "rng": self.get_rng_state(),
                    }
                    torch.save(extra_state_dict, extra_path)
                    print(f"[rank-{self.rank}]: Saving extra_state to {os.path.abspath(extra_path)}")

        if self.rank == 0:
            if fsdp_version(self.model) == 1:
                unwrap_model = self.model._fsdp_wrapped_module
            else:
                unwrap_model = self.model

            model_config = unwrap_model.config
            if unwrap_model.can_generate() and hasattr(model_config, "name_or_path") and model_config.name_or_path:
                # Some model's name_or_path is empty if not initialized from pretrained,
                # in this cases, we don't save generation config.
                generation_config = GenerationConfig.from_pretrained(model_config.name_or_path)
                generation_config.save_pretrained(local_path)
            else:
                generation_config = None

            model_config.save_pretrained(local_path)
            self.processing_class.save_pretrained(local_path)

        # wait for everyone to dump to local
        torch.distributed.barrier()

        if self.save_hf_model:
            hf_local_path = os.path.join(local_path, "huggingface")
            os.makedirs(hf_local_path, exist_ok=True)

            # Only rank 0 will save hf model and,
            # offload to cpu to save LLMs which may be too large to fit in one GPU
            state_dict_config = FullStateDictConfig(offload_to_cpu=True, rank0_only=True)
            with get_fsdp_state_ctx(self.model, StateDictType.FULL_STATE_DICT, state_dict_config, None):
                state_dict = self.model.state_dict()

            if self.rank == 0:
                if "ForTokenClassification" in model_config.architectures[0]:
                    from transformers import AutoModelForTokenClassification

                    auto_model_cls = AutoModelForTokenClassification
                elif "ForCausalLM" in model_config.architectures[0]:
                    from transformers import AutoModelForCausalLM

                    auto_model_cls = AutoModelForCausalLM
                elif "ForConditionalGeneration" in model_config.architectures[0]:
                    from transformers import AutoModelForVision2Seq

                    auto_model_cls = AutoModelForVision2Seq
                else:
                    raise NotImplementedError(f"Unknown architecture {model_config['architectures']}")

                with init_empty_weights():
                    save_model = auto_model_cls.from_config(model_config, torch_dtype=torch.bfloat16)
                save_model.to_empty(device="cpu")

                if save_model.can_generate():
                    if generation_config is not None:
                        save_model.generation_config = generation_config
                    else:
                        print(f"Warning: {self.__class__.__name__}.save_checkpoint: Generation config file not found in, using a generation config created from the model config when saving hf_model.")

                save_model.save_pretrained(hf_local_path, state_dict=state_dict)
                self.processing_class.save_pretrained(hf_local_path)
                del state_dict
                del save_model

            # wait for rank0 to dump hf_model to local
            torch.distributed.barrier()

        self.previous_saved_paths.append(local_path)<|MERGE_RESOLUTION|>--- conflicted
+++ resolved
@@ -99,8 +99,8 @@
             return
 
         # every rank download its own checkpoint
-        state_dict_cfg = ShardedStateDictConfig(offload_to_cpu=True) if self.save_model else None
-        optim_cfg = ShardedOptimStateDictConfig(offload_to_cpu=True) if self.save_optimizer else None
+        state_dict_cfg = ShardedStateDictConfig(offload_to_cpu=True if is_cuda_available else False) if self.save_model else None
+        optim_cfg = ShardedOptimStateDictConfig(offload_to_cpu=True if is_cuda_available else False) if self.save_optimizer else None
         with get_fsdp_state_ctx(self.model, StateDictType.SHARDED_STATE_DICT, state_dict_cfg, optim_cfg):
             if self.save_model:
                 remote_model_path = os.path.join(local_path, f"model_world_size_{self.world_size}_rank_{self.rank}.pt")
@@ -139,26 +139,8 @@
             except Exception as e:
                 print(f"[rank-{self.rank}]: remove local resume ckpt file after loading failed, exception {e} will be ignored")
 
-<<<<<<< HEAD
         # wait for everyone to load checkpoints
         torch.distributed.barrier()
-=======
-        lr_scheduler_state_dict = extra_state_dict["lr_scheduler"]
-
-        state_dict_cfg = ShardedStateDictConfig(offload_to_cpu=True if is_cuda_available else False)
-        optim_cfg = ShardedOptimStateDictConfig(offload_to_cpu=True if is_cuda_available else False)
-        with get_fsdp_state_ctx(self.model, StateDictType.SHARDED_STATE_DICT, state_dict_cfg, optim_cfg):
-            self.model.load_state_dict(model_state_dict)
-            if self.optimizer is not None:
-                self.optimizer.load_state_dict(optimizer_state_dict)
-        # recover random state
-        if "rng" in extra_state_dict:
-            # 'rng' may not exist for backward compatibility
-            self.load_rng_state(extra_state_dict["rng"])
-
-        if self.lr_scheduler is not None:
-            self.lr_scheduler.load_state_dict(lr_scheduler_state_dict)
->>>>>>> 2aed8d0a
 
     def save_checkpoint(self, local_path: str, hdfs_path: str = None, global_step: int = 0, max_ckpt_to_keep=None):
         """
@@ -194,13 +176,8 @@
         torch.distributed.barrier()
 
         # every rank will save its own model and optim shard
-<<<<<<< HEAD
-        state_dict_cfg = ShardedStateDictConfig(offload_to_cpu=True) if self.save_model else None
-        optim_cfg = ShardedOptimStateDictConfig(offload_to_cpu=True) if self.save_optimizer else None
-=======
         state_dict_cfg = ShardedStateDictConfig(offload_to_cpu=True if is_cuda_available else False)
         optim_cfg = ShardedOptimStateDictConfig(offload_to_cpu=True if is_cuda_available else False)
->>>>>>> 2aed8d0a
         with warnings.catch_warnings():
             warnings.simplefilter("ignore")
             with get_fsdp_state_ctx(self.model, StateDictType.SHARDED_STATE_DICT, state_dict_cfg, optim_cfg):
