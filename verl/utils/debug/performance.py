--- conflicted
+++ resolved
@@ -41,25 +41,13 @@
 
 def log_gpu_memory_usage(head: str, logger: logging.Logger = None, level=logging.DEBUG, rank: int = 0):
     if (not dist.is_initialized()) or (rank is None) or (dist.get_rank() == rank):
-<<<<<<< HEAD
-
-        memory_allocated = torch.cuda.memory_allocated() / 1024**3
-        memory_reserved = torch.cuda.memory_reserved() / 1024**3
-        peak_memory_usage = torch.cuda.max_memory_allocated() / (1024**3)
-
-        message = f'{head}, memory allocated (GB): {memory_allocated}, memory reserved (GB): {memory_reserved}, peak memory used (GB): {peak_memory_usage}'
-=======
         mem_allocated, mem_reserved, mem_used, mem_total = _get_current_mem_info()
         message = f"{head}, memory allocated (GB): {mem_allocated}, memory reserved (GB): {mem_reserved}, device memory used/total (GB): {mem_used}/{mem_total}"
->>>>>>> f9dae2bb
 
         if logger is None:
             print(message)
         else:
-<<<<<<< HEAD
             print(message)
-            logger.log(msg=message, level=level)
-=======
             logger.log(msg=message, level=level)
 
 
@@ -103,5 +91,4 @@
         mem_allocated, mem_reserved, mem_used, mem_total = _get_current_mem_info()
         message = f"After {name}, memory allocated (GB): {mem_allocated}, memory reserved (GB): {mem_reserved}, device memory used/total (GB): {mem_used}/{mem_total}"
         self.logging_function(message)
-        return output
->>>>>>> f9dae2bb
+        return output