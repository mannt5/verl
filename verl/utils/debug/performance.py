--- conflicted
+++ resolved
@@ -12,15 +12,15 @@
 # See the License for the specific language governing permissions and
 # limitations under the License.
 
-<<<<<<< HEAD
+import logging
+from typing import Tuple
+
+import logging
+from typing import Tuple
+
 import datetime
 import inspect
 from typing import Any
-=======
-import logging
-from typing import Tuple
-
->>>>>>> f147ede2
 import torch
 import torch.distributed as dist
 
@@ -47,31 +47,14 @@
 
 def log_gpu_memory_usage(head: str, logger: logging.Logger = None, level=logging.DEBUG, rank: int = 0):
     if (not dist.is_initialized()) or (rank is None) or (dist.get_rank() == rank):
-<<<<<<< HEAD
-        memory_allocated = torch.cuda.memory_allocated() / 1024**3
-        memory_reserved = torch.cuda.memory_reserved() / 1024**3
-
-        message = f'{head}, memory allocated (GB): {memory_allocated:.2f}, memory reserved (GB): {memory_reserved:.2f}'
-=======
         mem_allocated, mem_reserved, mem_used, mem_total = _get_current_mem_info()
         message = f"{head}, memory allocated (GB): {mem_allocated}, memory reserved (GB): {mem_reserved}, device memory used/total (GB): {mem_used}/{mem_total}"
->>>>>>> f147ede2
 
         if logger is None:
             print(message)
         else:
             logger.log(msg=message, level=level)
 
-<<<<<<< HEAD
-def log_print(ctn: Any):
-    current_time = datetime.datetime.now().strftime('%Y-%m-%d %H:%M:%S')
-
-    frame = inspect.currentframe().f_back
-    function_name = frame.f_code.co_name
-    line_number = frame.f_lineno
-    file_name = frame.f_code.co_filename.split('/')[-1]
-    print(f"[{file_name}:{line_number}:{function_name}]: {ctn}")
-=======
 
 class GPUMemoryLogger(DecoratorLoggerBase):
     """A decorator class to log GPU memory usage.
@@ -115,4 +98,56 @@
 
         self.logging_function(message)
         return output
->>>>>>> f147ede2
+
+
+class GPUMemoryLogger(DecoratorLoggerBase):
+    """A decorator class to log GPU memory usage.
+
+    Usage:
+        For example, in actor function, we initialize a GPUMemoryLogger
+
+        ```
+        from verl.utils.debug.performance import GPUMemoryLogger
+        @GPUMemoryLogger(role="actor")
+        def update_actor(self, batch):
+            # do something
+            return
+        ```
+
+    """
+
+    def __init__(self, role: str, logger: logging.Logger = None, level=logging.DEBUG, log_only_rank_0: bool = True):
+        if dist.is_initialized() and dist.get_world_size() > 1:
+            rank = dist.get_rank()
+        else:
+            rank = 0
+        super().__init__(role, logger, level, rank, log_only_rank_0)
+
+    def __call__(self, decorated_function: callable):
+        def f(*args, **kwargs):
+            return self.log(decorated_function, *args, **kwargs)
+
+        return f
+
+    def log(self, func, *args, **kwargs):
+        name = func.__name__
+        mem_allocated, mem_reserved, mem_used, mem_total = _get_current_mem_info()
+        message = f"Before {name}, memory allocated (GB): {mem_allocated}, memory reserved (GB): {mem_reserved}, device memory used/total (GB): {mem_used}/{mem_total}"
+        self.logging_function(message)
+
+        output = func(*args, **kwargs)
+
+        mem_allocated, mem_reserved, mem_used, mem_total = _get_current_mem_info()
+        message = f"After {name}, memory allocated (GB): {mem_allocated}, memory reserved (GB): {mem_reserved}, device memory used/total (GB): {mem_used}/{mem_total}"
+
+        self.logging_function(message)
+        return output
+
+def log_print(ctn: Any):
+    current_time = datetime.datetime.now().strftime('%Y-%m-%d %H:%M:%S')
+
+    frame = inspect.currentframe().f_back
+    function_name = frame.f_code.co_name
+    line_number = frame.f_lineno
+    file_name = frame.f_code.co_filename.split('/')[-1]
+    print(f"[{file_name}:{line_number}:{function_name}]: {ctn}")