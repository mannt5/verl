--- conflicted
+++ resolved
@@ -16,14 +16,9 @@
 We assume package availability won't change during runtime.
 """
 
-import importlib
+import importlib.util
 from functools import cache
 from typing import List, Optional
-<<<<<<< HEAD
-import importlib
-import importlib.util
-=======
->>>>>>> 0fd56b20
 
 
 @cache
