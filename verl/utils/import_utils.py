--- conflicted
+++ resolved
@@ -16,6 +16,7 @@
 We assume package availability won't change during runtime.
 """
 
+import importlib
 import importlib.util
 import os
 from functools import cache
@@ -79,19 +80,12 @@
 
 
 def load_extern_type(file_path: Optional[str], type_name: Optional[str]):
-<<<<<<< HEAD
     """Load a external data type based on the file path and type name. Be aware that
     types imported using this function may not resolve the way you expect. In
     particular, you can't import a class which subclasses a verl class an expect
     that python will recognize that your type `isinstance` of the verl
     class. Consider using `load_type_from_module` if you want that behavior.
     """
-=======
-    """Load a external data type based on the file path and type name"""
-    import importlib
-    import importlib.util
-    import os
->>>>>>> 7db7f324
 
     if not file_path:
         return None
