# Copyright 2024 Bytedance Ltd. and/or its affiliates
#
# Licensed under the Apache License, Version 2.0 (the "License");
# you may not use this file except in compliance with the License.
# You may obtain a copy of the License at
#
#     http://www.apache.org/licenses/LICENSE-2.0
#
# Unless required by applicable law or agreed to in writing, software
# distributed under the License is distributed on an "AS IS" BASIS,
# WITHOUT WARRANTIES OR CONDITIONS OF ANY KIND, either express or implied.
# See the License for the specific language governing permissions and
# limitations under the License.

import functools
import itertools
import json
import math
import os
from collections import OrderedDict
from contextlib import contextmanager, nullcontext
from typing import Dict

import torch
import torch.distributed as dist
import torch.nn as nn
from packaging import version
from torch.distributed import DeviceMesh
from torch.distributed.fsdp import FullyShardedDataParallel as FSDP
from torch.distributed.fsdp._runtime_utils import _lazy_init
from torch.distributed.fsdp.wrap import size_based_auto_wrap_policy, transformer_auto_wrap_policy
from transformers.trainer_pt_utils import get_module_class_from_name

from verl.utils.device import get_device_id, get_device_name, get_torch_device

if version.parse(torch.__version__) >= version.parse("2.6"):
    from torch.distributed.fsdp import CPUOffloadPolicy, FSDPModule, MixedPrecisionPolicy, fully_shard
elif version.parse(torch.__version__) >= version.parse("2.4"):
    from torch.distributed._composable.fsdp import CPUOffloadPolicy, FSDPModule, MixedPrecisionPolicy, fully_shard
else:
    fully_shard, MixedPrecisionPolicy, FSDPModule, CPUOffloadPolicy = None, None, None, None


def init_fn(x: torch.nn.Module):
    if torch.distributed.get_rank() != 0:
        x = x.to_empty(device=get_device_id(), recurse=False)
        get_torch_device().empty_cache()
    return x


def get_init_weight_context_manager(use_meta_tensor=True, mesh: DeviceMesh = None):
    from accelerate import init_empty_weights

    cpu_init_weights = lambda: torch.device("cpu")
    if use_meta_tensor:
        if mesh is None:
            init_context = init_empty_weights if torch.distributed.get_rank() != 0 else cpu_init_weights
        else:
            init_context = init_empty_weights if mesh.get_coordinate()[-1] != 0 else cpu_init_weights
    else:
        init_context = cpu_init_weights
    return init_context


@contextmanager
def cuda_memory_manager():
    """Context manager for auto releasing CUDA memory management.

    This context manager synchronizes CUDA operations and releases unused cached memory
    to free up GPU memory.
    """
    try:
        yield
    finally:
        if torch.cuda.is_available():
            torch.cuda.synchronize()
            torch.cuda.empty_cache()


# Copyright 2020-present the HuggingFace Inc. team.
# Adapted from https://github.com/huggingface/transformers/src/transformers/trainer.py
def get_fsdp_wrap_policy(module, config=None, is_lora=False):
    """Get FSDP wrap policy for the module.

    Args:
        module: The module to get wrap policy for
        config: Configuration for wrap policy
        is_lora: Whether to enable lambda policy for LoRA modules
    """
    if config is None:
        config = {}

    # NOTE: This is a temporary workaround to be compatible with the OmegaConf & dataclass. We will remove this once we have make all config in verl from OmegaConf to data class.
    def _get_attr(attr_name, default_value=None):
        if hasattr(config, "get"):
            return config.get(attr_name, default_value)
        else:
            return config.__getattribute__(attr_name)

    if _get_attr("disable", False):
        return None

    default_transformer_cls_names_to_wrap = getattr(module, "_no_split_modules", None)
    fsdp_transformer_layer_cls_to_wrap = _get_attr("transformer_layer_cls_to_wrap", default_transformer_cls_names_to_wrap)
    min_num_params = _get_attr("min_num_params", 0)
    auto_wrap_policy = None

    policies = []

    from torch.distributed.fsdp.wrap import _or_policy, lambda_auto_wrap_policy

    # Add lambda policy for LoRA modules if is_lora is True
    if is_lora:

        def lambda_policy_fn(module):
            return bool(len(list(module.named_children())) == 0 and getattr(module, "weight", None) is not None and module.weight.requires_grad)

        lambda_policy = functools.partial(lambda_auto_wrap_policy, lambda_fn=lambda_policy_fn)
        policies.append(lambda_policy)

    if min_num_params > 0:
        size_policy = functools.partial(size_based_auto_wrap_policy, min_num_params=min_num_params)
        policies.append(size_policy)
    elif fsdp_transformer_layer_cls_to_wrap is not None:
        transformer_cls_to_wrap = set()
        for layer_class in fsdp_transformer_layer_cls_to_wrap:
            transformer_cls = get_module_class_from_name(module, layer_class)
            if transformer_cls is None:
                raise Exception("Could not find the transformer layer class to wrap in the model.")
            else:
                transformer_cls_to_wrap.add(transformer_cls)

        transformer_policy = functools.partial(
            transformer_auto_wrap_policy,
            transformer_layer_cls=transformer_cls_to_wrap,
        )
        policies.append(transformer_policy)

    if len(policies) > 0:
        auto_wrap_policy = functools.partial(_or_policy, policies=policies)

    return auto_wrap_policy


@torch.no_grad()
def offload_fsdp_model_to_cpu(model: FSDP, empty_cache: bool = True):
    if fsdp_version(model) == 2:
        offload_fsdp2_model_to_cpu(model, empty_cache)
        return

    assert isinstance(model, FSDP)
    # lazy init FSDP model
    _lazy_init(model, model)
    assert model._is_root, "Only support root model offloading to CPU"
    for handle in model._all_handles:
        if handle._offload_params:
            continue
        flat_param = handle.flat_param
        assert flat_param.data.data_ptr() == flat_param._local_shard.data_ptr() and id(flat_param.data) != id(flat_param._local_shard) and flat_param.data.size() == flat_param._local_shard.size()
        handle.flat_param_to(torch.device("cpu"), non_blocking=True)
        # the following still keeps id(._local_shard) != id(.data)
        flat_param._local_shard = flat_param.data
        assert id(flat_param._local_shard) != id(flat_param.data)
    if empty_cache:
        get_torch_device().empty_cache()


@torch.no_grad()
def offload_fsdp2_model_to_cpu(model, empty_cache: bool = True):
    model.to("cpu")
    if empty_cache:
        get_torch_device().empty_cache()


@torch.no_grad()
def load_fsdp_model_to_gpu(model: FSDP):
    if fsdp_version(model) == 2:
        load_fsdp2_model_to_gpu(model)
        return

    assert isinstance(model, FSDP)
    # lazy init FSDP model
    _lazy_init(model, model)
    assert model._is_root, "Only support root model loading to GPU"
    device_id = get_device_id()
    for handle in model._all_handles:
        if handle._offload_params:
            continue
        flat_param = handle.flat_param
        handle.flat_param_to(torch.device(f"{get_device_name()}:{device_id}"), non_blocking=True)
        # the following still keeps id(._local_shard) != id(.data)
        flat_param._local_shard = flat_param.data


@torch.no_grad()
def load_fsdp2_model_to_gpu(model):
<<<<<<< HEAD
    device = torch.cuda.current_device()
    model.to(device)
=======
    device = get_device_id()
    for param in model.parameters():
        param.data = param.data.to(device, non_blocking=True)
>>>>>>> 072725c3


@torch.no_grad()
def offload_fsdp_optimizer(optimizer):
    if not optimizer.state:
        return
    for param_group in optimizer.param_groups:
        for param in param_group["params"]:
            state = optimizer.state[param]
            for key, value in state.items():
                if isinstance(value, torch.Tensor):
                    state[key] = value.to("cpu", non_blocking=True)


@torch.no_grad()
def load_fsdp_optimizer(optimizer, device_id):
    if not optimizer.state:
        return
    for param_group in optimizer.param_groups:
        for param in param_group["params"]:
            state = optimizer.state[param]
            for key, value in state.items():
                if isinstance(value, torch.Tensor):
                    state[key] = value.to(device_id, non_blocking=True)


@contextmanager
def meta_device_init():
    """
    Create model parameters with meta device.

    Note buffers in model will still be initialized in default device (e.g., CPU),
    since the buffers can be non-persistent and filled with expected values that can
    NOT be captured in meta device.
    """
    device = torch.device("meta")
    old_register_parameter = nn.Module.register_parameter
    registered = set()

    def register_empty_parameter(module, name, param):
        old_register_parameter(module, name, param)
        # we will skip register shared parameters as it
        # is already registered previously
        if param is not None and param not in registered:
            param_cls = type(module._parameters[name])
            kwargs = module._parameters[name].__dict__
            kwargs["requires_grad"] = param.requires_grad
            module._parameters[name] = param_cls(module._parameters[name].to(device), **kwargs)
            registered.add(module._parameters[name])

    try:
        nn.Module.register_parameter = register_empty_parameter
        yield
    finally:
        registered.clear()
        nn.Module.register_parameter = old_register_parameter


def parallel_load_safetensors(filepath):
    """
    Parallel load safetensors from huggingface checkpoint

    Huggingface checkpoint contains:

    - config.json: a json file for model configuration
    - model.safetensor.index.json: a json file for safetensors (parameters & buffers) index
    - model-000x-of-ooxx.safetensors: a binary file for safetensors (parameters & buffers) chunks

    Or (when model is small),

    - model.safetensors: a binary file for all parameters and buffers

    Each rank will own a part of model chunks and load them directly into GPU memory.
    """
    from safetensors.torch import load_file

    safetensors2param = {}

    index_file = os.path.join(filepath, "model.safetensors.index.json")
    if os.path.exists(index_file):
        index = json.load(open(index_file, "rb"))
        for param_name, filename in index["weight_map"].items():
            safetensors2param.setdefault(filename, []).append(param_name)
    else:
        # in this case, the model is small and we can load it all at once
        param_file = os.path.join(filepath, "model.safetensors")
        assert os.path.exists(param_file), f"Cannot find {param_file}"
        states = load_file(param_file)
        for param_name in states:
            safetensors2param.setdefault("model.safetensors", []).append(param_name)
        del states

    total_files = len(safetensors2param)
    ckpt_chunks = sorted(safetensors2param.keys())
    world_size = dist.get_world_size()
    size = int(math.ceil(total_files / world_size))
    ckpt_chunks = [ckpt_chunks[rank * size : rank * size + size] for rank in range(world_size)]

    shard_states = {}
    device = get_device_id()
    for rank, files in enumerate(ckpt_chunks):
        if rank == dist.get_rank():
            for file in files:
                file = os.path.join(filepath, file)
                states = load_file(file, device=device)
                # print(f"rank {rank} loading {file}...")
                shard_states.update(states)
        else:
            for file in files:
                for param_name in safetensors2param[file]:
                    shard_states[param_name] = rank
    return shard_states


def parallel_init_module_fn(module: torch.nn.Module, shard_states: Dict[str, torch.nn.Parameter]):
    """
    Generate a function to initialize sub-modules in the `module` with `shard_states`
    from huggingface checkpoint.

    Args:
        module (torch.nn.Module): the global module to be initialized
        shard_states (Dict[str, torch.nn.Parameter]): the shard states from huggingface checkpoint

    Returns:
        init_fn (Callable): a function to initialize sub-modules in the `module` with `shard_states`
    """

    state2fqn = {}
    for name, state in itertools.chain(module.named_parameters(remove_duplicate=False), module.named_buffers(remove_duplicate=False)):
        state2fqn.setdefault(state, []).append(name)
    # remove standalone parameters and buffers
    shared = {s for s, names in state2fqn.items() if len(names) > 1}
    materialized_states = {}

    @torch.no_grad()
    def create_and_sync_state(param_name, state, is_param):
        assert param_name in shard_states, f"{param_name} not loaded"
        device = get_device_id()
        if is_param:
            param = torch.nn.Parameter(torch.empty_like(state.data, device=device), requires_grad=state.requires_grad)
        else:  # buffer
            param = torch.empty_like(state.data, device=device)
        loaded = shard_states[param_name]
        if isinstance(loaded, (torch.nn.Parameter, torch.Tensor)):
            # NOTE: loaded.dtype can be different with param.dtype
            param.data.copy_(loaded.data)
            dist.broadcast(param.data, src=dist.get_rank())
        else:
            assert isinstance(loaded, int)  # the rank that holds the state
            dist.broadcast(param.data, src=loaded)
        shard_states.pop(param_name)
        del loaded
        return param

    def init_fn(sub_mod: torch.nn.Module, recurse: bool = True):
        param_and_buffers = tuple(sub_mod.named_parameters(recurse=False)) + tuple(sub_mod.named_buffers(recurse=False))
        # param_and_buffers = sorted(sub_mod.named_parameters(recurse=False), key=lambda x: x[0])
        for name, state in param_and_buffers:
            if not state.is_meta:
                continue
            is_param = name in sub_mod._parameters
            fqn = state2fqn[state].pop(0)
            # non-persistent buffers will not be saved in state dict, we can safely skip it
            if (not is_param) and fqn not in shard_states:
                if state.is_meta:
                    raise RuntimeError(f"find a non-persistent buffer ({fqn}) initiated with device meta. Such buffer is not saved in checkpoint and user should guarantee to init in CPU / GPU device.")
                continue
            # for shared parameter, we get it from the first time it is created
            if state in shared:
                if state not in materialized_states:
                    materialized_states[state] = create_and_sync_state(fqn, state, is_param)
                else:
                    if fqn in shard_states:
                        shard_states.pop(fqn)
                materialize_state = materialized_states[state]
            # for not shared parameter, we create it directly
            else:
                materialize_state = create_and_sync_state(fqn, state, is_param)
            if is_param:
                sub_mod._parameters[name] = materialize_state
            else:
                sub_mod._buffers[name] = materialize_state
        if recurse:
            for module in sub_mod.children():
                init_fn(module, recurse=True)

        # for debug
        # if len(shard_states) == 0: print("clear")
        return sub_mod

    return init_fn


def fsdp_version(model):
    if isinstance(model, FSDP):
        return 1
    elif isinstance(model, FSDPModule):
        return 2
    else:
        return 0


def get_fsdp_state_ctx(model, state_type, state_cfg, optim_cfg):
    if fsdp_version(model) == 1:
        return FSDP.state_dict_type(model, state_type, state_cfg, optim_cfg)
    else:
        return nullcontext()


def get_fsdp_full_state_dict(model: torch.nn.Module, offload_to_cpu: bool = True, rank0_only: bool = True):
    """
    Get the full state dict from an FSDP model.

    Args:
        model (torch.nn.Module): The FSDP model to get state dict from
        offload_to_cpu (bool, optional): Whether to offload the state dict to CPU. Defaults to True.
        rank0_only (bool, optional): Whether to only get state dict on rank 0. Defaults to True.

    Returns:
        dict: The full state dict of the model

    Raises:
        NotImplementedError: If the FSDP version is unknown
    """
    if fsdp_version(model) == 1:
        from torch.distributed.fsdp import FullStateDictConfig, StateDictType

        state_dict_config = FullStateDictConfig(offload_to_cpu=offload_to_cpu, rank0_only=rank0_only)
        with get_fsdp_state_ctx(model, state_type=StateDictType.FULL_STATE_DICT, state_cfg=state_dict_config, optim_cfg=None):
            state_dict = model.state_dict()
        return state_dict
    elif fsdp_version(model) == 2:
        from torch.distributed.checkpoint.state_dict import StateDictOptions, get_model_state_dict

        state_dict_config = StateDictOptions(full_state_dict=True, cpu_offload=offload_to_cpu, broadcast_from_rank0=not rank0_only)
        state_dict = get_model_state_dict(model, options=state_dict_config)
        return state_dict
    else:
        raise NotImplementedError(f"Unknown FSDP version {fsdp_version}")


def fsdp2_load_full_state_dict(model: torch.nn.Module, full_state: dict, device_mesh=None, cpu_offload=None):
    """
    Loads the full state dict (could be only on rank 0) into the sharded model. This is done by broadcasting the
    parameters from rank 0 to all other ranks. This function modifies the model in-place.

    Args:
        model (`torch.nn.Module`): The model to load the state dict into
        full_state (`dict`): The full state dict to load, can only be on rank 0
    """
    from torch.distributed.checkpoint.state_dict import StateDictOptions, set_model_state_dict

<<<<<<< HEAD
    cpu_offload = cpu_offload is not None

    with cuda_memory_manager():
        model = model.to_empty(device=torch.cuda.current_device())
        options = StateDictOptions(full_state_dict=True, cpu_offload=cpu_offload, broadcast_from_rank0=True)
        set_model_state_dict(model, full_state, options=options)
=======
    # To broadcast, it needs to be instantiated in the GPU.
    if dist.get_rank() == 0:
        model = model.to(device=get_device_id(), non_blocking=True)
    else:
        model = model.to_empty(device=get_device_id())
>>>>>>> 072725c3

        # rotary_emb is not in state_dict, so we need to broadcast it manually
        for name, buf in model.named_buffers():
            dist.broadcast(buf, src=0)

        # If we don't offload FSDP2 Module to CPU and then back to GPU,
        # it will occupy a large amount of reserved GPU memory，which can not be released using torch.cuda.empty_cache()
        # FIXME: we should find a better solution to solve FSDP2 load memory issue.
        offload_fsdp2_model_to_cpu(model)

<<<<<<< HEAD
    if not cpu_offload:
        load_fsdp2_model_to_gpu(model)
=======
    if cpu_offload:
        model.to("cpu", non_blocking=True)
        for buf in model.buffers():
            buf.data = buf.data.to(get_device_id())
>>>>>>> 072725c3


def apply_fsdp2(model, fsdp_kwargs, config):
    """model: AutoModelForCausalLM"""
    assert CPUOffloadPolicy is not None, "PyTorch version >= 2.4 is required for using fully_shard API (FSDP2)"

    default_transformer_cls_names_to_wrap = getattr(model, "_no_split_modules", None)
    fsdp_transformer_layer_cls_to_wrap = config.get("wrap_policy", {}).get("transformer_layer_cls_to_wrap", default_transformer_cls_names_to_wrap)

    if isinstance(fsdp_transformer_layer_cls_to_wrap, str):
        fsdp_transformer_layer_cls_to_wrap = [fsdp_transformer_layer_cls_to_wrap]

    assert len(fsdp_transformer_layer_cls_to_wrap) > 0 and fsdp_transformer_layer_cls_to_wrap[0] is not None

    modules = []
    for name, module in model.named_modules():
        if module.__class__.__name__ in fsdp_transformer_layer_cls_to_wrap or (isinstance(module, nn.Embedding) and not model.config.tie_word_embeddings):
            modules.append(module)

    for idx, module in enumerate(modules):
        fully_shard(module, **fsdp_kwargs)
    fully_shard(model, **fsdp_kwargs)  # fsdp2 will not reshard_after_forward for root module


def fsdp2_clip_grad_norm_(parameters, max_norm, norm_type=2.0, error_if_nonfinite=False, foreach=None):
    """torch.nn.utils.clip_grad_norm_ cann't run on cpu parameter DTensor"""
    from torch.nn.utils.clip_grad import _clip_grads_with_norm_, _get_total_norm

    if isinstance(parameters, torch.Tensor):
        parameters = [parameters]
    else:
        # prevent generators from being exhausted
        parameters = list(parameters)
    grads = [p.grad for p in parameters if p.grad is not None]
    total_norm = _get_total_norm(grads, norm_type, error_if_nonfinite, foreach)
    total_norm = total_norm.to(get_device_id(), non_blocking=True)
    _clip_grads_with_norm_(parameters, max_norm, total_norm, foreach)
    return total_norm


def layered_summon_lora_params(fsdp_module) -> OrderedDict:
    from peft.utils.save_and_load import get_peft_model_state_dict

    def __prefix_submodules(module, prefix):
        for name, submodule in module.named_modules():
            if name.startswith(prefix) and "." not in name[len(prefix) :]:
                yield name, submodule

    lora_params = OrderedDict()
    prefix_list = [
        # fsdp
        "_fsdp_wrapped_module.base_model.model.",
        "_fsdp_wrapped_module.base_model.model.model.",
        "_fsdp_wrapped_module.base_model.model.model.layers.",
        # fsdp2
        "base_model.model.",
        "base_model.model.model.",
        "base_model.model.model.layers.",
    ]
    peft_model = getattr(fsdp_module, "_fsdp_wrapped_module", fsdp_module)
    for prefix in prefix_list:
        for name, submodule in __prefix_submodules(fsdp_module, prefix):
            prefix = name.replace("_fsdp_wrapped_module.base_model.model.", "base_model.model.")
            if name.endswith(".model") or name.endswith(".layers"):
                continue
            if fsdp_version(submodule) > 0:
                with FSDP.summon_full_params(submodule, writeback=False):
                    sub_lora_params = get_peft_model_state_dict(peft_model, state_dict=submodule.state_dict())
                    sub_lora_params = {f"{prefix}.{name}": param.full_tensor().detach().cpu() if hasattr(param, "full_tensor") else param.detach().cpu() for name, param in sub_lora_params.items()}
                    lora_params.update(sub_lora_params)
                    submodule._is_root = False
                get_torch_device().empty_cache()
    return lora_params<|MERGE_RESOLUTION|>--- conflicted
+++ resolved
@@ -194,14 +194,8 @@
 
 @torch.no_grad()
 def load_fsdp2_model_to_gpu(model):
-<<<<<<< HEAD
-    device = torch.cuda.current_device()
+    device = get_device_id()
     model.to(device)
-=======
-    device = get_device_id()
-    for param in model.parameters():
-        param.data = param.data.to(device, non_blocking=True)
->>>>>>> 072725c3
 
 
 @torch.no_grad()
@@ -454,20 +448,12 @@
     """
     from torch.distributed.checkpoint.state_dict import StateDictOptions, set_model_state_dict
 
-<<<<<<< HEAD
     cpu_offload = cpu_offload is not None
 
     with cuda_memory_manager():
-        model = model.to_empty(device=torch.cuda.current_device())
+        model = model.to_empty(device=get_device_id())
         options = StateDictOptions(full_state_dict=True, cpu_offload=cpu_offload, broadcast_from_rank0=True)
         set_model_state_dict(model, full_state, options=options)
-=======
-    # To broadcast, it needs to be instantiated in the GPU.
-    if dist.get_rank() == 0:
-        model = model.to(device=get_device_id(), non_blocking=True)
-    else:
-        model = model.to_empty(device=get_device_id())
->>>>>>> 072725c3
 
         # rotary_emb is not in state_dict, so we need to broadcast it manually
         for name, buf in model.named_buffers():
@@ -478,15 +464,8 @@
         # FIXME: we should find a better solution to solve FSDP2 load memory issue.
         offload_fsdp2_model_to_cpu(model)
 
-<<<<<<< HEAD
     if not cpu_offload:
         load_fsdp2_model_to_gpu(model)
-=======
-    if cpu_offload:
-        model.to("cpu", non_blocking=True)
-        for buf in model.buffers():
-            buf.data = buf.data.to(get_device_id())
->>>>>>> 072725c3
 
 
 def apply_fsdp2(model, fsdp_kwargs, config):
