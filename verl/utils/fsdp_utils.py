# Copyright 2024 Bytedance Ltd. and/or its affiliates
#
# Licensed under the Apache License, Version 2.0 (the "License");
# you may not use this file except in compliance with the License.
# You may obtain a copy of the License at
#
#     http://www.apache.org/licenses/LICENSE-2.0
#
# Unless required by applicable law or agreed to in writing, software
# distributed under the License is distributed on an "AS IS" BASIS,
# WITHOUT WARRANTIES OR CONDITIONS OF ANY KIND, either express or implied.
# See the License for the specific language governing permissions and
# limitations under the License.

from typing import Dict
import functools
import json
import math
import itertools
import os
from contextlib import contextmanager
from torch.distributed.fsdp.wrap import size_based_auto_wrap_policy, transformer_auto_wrap_policy
from torch.distributed.fsdp import FullyShardedDataParallel as FSDP
from torch.distributed.fsdp._runtime_utils import _lazy_init
from transformers.trainer_pt_utils import get_module_class_from_name
import torch
import torch.nn as nn
import torch.distributed as dist


def init_fn(x: torch.nn.Module):
    if not torch.distributed.get_rank() == 0:
        x = x.to_empty(device=torch.npu.current_device(), recurse=False)
        torch.npu.empty_cache()
    return x


def get_init_weight_context_manager(use_meta_tensor=True):
    from accelerate import init_empty_weights
    cpu_init_weights = lambda: torch.device('cpu')
    if use_meta_tensor:
        init_context = init_empty_weights if torch.distributed.get_rank() != 0 else cpu_init_weights
    else:
        init_context = cpu_init_weights
    return init_context


# Copyright 2020-present the HuggingFace Inc. team.
# Adapted from https://github.com/huggingface/transformers/src/transformers/trainer.py
def get_fsdp_wrap_policy(module, config=None, is_lora=False):
    """Get FSDP wrap policy for the module.
    
    Args:
        module: The module to get wrap policy for
        config: Configuration for wrap policy
        is_lora: Whether to enable lambda policy for LoRA modules
    """
    if config is None:
        config = {}

    if config.get('disable', False):
        return None

    default_transformer_cls_names_to_wrap = getattr(module, "_no_split_modules", None)
    fsdp_transformer_layer_cls_to_wrap = config.get("transformer_layer_cls_to_wrap",
                                                    default_transformer_cls_names_to_wrap)
    min_num_params = config.get('min_num_params', 0)
    auto_wrap_policy = None

    policies = []

    from torch.distributed.fsdp.wrap import _or_policy, lambda_auto_wrap_policy, transformer_auto_wrap_policy

    # Add lambda policy for LoRA modules if is_lora is True
    if is_lora:

        def lambda_policy_fn(module):
            if (len(list(module.named_children())) == 0 and getattr(module, "weight", None) is not None and
                    module.weight.requires_grad):
                return True
            return False

        lambda_policy = functools.partial(lambda_auto_wrap_policy, lambda_fn=lambda_policy_fn)
        policies.append(lambda_policy)

    if min_num_params > 0:
        size_policy = functools.partial(size_based_auto_wrap_policy, min_num_params=min_num_params)
        policies.append(size_policy)
    elif fsdp_transformer_layer_cls_to_wrap is not None:
        transformer_cls_to_wrap = set()
        for layer_class in fsdp_transformer_layer_cls_to_wrap:
            transformer_cls = get_module_class_from_name(module, layer_class)
            if transformer_cls is None:
                raise Exception("Could not find the transformer layer class to wrap in the model.")
            else:
                transformer_cls_to_wrap.add(transformer_cls)

        transformer_policy = functools.partial(
            transformer_auto_wrap_policy,
            transformer_layer_cls=transformer_cls_to_wrap,
        )
        policies.append(transformer_policy)

    if len(policies) > 0:
        auto_wrap_policy = functools.partial(_or_policy, policies=policies)

    return auto_wrap_policy


<<<<<<< HEAD
def offload_fsdp_grad(module):
    for _, param in module.named_parameters():
        if param.grad is not None:
            param.grad = param.grad.to("cpu", non_blocking=True)
    torch.npu.empty_cache()


def load_fsdp_grad(module, device_id):
    for _, param in module.named_parameters():
        if param.grad is not None:
            param.grad = param.grad.to(device_id, non_blocking=True)
    torch.npu.empty_cache()


def offload_fsdp_param_and_grad(module, offload_grad=False):
    for _, param in module.named_parameters():
        if hasattr(param, "_local_shard"):
            param._local_shard = param._local_shard.to("cpu", non_blocking=True)
        param.data = param.data.to('cpu', non_blocking=True)
        if offload_grad and param.grad is not None:
            param.grad = param.grad.to("cpu", non_blocking=True)
    torch.npu.empty_cache()


def load_fsdp_param_and_grad(module, device_id, load_grad=False):
    for _, param in module.named_parameters():
        if hasattr(param, "_local_shard"):
            param._local_shard = param._local_shard.to(device_id, non_blocking=True)
        param.data = param.data.to(device_id, non_blocking=True)
        if load_grad and param.grad is not None:
            param.grad = param.grad.to(device_id, non_blocking=True)
    torch.npu.empty_cache()
=======
@torch.no_grad()
def offload_fsdp_model_to_cpu(model: FSDP, empty_cache: bool = True):
    assert isinstance(model, FSDP)
    # lazy init FSDP model
    _lazy_init(model, model)
    assert model._is_root, f"Only support root model offloading to CPU"
    for handle in model._all_handles:
        if handle._offload_params:
            continue
        flat_param = handle.flat_param
        assert flat_param.data.data_ptr() == flat_param._local_shard.data_ptr() and \
            id(flat_param.data) != id(flat_param._local_shard) and \
            flat_param.data.size() == flat_param._local_shard.size()
        handle.flat_param_to(torch.device("cpu"), non_blocking=True)
        # the following still keeps id(._local_shard) != id(.data)
        flat_param._local_shard = flat_param.data
        assert id(flat_param._local_shard) != id(flat_param.data)
    if empty_cache:
        torch.cuda.empty_cache()


@torch.no_grad()
def load_fsdp_model_to_gpu(model: FSDP):
    assert isinstance(model, FSDP)
    # lazy init FSDP model
    _lazy_init(model, model)
    assert model._is_root, f"Only support root model loading to GPU"
    device_id = torch.cuda.current_device()
    for handle in model._all_handles:
        if handle._offload_params:
            continue
        flat_param = handle.flat_param
        handle.flat_param_to(torch.device(f"cuda:{device_id}"), non_blocking=True)
        # the following still keeps id(._local_shard) != id(.data)
        flat_param._local_shard = flat_param.data
>>>>>>> 94487625


@torch.no_grad()
def offload_fsdp_optimizer(optimizer):
    if not optimizer.state:
        return
    for param_group in optimizer.param_groups:
        for param in param_group['params']:
            state = optimizer.state[param]
            for key, value in state.items():
                if isinstance(value, torch.Tensor):
                    state[key] = value.to("cpu", non_blocking=True)
<<<<<<< HEAD
    torch.npu.empty_cache()
=======
>>>>>>> 94487625


@torch.no_grad()
def load_fsdp_optimizer(optimizer, device_id):
    if not optimizer.state:
        return
    for param_group in optimizer.param_groups:
        for param in param_group['params']:
            state = optimizer.state[param]
            for key, value in state.items():
                if isinstance(value, torch.Tensor):
                    state[key] = value.to(device_id, non_blocking=True)
<<<<<<< HEAD
    torch.npu.empty_cache()
=======
>>>>>>> 94487625


@contextmanager
def meta_device_init():
    """
    Create model parameters with meta device.

    Note buffers in model will still be initialized in default device (e.g., CPU),
    since the buffers can be non-persistent and filled with expected values that can
    NOT be captured in meta device.
    """
    device = torch.device("meta")
    old_register_parameter = nn.Module.register_parameter
    registered = set()

    def register_empty_parameter(module, name, param):
        old_register_parameter(module, name, param)
        # we will skip register shared parameters as it
        # is already registered previously
        if param is not None and param not in registered:
            param_cls = type(module._parameters[name])
            kwargs = module._parameters[name].__dict__
            kwargs["requires_grad"] = param.requires_grad
            module._parameters[name] = param_cls(module._parameters[name].to(device), **kwargs)
            registered.add(module._parameters[name])

    try:
        nn.Module.register_parameter = register_empty_parameter
        yield
    finally:
        registered.clear()
        nn.Module.register_parameter = old_register_parameter


def parallel_load_safetensors(filepath):
    """
    Parallel load safetensors from huggingface checkpoint

    Huggingface checkpoint contains:

    - config.json: a json file for model configuration
    - model.safetensor.index.json: a json file for safetensors (parameters & buffers) index
    - model-000x-of-ooxx.safetensors: a binary file for safetensors (parameters & buffers) chunks

    Or (when model is small),

    - model.safetensors: a binary file for all parameters and buffers

    Each rank will own a part of model chunks and load them directly into GPU memory.
    """
    from safetensors.torch import load_file

    safetensors2param = {}

    index_file = os.path.join(filepath, "model.safetensors.index.json")
    if os.path.exists(index_file):
        index = json.load(open(index_file, "rb"))
        for param_name, filename in index["weight_map"].items():
            safetensors2param.setdefault(filename, []).append(param_name)
    else:
        # in this case, the model is small and we can load it all at once
        param_file = os.path.join(filepath, "model.safetensors")
        assert os.path.exists(param_file), f"Cannot find {param_file}"
        states = load_file(param_file)
        for param_name in states:
            safetensors2param.setdefault("model.safetensors", []).append(param_name)
        del states

    total_files = len(safetensors2param)
    ckpt_chunks = sorted(safetensors2param.keys())
    world_size = dist.get_world_size()
    size = int(math.ceil(total_files / world_size))
    ckpt_chunks = [ckpt_chunks[rank * size:rank * size + size] for rank in range(world_size)]

    shard_states = {}
    device = torch.npu.current_device()
    for rank, files in enumerate(ckpt_chunks):
        if rank == dist.get_rank():
            for file in files:
                file = os.path.join(filepath, file)
                states = load_file(file, device=device)
                # print(f"rank {rank} loading {file}...")
                shard_states.update(states)
        else:
            for file in files:
                for param_name in safetensors2param[file]:
                    shard_states[param_name] = rank
    return shard_states


def parallel_init_module_fn(module: torch.nn.Module, shard_states: Dict[str, torch.nn.Parameter]):
    """
    Generate a function to initialize sub-modules in the `module` with `shard_states`
    from huggingface checkpoint.

    Args:
        module (torch.nn.Module): the global module to be initialized
        shard_states (Dict[str, torch.nn.Parameter]): the shard states from huggingface checkpoint

    Returns:
        init_fn (Callable): a function to initialize sub-modules in the `module` with `shard_states`
    """

    state2fqn = {}
    for name, state in itertools.chain(module.named_parameters(remove_duplicate=False),
                                       module.named_buffers(remove_duplicate=False)):
        state2fqn.setdefault(state, []).append(name)
    # remove standalone parameters and buffers
    shared = {s for s, names in state2fqn.items() if len(names) > 1}
    materialized_states = {}

    @torch.no_grad()
    def create_and_sync_state(param_name, state, is_param):
        assert param_name in shard_states, f"{param_name} not loaded"
        device = torch.npu.current_device()
        if is_param:
            param = torch.nn.Parameter(torch.empty_like(state.data, device=device), requires_grad=state.requires_grad)
        else:  # buffer
            param = torch.empty_like(state.data, device=device)
        loaded = shard_states[param_name]
        if isinstance(loaded, (torch.nn.Parameter, torch.Tensor)):
            # NOTE: loaded.dtype can be different with param.dtype
            param.data.copy_(loaded.data)
            dist.broadcast(param.data, src=dist.get_rank())
        else:
            assert isinstance(loaded, int)  # the rank that holds the state
            dist.broadcast(param.data, src=loaded)
        shard_states.pop(param_name)
        del loaded
        return param

    def init_fn(sub_mod: torch.nn.Module, recurse: bool = True):
        param_and_buffers = tuple(sub_mod.named_parameters(recurse=False)) + tuple(sub_mod.named_buffers(recurse=False))
        # param_and_buffers = sorted(sub_mod.named_parameters(recurse=False), key=lambda x: x[0])
        for name, state in param_and_buffers:
            if not state.is_meta:
                continue
            is_param = name in sub_mod._parameters
            fqn = state2fqn[state].pop(0)
            # non-persistent buffers will not be saved in state dict, we can safely skip it
            if (not is_param) and fqn not in shard_states:
                if state.is_meta:
                    raise RuntimeError(
                        f"find a non-persistent buffer ({fqn}) initiated with device meta. "
                        "Such buffer is not saved in checkpoint and user should guarantee to init in CPU / GPU device.")
                continue
            # for shared parameter, we get it from the first time it is created
            if state in shared:
                if state not in materialized_states:
                    materialized_states[state] = create_and_sync_state(fqn, state, is_param)
                else:
                    if fqn in shard_states:
                        shard_states.pop(fqn)
                materialize_state = materialized_states[state]
            # for not shared parameter, we create it directly
            else:
                materialize_state = create_and_sync_state(fqn, state, is_param)
            if is_param:
                sub_mod._parameters[name] = materialize_state
            else:
                sub_mod._buffers[name] = materialize_state
        if recurse:
            for module in sub_mod.children():
                init_fn(module, recurse=True)

        # for debug
        # if len(shard_states) == 0: print("clear")
        return sub_mod

    return init_fn<|MERGE_RESOLUTION|>--- conflicted
+++ resolved
@@ -30,8 +30,8 @@
 
 def init_fn(x: torch.nn.Module):
     if not torch.distributed.get_rank() == 0:
-        x = x.to_empty(device=torch.npu.current_device(), recurse=False)
-        torch.npu.empty_cache()
+        x = x.to_empty(device=torch.cuda.current_device(), recurse=False)
+        torch.cuda.empty_cache()
     return x
 
 
@@ -107,40 +107,6 @@
     return auto_wrap_policy
 
 
-<<<<<<< HEAD
-def offload_fsdp_grad(module):
-    for _, param in module.named_parameters():
-        if param.grad is not None:
-            param.grad = param.grad.to("cpu", non_blocking=True)
-    torch.npu.empty_cache()
-
-
-def load_fsdp_grad(module, device_id):
-    for _, param in module.named_parameters():
-        if param.grad is not None:
-            param.grad = param.grad.to(device_id, non_blocking=True)
-    torch.npu.empty_cache()
-
-
-def offload_fsdp_param_and_grad(module, offload_grad=False):
-    for _, param in module.named_parameters():
-        if hasattr(param, "_local_shard"):
-            param._local_shard = param._local_shard.to("cpu", non_blocking=True)
-        param.data = param.data.to('cpu', non_blocking=True)
-        if offload_grad and param.grad is not None:
-            param.grad = param.grad.to("cpu", non_blocking=True)
-    torch.npu.empty_cache()
-
-
-def load_fsdp_param_and_grad(module, device_id, load_grad=False):
-    for _, param in module.named_parameters():
-        if hasattr(param, "_local_shard"):
-            param._local_shard = param._local_shard.to(device_id, non_blocking=True)
-        param.data = param.data.to(device_id, non_blocking=True)
-        if load_grad and param.grad is not None:
-            param.grad = param.grad.to(device_id, non_blocking=True)
-    torch.npu.empty_cache()
-=======
 @torch.no_grad()
 def offload_fsdp_model_to_cpu(model: FSDP, empty_cache: bool = True):
     assert isinstance(model, FSDP)
@@ -176,7 +142,6 @@
         handle.flat_param_to(torch.device(f"cuda:{device_id}"), non_blocking=True)
         # the following still keeps id(._local_shard) != id(.data)
         flat_param._local_shard = flat_param.data
->>>>>>> 94487625
 
 
 @torch.no_grad()
@@ -189,10 +154,6 @@
             for key, value in state.items():
                 if isinstance(value, torch.Tensor):
                     state[key] = value.to("cpu", non_blocking=True)
-<<<<<<< HEAD
-    torch.npu.empty_cache()
-=======
->>>>>>> 94487625
 
 
 @torch.no_grad()
@@ -205,10 +166,6 @@
             for key, value in state.items():
                 if isinstance(value, torch.Tensor):
                     state[key] = value.to(device_id, non_blocking=True)
-<<<<<<< HEAD
-    torch.npu.empty_cache()
-=======
->>>>>>> 94487625
 
 
 @contextmanager
@@ -284,7 +241,7 @@
     ckpt_chunks = [ckpt_chunks[rank * size:rank * size + size] for rank in range(world_size)]
 
     shard_states = {}
-    device = torch.npu.current_device()
+    device = torch.cuda.current_device()
     for rank, files in enumerate(ckpt_chunks):
         if rank == dist.get_rank():
             for file in files:
@@ -323,7 +280,7 @@
     @torch.no_grad()
     def create_and_sync_state(param_name, state, is_param):
         assert param_name in shard_states, f"{param_name} not loaded"
-        device = torch.npu.current_device()
+        device = torch.cuda.current_device()
         if is_param:
             param = torch.nn.Parameter(torch.empty_like(state.data, device=device), requires_grad=state.requires_grad)
         else:  # buffer
