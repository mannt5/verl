# Copyright 2024 Bytedance Ltd. and/or its affiliates
# Copyright 2025 ModelBest Inc. and/or its affiliates

# Licensed under the Apache License, Version 2.0 (the "License");
# you may not use this file except in compliance with the License.
# You may obtain a copy of the License at

#     http://www.apache.org/licenses/LICENSE-2.0

# Unless required by applicable law or agreed to in writing, software
# distributed under the License is distributed on an "AS IS" BASIS,
# WITHOUT WARRANTIES OR CONDITIONS OF ANY KIND, either express or implied.
# See the License for the specific language governing permissions and
# limitations under the License.
"""
Multi-turn SFT dataset that supports training on conversation data with multiple turns
"""

import json
from typing import List, Union

import numpy as np
import pandas as pd
import torch
from torch.utils.data import Dataset
from transformers import PreTrainedTokenizer

from verl.utils import hf_tokenizer
from verl.utils.fs import copy_local_path_from_hdfs


def convert_nested_value_to_list_recursive(data_item):
    if isinstance(data_item, dict):
        return {k: convert_nested_value_to_list_recursive(v) for k, v in data_item.items()}
    elif isinstance(data_item, list):
        return [convert_nested_value_to_list_recursive(elem) for elem in data_item]
    elif isinstance(data_item, np.ndarray):
        # Convert to list, then recursively process the elements of the new list
        return convert_nested_value_to_list_recursive(data_item.tolist())
    else:
        # Base case: item is already a primitive type (int, str, float, bool, etc.)
        return data_item


class MultiTurnSFTDataset(Dataset):
    """
    Dataset for multi-turn conversations where each assistant response should be trained
    """

    def __init__(self, parquet_files: Union[str, List[str]], tokenizer, config=None):
        # Set defaults and extract parameters from config if provided
        config = config or {}
        self.truncation = config.get("truncation", "error")
        self.max_length = config.get("max_length", 1024)
        # Get messages_key from the new multiturn config structure
        multiturn_config = config.get("multiturn", {})
        self.messages_key = multiturn_config.get("messages_key", "messages")
<<<<<<< HEAD
        self.tools_key = multiturn_config.get("tools_key", "tools")
        self.enable_thinking_key = multiturn_config.get("enable_thinking_key", "enable_thinking")
=======
        self.tools_key = multiturn_config.get("tools_key", None)
>>>>>>> d02b3d51

        assert self.truncation in ["error", "left", "right"]

        if not isinstance(parquet_files, List):
            parquet_files = [parquet_files]

        self.parquet_files = parquet_files
        if isinstance(tokenizer, str):
            tokenizer = hf_tokenizer(tokenizer)
        self.tokenizer: PreTrainedTokenizer = tokenizer

        self._download()
        self._read_files_and_process()

    def _download(self):
        for i, parquet_file in enumerate(self.parquet_files):
            self.parquet_files[i] = copy_local_path_from_hdfs(parquet_file, verbose=True)

    def _read_files_and_process(self):
        def series_to_item(ls):
            import numpy
            import pandas

            while isinstance(ls, (pandas.core.series.Series, numpy.ndarray)) and len(ls) == 1:
                ls = ls[0]
            return ls

        dataframes = []
        for parquet_file in self.parquet_files:
            dataframe = pd.read_parquet(parquet_file)
            dataframes.append(dataframe)
        self.dataframe = pd.concat(dataframes)

        # Extract messages list from dataframe
        self.messages = self.dataframe[self.messages_key].apply(series_to_item).tolist()
<<<<<<< HEAD
        # Extract tools list from dataframe
        if self.tools_key in self.dataframe.columns:
            self.tools = self.dataframe[self.tools_key].apply(convert_nested_value_to_list_recursive).tolist()
        else:
            self.tools = None
        # Extract enable_thinking list from dataframe
        if self.enable_thinking_key in self.dataframe.columns:
            self.enable_thinking = self.dataframe[self.enable_thinking_key].tolist()
        else:
            self.enable_thinking = None
=======
        if self.tools_key is not None:
            self.tools = self.dataframe[self.tools_key].apply(series_to_item).tolist()
        else:
            self.tools = None
>>>>>>> d02b3d51

    def __len__(self):
        return len(self.messages)

    def __getitem__(self, item):
        tokenizer = self.tokenizer
        messages = self.messages[item]
        tools = self.tools[item] if self.tools is not None else None
        enable_thinking = self.enable_thinking[item] if self.enable_thinking is not None else None

        if self.tools is not None:
            tools = self.tools[item]
            tools = json.loads(tools)
        else:
            tools = None

        # First, get the full conversation tokens
<<<<<<< HEAD
        try:
            full_tokens = tokenizer.apply_chat_template(
                messages,
                tools=tools,
                tokenize=True,
                return_tensors="pt",
                add_generation_prompt=False,
                enable_thinking=enable_thinking,
            )
        except Exception as e:
            print(f"Error applying chat template: {e}")
            print(f"Messages: {messages}")
            print(f"Tools: {tools}")
            print(f"Enable thinking: {enable_thinking}")
            raise e
=======
        full_tokens = tokenizer.apply_chat_template(messages, tools=tools, tokenize=True, return_tensors="pt", add_generation_prompt=False)
>>>>>>> d02b3d51
        input_ids = full_tokens[0]  # The output is already a tensor
        attention_mask = torch.ones_like(input_ids)

        # Create loss mask by identifying assistant responses
        loss_mask = torch.zeros_like(input_ids, dtype=torch.long)

<<<<<<< HEAD
        i = 0
        while i < len(messages):
            cur_messages = messages[i]
            if cur_messages["role"] == "assistant":
                prev_applied_text = tokenizer.apply_chat_template(messages[:i], tokenize=False, add_generation_prompt=True, enable_thinking=enable_thinking)
                cur_applied_text = tokenizer.apply_chat_template(messages[:i+1], tokenize=False, add_generation_prompt=False)
                
                # Get token positions for the assistant response
                prev_tokens = tokenizer.encode(prev_applied_text, add_special_tokens=False)
                cur_tokens = tokenizer.encode(cur_applied_text, add_special_tokens=False)
                start_pos = len(prev_tokens)
                end_pos = len(cur_tokens)
                
                # Set loss mask for assistant response
=======
        # Process each message to find assistant responses
        for i, msg in enumerate(messages):
            # Get tokens for messages up to this point to find the start position
            prefix_messages = messages[: i + 1]
            prefix_tokens = tokenizer.apply_chat_template(prefix_messages, tools=tools, tokenize=True, return_tensors="pt", add_generation_prompt=False)

            # Get tokens for messages up to previous point
            prev_tokens = tokenizer.apply_chat_template(messages[:i], tools=tools, tokenize=True, return_tensors="pt", add_generation_prompt=False) if i > 0 else None

            # Calculate start and end positions
            start_pos = prev_tokens[0].shape[0] if prev_tokens is not None else 0
            end_pos = prefix_tokens[0].shape[0]

            # If this is an assistant message, set loss mask
            if msg["role"] == "assistant":
>>>>>>> d02b3d51
                loss_mask[start_pos:end_pos] = 1
                i += 1
            elif cur_messages["role"] == "tool":
                st = i
                ed = i + 1
                while ed < len(messages) and messages[ed]["role"] == "tool":
                    ed += 1
                prev_applied_text = tokenizer.apply_chat_template(messages[st:ed], tokenize=False, add_generation_prompt=False)
                cur_applied_text = tokenizer.apply_chat_template(messages[st:ed+1], tokenize=False, add_generation_prompt=False)
                
                i = ed
            elif cur_messages["role"] == "user":
                prev_applied_text = tokenizer.apply_chat_template(messages[:i], tokenize=False, add_generation_prompt=False)
                cur_applied_text = tokenizer.apply_chat_template(messages[:i+1], tokenize=False, add_generation_prompt=False)
                i += 1
            elif cur_messages["role"] == "system":
                if i == 0:
                    prev_applied_text = ""
                else:
                    raise ValueError("System message should be the first message")
                    # prev_applied_text = tokenizer.apply_chat_template(messages[:i], tokenize=False, add_generation_prompt=False)
                cur_applied_text = tokenizer.apply_chat_template(messages[:i+1], tokenize=False, add_generation_prompt=False)
                i += 1
            else:
                raise ValueError(f"Unknown role: {cur_messages['role']}")

        # Handle sequence length
        sequence_length = input_ids.shape[0]
        if sequence_length < self.max_length:
            # Pad sequences
            pad_token_id = self.tokenizer.pad_token_id if self.tokenizer.pad_token_id is not None else 0
            padded_input_ids = torch.ones(size=(self.max_length - sequence_length,), dtype=input_ids.dtype) * pad_token_id
            padded_attention_mask = torch.zeros(size=(self.max_length - sequence_length,), dtype=attention_mask.dtype)
            padded_loss_mask = torch.zeros(size=(self.max_length - sequence_length,), dtype=loss_mask.dtype)

            input_ids = torch.cat((input_ids, padded_input_ids))
            attention_mask = torch.cat((attention_mask, padded_attention_mask))
            loss_mask = torch.cat((loss_mask, padded_loss_mask))
        elif sequence_length > self.max_length:
            if self.truncation == "left":
                input_ids = input_ids[-self.max_length :]
                attention_mask = attention_mask[-self.max_length :]
                loss_mask = loss_mask[-self.max_length :]
            elif self.truncation == "right":
                input_ids = input_ids[: self.max_length]
                attention_mask = attention_mask[: self.max_length]
                loss_mask = loss_mask[: self.max_length]
            elif self.truncation == "error":
                raise ValueError(f"{sequence_length=} is larger than {self.max_length=}")
            else:
                raise ValueError(f"Unknown truncation method {self.truncation}")

        # Create position IDs
        position_ids = torch.arange(len(input_ids), dtype=torch.long)
        # Zero out position IDs for padding
        position_ids = position_ids * attention_mask

        return {
            "input_ids": input_ids,
            "attention_mask": attention_mask,
            "position_ids": position_ids,
            "loss_mask": loss_mask,
        }<|MERGE_RESOLUTION|>--- conflicted
+++ resolved
@@ -55,13 +55,8 @@
         # Get messages_key from the new multiturn config structure
         multiturn_config = config.get("multiturn", {})
         self.messages_key = multiturn_config.get("messages_key", "messages")
-<<<<<<< HEAD
         self.tools_key = multiturn_config.get("tools_key", "tools")
         self.enable_thinking_key = multiturn_config.get("enable_thinking_key", "enable_thinking")
-=======
-        self.tools_key = multiturn_config.get("tools_key", None)
->>>>>>> d02b3d51
-
         assert self.truncation in ["error", "left", "right"]
 
         if not isinstance(parquet_files, List):
@@ -96,7 +91,7 @@
 
         # Extract messages list from dataframe
         self.messages = self.dataframe[self.messages_key].apply(series_to_item).tolist()
-<<<<<<< HEAD
+        
         # Extract tools list from dataframe
         if self.tools_key in self.dataframe.columns:
             self.tools = self.dataframe[self.tools_key].apply(convert_nested_value_to_list_recursive).tolist()
@@ -107,12 +102,6 @@
             self.enable_thinking = self.dataframe[self.enable_thinking_key].tolist()
         else:
             self.enable_thinking = None
-=======
-        if self.tools_key is not None:
-            self.tools = self.dataframe[self.tools_key].apply(series_to_item).tolist()
-        else:
-            self.tools = None
->>>>>>> d02b3d51
 
     def __len__(self):
         return len(self.messages)
@@ -130,7 +119,6 @@
             tools = None
 
         # First, get the full conversation tokens
-<<<<<<< HEAD
         try:
             full_tokens = tokenizer.apply_chat_template(
                 messages,
@@ -146,16 +134,13 @@
             print(f"Tools: {tools}")
             print(f"Enable thinking: {enable_thinking}")
             raise e
-=======
-        full_tokens = tokenizer.apply_chat_template(messages, tools=tools, tokenize=True, return_tensors="pt", add_generation_prompt=False)
->>>>>>> d02b3d51
+
         input_ids = full_tokens[0]  # The output is already a tensor
         attention_mask = torch.ones_like(input_ids)
 
         # Create loss mask by identifying assistant responses
         loss_mask = torch.zeros_like(input_ids, dtype=torch.long)
 
-<<<<<<< HEAD
         i = 0
         while i < len(messages):
             cur_messages = messages[i]
@@ -170,23 +155,6 @@
                 end_pos = len(cur_tokens)
                 
                 # Set loss mask for assistant response
-=======
-        # Process each message to find assistant responses
-        for i, msg in enumerate(messages):
-            # Get tokens for messages up to this point to find the start position
-            prefix_messages = messages[: i + 1]
-            prefix_tokens = tokenizer.apply_chat_template(prefix_messages, tools=tools, tokenize=True, return_tensors="pt", add_generation_prompt=False)
-
-            # Get tokens for messages up to previous point
-            prev_tokens = tokenizer.apply_chat_template(messages[:i], tools=tools, tokenize=True, return_tensors="pt", add_generation_prompt=False) if i > 0 else None
-
-            # Calculate start and end positions
-            start_pos = prev_tokens[0].shape[0] if prev_tokens is not None else 0
-            end_pos = prefix_tokens[0].shape[0]
-
-            # If this is an assistant message, set loss mask
-            if msg["role"] == "assistant":
->>>>>>> d02b3d51
                 loss_mask[start_pos:end_pos] = 1
                 i += 1
             elif cur_messages["role"] == "tool":
