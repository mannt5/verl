--- conflicted
+++ resolved
@@ -25,7 +25,7 @@
 from megatron.core.distributed import DistributedDataParallel as DDP
 from megatron.core.distributed import DistributedDataParallelConfig
 from megatron.core.enums import ModelType
-from megatron.core.optimizer import OptimizerConfig, ChainedOptimizer
+from megatron.core.optimizer import ChainedOptimizer, OptimizerConfig
 from megatron.core.transformer import TransformerConfig
 from megatron.core.transformer.module import Float16Module
 from megatron.core.utils import get_attr_wrapped_model
@@ -377,7 +377,6 @@
 
 @torch.no_grad()
 def offload_megatron_optimizer(optimizers):
-<<<<<<< HEAD
     def _iter_opts(opt):
         if isinstance(opt, ChainedOptimizer):
             return opt.chained_optimizers
@@ -387,28 +386,16 @@
         offload_megatron_copy_params(_opt)
         opt_state_dict_values = _opt.optimizer.state.values()
         for v in opt_state_dict_values:
-            if 'exp_avg' in v:
-                v['exp_avg'] = v['exp_avg'].to('cpu', non_blocking=True)
-            if 'exp_avg_sq' in v:
-                v['exp_avg_sq'] = v['exp_avg_sq'].to('cpu', non_blocking=True)
+            if "exp_avg" in v:
+                v["exp_avg"] = v["exp_avg"].to("cpu", non_blocking=True)
+            if "exp_avg_sq" in v:
+                v["exp_avg_sq"] = v["exp_avg_sq"].to("cpu", non_blocking=True)
         gc.collect()
         torch.cuda.empty_cache()
-=======
-    offload_megatron_copy_params(optimizers)
-    opt_state_dict_values = optimizers.optimizer.state.values()
-    for v in opt_state_dict_values:
-        if "exp_avg" in v:
-            v["exp_avg"] = v["exp_avg"].to("cpu", non_blocking=True)
-        if "exp_avg_sq" in v:
-            v["exp_avg_sq"] = v["exp_avg_sq"].to("cpu", non_blocking=True)
-    gc.collect()
-    torch.cuda.empty_cache()
->>>>>>> 54a5e6ee
 
 
 @torch.no_grad()
 def load_megatron_optimizer(optimizers):
-<<<<<<< HEAD
     def _iter_opts(opt):
         if isinstance(opt, ChainedOptimizer):
             return opt.chained_optimizers
@@ -418,23 +405,12 @@
         load_megatron_copy_params(_opt)
         opt_state_dict_values = _opt.optimizer.state.values()
         for v in opt_state_dict_values:
-            if 'exp_avg' in v:
-                v['exp_avg'] = v['exp_avg'].to(torch.cuda.current_device(), non_blocking=True)
-            if 'exp_avg_sq' in v:
-                v['exp_avg_sq'] = v['exp_avg_sq'].to(torch.cuda.current_device(), non_blocking=True)
+            if "exp_avg" in v:
+                v["exp_avg"] = v["exp_avg"].to(torch.cuda.current_device(), non_blocking=True)
+            if "exp_avg_sq" in v:
+                v["exp_avg_sq"] = v["exp_avg_sq"].to(torch.cuda.current_device(), non_blocking=True)
         gc.collect()
         torch.cuda.empty_cache()
-=======
-    load_megatron_copy_params(optimizers)
-    opt_state_dict_values = optimizers.optimizer.state.values()
-    for v in opt_state_dict_values:
-        if "exp_avg" in v:
-            v["exp_avg"] = v["exp_avg"].to(torch.cuda.current_device(), non_blocking=True)
-        if "exp_avg_sq" in v:
-            v["exp_avg_sq"] = v["exp_avg_sq"].to(torch.cuda.current_device(), non_blocking=True)
-    gc.collect()
-    torch.cuda.empty_cache()
->>>>>>> 54a5e6ee
 
 
 def print_rank_0(message):
