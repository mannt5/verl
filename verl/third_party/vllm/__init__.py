# Copyright 2024 Bytedance Ltd. and/or its affiliates
#
# Licensed under the Apache License, Version 2.0 (the "License");
# you may not use this file except in compliance with the License.
# You may obtain a copy of the License at
#
#     http://www.apache.org/licenses/LICENSE-2.0
#
# Unless required by applicable law or agreed to in writing, software
# distributed under the License is distributed on an "AS IS" BASIS,
# WITHOUT WARRANTIES OR CONDITIONS OF ANY KIND, either express or implied.
# See the License for the specific language governing permissions and
# limitations under the License.

from importlib.metadata import PackageNotFoundError, version

from packaging import version as vs

from verl.utils.import_utils import is_sglang_available


def get_version(pkg):
    try:
        return version(pkg)
    except PackageNotFoundError:
        return None


package_name = "vllm"
package_version = get_version(package_name)
vllm_version = None

if package_version == "0.5.4":
    vllm_version = "0.5.4"
    from .vllm_v_0_5_4 import parallel_state
<<<<<<< HEAD
elif package_version == '0.6.3':
    vllm_version = '0.6.3'
    from .vllm_v_0_6_3.llm import LLM
    from .vllm_v_0_6_3.llm import LLMEngine
    from .vllm_v_0_6_3 import parallel_state
elif package_version == '0.6.3+rocm624' or package_version == '0.6.3+rocm634':
    vllm_version = '0.6.3'
    from .vllm_v_0_6_3.llm import LLM
    from .vllm_v_0_6_3.llm import LLMEngine
=======
    from .vllm_v_0_5_4.llm import LLM, LLMEngine
elif package_version == "0.6.3" or package_version == "0.6.3+rocm624":
    vllm_version = "0.6.3"
>>>>>>> 6d8f2f6a
    from .vllm_v_0_6_3 import parallel_state
    from .vllm_v_0_6_3.llm import LLM, LLMEngine
elif vs.parse(package_version) >= vs.parse("0.7.0"):
    # From 0.6.6.post2 on, vllm supports SPMD inference
    # See https://github.com/vllm-project/vllm/pull/12071

    from vllm import LLM
    from vllm.distributed import parallel_state
else:
    if not is_sglang_available():
        raise ValueError(
            f"vllm version {package_version} not supported and SGLang also not Found. Currently supported vllm versions are 0.6.3 and 0.7.0+"
        )<|MERGE_RESOLUTION|>--- conflicted
+++ resolved
@@ -33,21 +33,9 @@
 if package_version == "0.5.4":
     vllm_version = "0.5.4"
     from .vllm_v_0_5_4 import parallel_state
-<<<<<<< HEAD
-elif package_version == '0.6.3':
-    vllm_version = '0.6.3'
-    from .vllm_v_0_6_3.llm import LLM
-    from .vllm_v_0_6_3.llm import LLMEngine
-    from .vllm_v_0_6_3 import parallel_state
-elif package_version == '0.6.3+rocm624' or package_version == '0.6.3+rocm634':
-    vllm_version = '0.6.3'
-    from .vllm_v_0_6_3.llm import LLM
-    from .vllm_v_0_6_3.llm import LLMEngine
-=======
     from .vllm_v_0_5_4.llm import LLM, LLMEngine
-elif package_version == "0.6.3" or package_version == "0.6.3+rocm624":
+elif package_version == "0.6.3" or package_version == "0.6.3+rocm624" or package_version == "0.6.3+rocm634":
     vllm_version = "0.6.3"
->>>>>>> 6d8f2f6a
     from .vllm_v_0_6_3 import parallel_state
     from .vllm_v_0_6_3.llm import LLM, LLMEngine
 elif vs.parse(package_version) >= vs.parse("0.7.0"):
