# Copyright 2024 Bytedance Ltd. and/or its affiliates
#
# Licensed under the Apache License, Version 2.0 (the "License");
# you may not use this file except in compliance with the License.
# You may obtain a copy of the License at
#
#     http://www.apache.org/licenses/LICENSE-2.0
#
# Unless required by applicable law or agreed to in writing, software
# distributed under the License is distributed on an "AS IS" BASIS,
# WITHOUT WARRANTIES OR CONDITIONS OF ANY KIND, either express or implied.
# See the License for the specific language governing permissions and
# limitations under the License.

import os
import inspect
import logging
import torch
import numpy as np
from packaging import version
from peft import PeftModel
from torch.distributed.fsdp.fully_sharded_data_parallel import FullyShardedDataParallel as FSDP
from torch.distributed.fsdp.api import ShardingStrategy, ShardedStateDictConfig, StateDictType, FullStateDictConfig
from torch.distributed.device_mesh import DeviceMesh
from collections import OrderedDict

from verl.third_party.vllm import LLM
from verl.third_party.vllm import parallel_state as vllm_ps
from verl import DataProto
from verl.protocol import all_gather_data_proto
from verl.utils.debug import log_gpu_memory_usage
from verl.third_party.vllm import vllm_version
from vllm.version import __version__ as VLLM_VERSION

from .base import BaseShardingManager
from .patch import patched_ds_v3_load_weights

logger = logging.getLogger(__file__)
logger.setLevel(os.getenv('VERL_PPO_LOGGING_LEVEL', 'WARN'))


class FSDPVLLMShardingManager(BaseShardingManager):

    def __init__(self,
                 module: FSDP,
                 inference_engine: LLM,
                 model_config,
                 full_params: bool = False,
                 device_mesh: DeviceMesh = None):
        self.module = module
        self.inference_engine = inference_engine
        self.model_config = model_config
        self.device_mesh = device_mesh

        # Full params
        self.full_params = full_params
        if full_params:
            FSDP.set_state_dict_type(self.module,
                                     state_dict_type=StateDictType.FULL_STATE_DICT,
                                     state_dict_config=FullStateDictConfig())
        else:
            FSDP.set_state_dict_type(self.module,
                                     state_dict_type=StateDictType.SHARDED_STATE_DICT,
                                     state_dict_config=ShardedStateDictConfig())

        self.tp_size = vllm_ps.get_tensor_model_parallel_world_size()
        self.tp_rank = vllm_ps.get_tensor_model_parallel_rank()

        # Note that torch_random_states may be different on each dp rank
        self.torch_random_states = torch.cuda.get_rng_state()
        # get a random rng states
        if self.device_mesh is not None:
            gen_dp_rank = self.device_mesh['dp'].get_local_rank()
            torch.cuda.manual_seed(gen_dp_rank + 1000)  # make sure all tp ranks have the same random states
            self.gen_random_states = torch.cuda.get_rng_state()
            torch.cuda.set_rng_state(self.torch_random_states)
        else:
            self.gen_random_states = None

    def __enter__(self):
        # NOTE: Basically, we only need `torch.cuda.empty_cache()` before vllm wake_up and
        # after vllm sleep, since vllm has its own caching memory allocator CuMemAllocator.
        # Out of vllm scope, we should avoid empty cache to let pytorch using caching memory
        # to speed up memory allocations.
        #
        # pytorch: https://pytorch.org/docs/stable/notes/cuda.html#memory-management
        # vllm: https://github.com/vllm-project/vllm/blob/v0.7.3/vllm/device_allocator/cumem.py#L103
        torch.cuda.empty_cache()

        log_gpu_memory_usage('Before state_dict() in sharding manager memory', logger=logger)
        if isinstance(self.module._fsdp_wrapped_module, PeftModel):
            # the model to sync weights to is a vLLM model (not a peft model), so we need to merge the adapters
            lora_params = OrderedDict()
            with FSDP.summon_full_params(self.module):
                self.module.merge_adapter()
                params = self.module._fsdp_wrapped_module.base_model.model.state_dict()
                for name, param in params.items():
                    if hasattr(param, 'full_tensor'):
                        param = param.full_tensor()
                    else:
                        param = param.clone()
                    lora_params[name] = param
                
            # FIXME: use more rigorous way to filter out the adapter weights
            params = OrderedDict((k.replace(".base_layer.", "."), v) for k, v in lora_params.items() if not ".lora_" in k)
        else:
            params = self.module.state_dict()
        log_gpu_memory_usage('After state_dict() in sharding manager memory', logger=logger)
        # Copy, not share memory
        load_format = 'hf' if self.full_params else 'dtensor'

        if vllm_version in ('0.4.2', '0.5.4', '0.6.3'):
            self.inference_engine.sync_model_weights(params, load_format=load_format)
            log_gpu_memory_usage('After sync model weights in sharding manager', logger=logger)
            del params
        else:
            if "tags" in inspect.signature(self.inference_engine.wake_up).parameters:
                self.inference_engine.wake_up(tags=["weights"])
            else:
                self.inference_engine.wake_up()

            # update model params
            self.update_params(params)
            log_gpu_memory_usage('After sync model weights in sharding manager', logger=logger)
            del params
            torch.cuda.empty_cache()

            if "tags" in inspect.signature(self.inference_engine.wake_up).parameters:
                self.inference_engine.wake_up(tags=["kv_cache"])
<<<<<<< HEAD
            else:
                self.inference_engine.wake_up()
                self.update_params(params)
                log_gpu_memory_usage('After sync model weights in sharding manager', logger=logger)
                del params
        
        if isinstance(self.module._fsdp_wrapped_module, PeftModel):
            with FSDP.summon_full_params(self.module):
                self.module.unmerge_adapter()
        
=======

>>>>>>> f04a6dbd
        log_gpu_memory_usage('After del state_dict and empty_cache in sharding manager', logger=logger)

        # TODO: offload FSDP model weights
        # self.module.cpu()
        # torch.cuda.empty_cache()
        # if torch.distributed.get_rank() == 0:
        # print(f'after model to cpu in sharding manager memory allocated: {torch.cuda.memory_allocated() / 1e9}GB, reserved: {torch.cuda.memory_reserved() / 1e9}GB')

        # important: need to manually set the random states of each tp to be identical.
        if self.device_mesh is not None:
            self.torch_random_states = torch.cuda.get_rng_state()
            torch.cuda.set_rng_state(self.gen_random_states)

    def __exit__(self, exc_type, exc_value, traceback):
        log_gpu_memory_usage('Before vllm offload in sharding manager', logger=logger)
        # TODO(ZSL): check this
        if vllm_version in ('0.4.2', '0.5.4', '0.6.3'):
            self.inference_engine.offload_model_weights()
        else:
            self.inference_engine.sleep(level=1)
        log_gpu_memory_usage('After vllm offload in sharding manager', logger=logger)

        # self.module.to('cuda')
        # if torch.distributed.get_rank() == 0:
        #     print(f'after actor module to cuda in sharding manager memory allocated: {torch.cuda.memory_allocated() / 1e9}GB, reserved: {torch.cuda.memory_reserved() / 1e9}GB')

        self.module.train()

        # add empty cache after each compute
        torch.cuda.empty_cache()

        # restore random states
        if self.device_mesh is not None:
            self.gen_random_states = torch.cuda.get_rng_state()
            torch.cuda.set_rng_state(self.torch_random_states)

    def preprocess_data(self, data: DataProto) -> DataProto:
        """All gather across tp group to make each rank has identical input."""
        if self.tp_size == 1:
            return data

        # TODO: Current impl doesn't consider FSDP with torch micro-dp
        if vllm_version in ('0.3.1', '0.4.2', '0.5.4', '0.6.3'):
            group = vllm_ps.get_tensor_model_parallel_group()
        else:
            group = vllm_ps.get_tensor_model_parallel_group().device_group

        all_gather_data_proto(data=data, process_group=group)
        return data

    def postprocess_data(self, data: DataProto) -> DataProto:
        """Get chunk data of this tp rank since we do all gather in preprocess."""
        if self.tp_size == 1:
            return data

        return data.chunk(chunks=self.tp_size)[self.tp_rank]

    def update_params(self, updated_params):
        model = self.inference_engine.llm_engine.model_executor.driver_worker.worker.model_runner.model
        if model.config.architectures[0] in ['DeepseekV2ForCausalLM', 'DeepseekV3ForCausalLM']:
            loaded_params = patched_ds_v3_load_weights(
                model, ((name, param.full_tensor() if hasattr(param, 'full_tensor') else param)
                        for name, param in updated_params.items()))
        else:
            loaded_params = model.load_weights(
                ((name, param.full_tensor() if hasattr(param, 'full_tensor') else param) for name, param in updated_params.items()))
        logger.info(f"vLLM load weights, loaded_params: {len(loaded_params)}")<|MERGE_RESOLUTION|>--- conflicted
+++ resolved
@@ -127,7 +127,6 @@
 
             if "tags" in inspect.signature(self.inference_engine.wake_up).parameters:
                 self.inference_engine.wake_up(tags=["kv_cache"])
-<<<<<<< HEAD
             else:
                 self.inference_engine.wake_up()
                 self.update_params(params)
@@ -137,10 +136,7 @@
         if isinstance(self.module._fsdp_wrapped_module, PeftModel):
             with FSDP.summon_full_params(self.module):
                 self.module.unmerge_adapter()
-        
-=======
-
->>>>>>> f04a6dbd
+
         log_gpu_memory_usage('After del state_dict and empty_cache in sharding manager', logger=logger)
 
         # TODO: offload FSDP model weights
