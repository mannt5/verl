--- conflicted
+++ resolved
@@ -101,10 +101,6 @@
         log_gpu_memory_usage('After sync model weights in sharding manager', logger=logger)
 
         del params
-<<<<<<< HEAD
-        torch.cuda.empty_cache() if is_cuda_available else torch.npu.empty_cache()
-=======
->>>>>>> 3fc3e2b7
         log_gpu_memory_usage('After del state_dict and empty_cache in sharding manager', logger=logger)
 
         # TODO: offload FSDP model weights
