# Copyright 2024 Bytedance Ltd. and/or its affiliates
# Copyright 2023-2024 SGLang Team
# Copyright 2025 ModelBest Inc. and/or its affiliates
#
# Licensed under the Apache License, Version 2.0 (the "License");
# you may not use this file except in compliance with the License.
# You may obtain a copy of the License at
#
#     http://www.apache.org/licenses/LICENSE-2.0
#
# Unless required by applicable law or agreed to in writing, software
# distributed under the License is distributed on an "AS IS" BASIS,
# WITHOUT WARRANTIES OR CONDITIONS OF ANY KIND, either express or implied.
# See the License for the specific language governing permissions and
# limitations under the License.
"""
This file contains a Megatron style Hybrid Engine that shares the weights of the actor with the inference engine.
"""

import asyncio
import logging
import os

from sglang.srt.entrypoints.engine import Engine
from torch import nn
from torch.distributed.device_mesh import DeviceMesh

from verl.protocol import DataProto, all_gather_data_proto
from verl.utils.debug import GPUMemoryLogger, log_gpu_memory_usage, simple_timer
from verl.utils.device import get_torch_device
from verl.utils.megatron_utils import load_megatron_model_to_gpu, offload_megatron_model_to_cpu, per_tensor_generator

from .base import BaseShardingManager

logger = logging.getLogger(__file__)
logger.setLevel(os.getenv("VERL_PPO_LOGGING_LEVEL", "WARN"))


"""
Megatron Hybrid Engine:
- During training, only the current pp stage holds the parameters
- Before inference, broadcast the parameters of the current pp rank to all other pp ranks (all pp ranks holds all the parameters)
- Bind the parameters to the inference engine
- Do inference in tp. pp is treated as additional dp
- After inference, all the parameters that doesn't belong to this pp rank is freed.
"""


class MegatronSGLangShardingManager(BaseShardingManager):
    def __init__(
        self,
        actor_module: nn.ModuleList,
        inference_engine: Engine,
        model_config,
        transformer_config,
        layer_name_mapping,
        weight_converter,
        bridge=None,
        device_mesh: DeviceMesh | None = None,
        offload_param: bool = False,
    ):
        self.actor_module = actor_module
        self.inference_engine = inference_engine
        self.model_config = model_config
        self.transformer_config = transformer_config
        self.layer_name_mapping = layer_name_mapping
        self.weight_converter = weight_converter
        self.device_mesh = device_mesh
<<<<<<< HEAD
        self.bridge = bridge
=======
        self.offload_param = offload_param

>>>>>>> 411751e6
        if self.device_mesh is not None:
            self.infer_tp_size = self.device_mesh["tp"].mesh.size()[0]
        else:
            self.infer_tp_size = self.inference_engine._tp_size

        # Note that torch_random_states may be different on each dp rank
        self.torch_random_states = get_torch_device().get_rng_state()
        # get a random rng states
        if self.device_mesh is not None:
            gen_dp_rank = self.device_mesh["dp"].get_local_rank()
            get_torch_device().manual_seed(gen_dp_rank + 1000)  # make sure all tp ranks have the same random states
            self.gen_random_states = get_torch_device().get_rng_state()
            get_torch_device().set_rng_state(self.torch_random_states)
        else:
            self.gen_random_states = None

    @GPUMemoryLogger(role="MegatronSGLangShardingManager enter", logger=logger)
    def __enter__(self):
        self.timing = {}
        with simple_timer("reshard", self.timing):
<<<<<<< HEAD
            if self.bridge is not None:
                per_tensor_param = self.bridge.export_weights(self.actor_module)
            else:
                per_tensor_param = per_tensor_generator(
                    self.actor_module,
                    self.model_config,
                    self.weight_converter,
                    self.transformer_config,
                    self.layer_name_mapping,
                )
=======
            if self.offload_param:
                load_megatron_model_to_gpu(self.actor_module)
            per_tensor_param = per_tensor_generator(
                self.actor_module,
                self.model_config,
                self.weight_converter,
                self.transformer_config,
                self.layer_name_mapping,
            )
>>>>>>> 411751e6
            loop = asyncio.get_event_loop()
            loop.run_until_complete(self.update_weights(per_tensor_param))
            if self.offload_param:
                offload_megatron_model_to_cpu(self.actor_module)
            get_torch_device().empty_cache()
            # important: need to manually set the random states of each tp to be identical.
            if self.device_mesh is not None:
                self.torch_random_states = get_torch_device().get_rng_state()
                get_torch_device().set_rng_state(self.gen_random_states)

    @GPUMemoryLogger(role="MegatronSGLangShardingManager exit", logger=logger)
    def __exit__(self, exc_type, exc_value, traceback):
        log_gpu_memory_usage("Before SGLang offload in sharding manager", logger=logger)
        loop = asyncio.get_event_loop()
        loop.run_until_complete(self.release_memory())
        log_gpu_memory_usage("After SGLang offload in sharding manager", logger=logger)

        for model in self.actor_module:
            model.train()
        # add empty cache after each compute
        get_torch_device().empty_cache()

        # restore random states
        if self.device_mesh is not None:
            self.gen_random_states = get_torch_device().get_rng_state()
            get_torch_device().set_rng_state(self.torch_random_states)

    async def update_weights(self, params):
        if self.device_mesh["tp"].get_local_rank() == 0:
            await self.inference_engine.resume_memory_occupation()

        # Most naive implementation, can optimize a lot if it is bottleneck from sglang Engine weight update
        # named_tensors = [(k, v) for k, v in params.items()]
        named_tensors = params
        load_format = None
        for tensor_index, (name, tensor) in enumerate(named_tensors):
            if self.device_mesh["tp"].get_local_rank() == 0:
                await self.inference_engine.update_weights_from_tensor(
                    named_tensors=[
                        (
                            name,
                            tensor.detach(),
                        )
                    ],
                    load_format=load_format,
                    flush_cache=False,
                )

            if self.device_mesh["tp"].get_local_rank() == 0:
                await self.inference_engine.flush_cache()

    async def release_memory(self):
        if self.device_mesh["tp"].get_local_rank() == 0:
            await self.inference_engine.release_memory_occupation()

    @GPUMemoryLogger(role="FSDPSGLangShardingManager enter", logger=logger)
    async def wake_up(self):
        if self.bridge is not None:
            per_tensor_param = self.bridge.export_weights(self.actor_module)
        else:
            per_tensor_param = per_tensor_generator(
                self.actor_module,
                self.model_config,
                self.weight_converter,
                self.transformer_config,
                self.layer_name_mapping,
            )
        await self.update_weights(per_tensor_param)
        # important: need to manually set the random states of each tp to be identical.
        if self.device_mesh is not None:
            self.torch_random_states = get_torch_device().get_rng_state()
            get_torch_device().set_rng_state(self.gen_random_states)

    @GPUMemoryLogger(role="FSDPSGLangShardingManager exit", logger=logger)
    async def sleep(self):
        log_gpu_memory_usage("Before SGLang offload in sharding manager", logger=logger)
        await self.release_memory()
        log_gpu_memory_usage("After SGLang offload in sharding manager", logger=logger)

        for model in self.actor_module:
            model.train()
        # add empty cache after each compute
        get_torch_device().empty_cache()

        # restore random states
        if self.device_mesh is not None:
            self.gen_random_states = get_torch_device().get_rng_state()
            get_torch_device().set_rng_state(self.torch_random_states)

    @GPUMemoryLogger(role="megatron sglang sharding_manager", logger=logger)
    def preprocess_data(self, data: DataProto) -> DataProto:
        # DP_COMPUTE_PROTO: all training ranks are dp, the same as fsdp
        if self.infer_tp_size == 1:
            return data
        all_gather_data_proto(data, self.device_mesh["tp"].get_group())
        return data

    @GPUMemoryLogger(role="megatron sglang sharding_manager", logger=logger)
    def postprocess_data(self, data: DataProto) -> DataProto:
        # DP_COMPUTE_PROTO: all training ranks are dp, the same as fsdp
        if self.infer_tp_size == 1:
            return data
        return data.chunk(chunks=self.infer_tp_size)[self.device_mesh["tp"].get_local_rank()]<|MERGE_RESOLUTION|>--- conflicted
+++ resolved
@@ -55,9 +55,9 @@
         transformer_config,
         layer_name_mapping,
         weight_converter,
-        bridge=None,
         device_mesh: DeviceMesh | None = None,
         offload_param: bool = False,
+        bridge=None,
     ):
         self.actor_module = actor_module
         self.inference_engine = inference_engine
@@ -66,12 +66,9 @@
         self.layer_name_mapping = layer_name_mapping
         self.weight_converter = weight_converter
         self.device_mesh = device_mesh
-<<<<<<< HEAD
         self.bridge = bridge
-=======
         self.offload_param = offload_param
 
->>>>>>> 411751e6
         if self.device_mesh is not None:
             self.infer_tp_size = self.device_mesh["tp"].mesh.size()[0]
         else:
@@ -92,7 +89,8 @@
     def __enter__(self):
         self.timing = {}
         with simple_timer("reshard", self.timing):
-<<<<<<< HEAD
+            if self.offload_param:
+                load_megatron_model_to_gpu(self.actor_module)
             if self.bridge is not None:
                 per_tensor_param = self.bridge.export_weights(self.actor_module)
             else:
@@ -103,17 +101,6 @@
                     self.transformer_config,
                     self.layer_name_mapping,
                 )
-=======
-            if self.offload_param:
-                load_megatron_model_to_gpu(self.actor_module)
-            per_tensor_param = per_tensor_generator(
-                self.actor_module,
-                self.model_config,
-                self.weight_converter,
-                self.transformer_config,
-                self.layer_name_mapping,
-            )
->>>>>>> 411751e6
             loop = asyncio.get_event_loop()
             loop.run_until_complete(self.update_weights(per_tensor_param))
             if self.offload_param:
