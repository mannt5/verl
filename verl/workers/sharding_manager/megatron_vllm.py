--- conflicted
+++ resolved
@@ -150,36 +150,21 @@
                     self.inference_engine.wake_up(tags=["weights"])
                 else:
                     self.inference_engine.wake_up()
-<<<<<<< HEAD
-                if self.bridge is not None:
-                    per_tensor_param = self.bridge.export_weights(self.actor_module)
-                else:
-                    per_tensor_param = per_tensor_generator(
-                        self.actor_module,
-                        self.model_config,
-                        self.weight_converter,
-                        self.transformer_config,
-                        self.layer_name_mapping,
-                    )
-                model = self.model_runner.model
-                patch_vllm_moe_model_weight_loader(model)
-                loaded_params = model.load_weights(per_tensor_param)
-                info = f"vLLM load weights, loaded_params: {len(loaded_params)}"
-                logger.info(info)
-=======
-            per_tensor_param = per_tensor_generator(
-                self.actor_module,
-                self.model_config,
-                self.weight_converter,
-                self.transformer_config,
-                self.layer_name_mapping,
-            )
+            if self.bridge is not None:
+                per_tensor_param = self.bridge.export_weights(self.actor_module)
+            else:
+                per_tensor_param = per_tensor_generator(
+                    self.actor_module,
+                    self.model_config,
+                    self.weight_converter,
+                    self.transformer_config,
+                    self.layer_name_mapping,
+                )
             model = self.model_runner.model
             patch_vllm_moe_model_weight_loader(model)
             loaded_params = model.load_weights(per_tensor_param)
             info = f"vLLM load weights, loaded_params: {len(loaded_params)}"
             logger.info(info)
->>>>>>> 7ac0d98f
 
             if self.offload_param:
                 offload_megatron_model_to_cpu(self.actor_module)
