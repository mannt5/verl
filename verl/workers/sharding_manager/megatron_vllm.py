# Copyright 2024 Bytedance Ltd. and/or its affiliates
#
# Licensed under the Apache License, Version 2.0 (the "License");
# you may not use this file except in compliance with the License.
# You may obtain a copy of the License at
#
#     http://www.apache.org/licenses/LICENSE-2.0
#
# Unless required by applicable law or agreed to in writing, software
# distributed under the License is distributed on an "AS IS" BASIS,
# WITHOUT WARRANTIES OR CONDITIONS OF ANY KIND, either express or implied.
# See the License for the specific language governing permissions and
# limitations under the License.
"""
This file contains a Megatron style Hybrid Engine that shares the weights of the actor with the inference engine.
"""

import inspect
import logging
import os

import torch
import torch.distributed
import torch.distributed as dist
from megatron.core import DistributedDataParallel as LocalDDP
from megatron.core import parallel_state as mpu
from megatron.core.transformer.module import Float16Module
from torch import nn
from torch.distributed import new_group
from torch.nn.parallel.distributed import DistributedDataParallel as torchDDP

import verl.utils.megatron.tensor_parallel as tp_utils
from verl import DataProto
from verl.models.mcore.weight_converter import McoreToHFWeightConverterBase
from verl.third_party.vllm import LLM, vllm_version
from verl.third_party.vllm import parallel_state as vllm_ps
from verl.utils.debug import log_gpu_memory_usage
from verl.utils.megatron_utils import (
    broadcast_from_megatron_pp,
    broadcast_str_from_megatron_pp,
    convert_megatron_model_to_transformers_model,
    get_model,
    unwrap_model,
)
from verl.utils.memory_buffer import (
    build_memory_buffer,
    build_memory_reference_from_module,
    get_weight_buffer_meta_from_module,
)
from verl.utils.model import normalize_model_name
from verl.utils.torch_functional import allgather_dict_tensors

from .base import BaseShardingManager

logger = logging.getLogger(__file__)
logger.setLevel(os.getenv("VERL_PPO_LOGGING_LEVEL", "WARN"))


class AllGatherPPModel:
    def __init__(self, model_provider, use_distributed_optimizer=True) -> None:
        print(
            "[WARNING] This class is deprecated and will no longer be supported. \
Consider using the `MegatronPPOActor` class directly as a replacement."
        )
        self._pp_group = mpu.get_pipeline_model_parallel_group()
        self._pp_rank = mpu.get_pipeline_model_parallel_rank()
        self._pp_size = mpu.get_pipeline_model_parallel_world_size()
        self._vpp_size = mpu.get_virtual_pipeline_model_parallel_world_size()
        self._model_chunk_size = self._vpp_size or 1

        # each one holds a list of model_chunks in this pp stage
        self._pp_models = [None] * self.pp_size

        rank_list = list(range(self.pp_size))
        # make current rank the last one to initialize
        rank_list[self.pp_rank], rank_list[-1] = rank_list[-1], rank_list[self.pp_rank]
        self._this_rank_models = None

        # store the parameter of each pp stage
        self.memory_buffers = [None] * self.pp_size
        for cur_pp_rank in rank_list:
            print(
                "create pp model",
                f"torch allocated {torch.cuda.memory_allocated() / 1e9:.4f} GB, "
                f"reserved {torch.cuda.memory_reserved() / 1e9:.4f} GB",
            )
            # since the last initialized rank is the current pp rank, after init, the pp rank is still correct
            mpu.set_pipeline_model_parallel_rank(cur_pp_rank)
            if cur_pp_rank != self.pp_rank:
                models = get_model(model_provider, wrap_with_ddp=False, use_distributed_optimizer=False)
                models = nn.ModuleList(models)
                assert len(models) == self._model_chunk_size, f"{len(models)} != {self._model_chunk_size}"
                self.pp_models[cur_pp_rank] = models
            else:
                # for regular model, we wrapped it with DDP
                models = get_model(
                    model_provider, wrap_with_ddp=True, use_distributed_optimizer=use_distributed_optimizer
                )
                assert len(models) == self._model_chunk_size, f"{len(models)} != {self._model_chunk_size}"
                self._this_rank_models = nn.ModuleList(models)
                self.pp_models[cur_pp_rank] = nn.ModuleList(unwrap_model(models, (torchDDP, LocalDDP)))

            self._build_param_buffer(cur_pp_rank)
            self._build_param_references(cur_pp_rank, maintain_weight=cur_pp_rank == self.pp_rank)

            # TODO: after binding to the memory buffer, we can load the checkpoint here
            if cur_pp_rank != self.pp_rank:
                for model in self.pp_models[cur_pp_rank]:
                    model.eval()
                self._offload_params_to_cpu(cur_pp_rank)

    def _build_param_buffer(self, pp_rank):
        """Build the parameter buffer in each pp rank"""
        if pp_rank == self._pp_rank:
            from verl.utils.memory_buffer import MemoryBuffer

            # The code here is very hard-coded, based on the following assumptions:
            # 1. `len(_this_rank_models) == 1`
            # 2. `_this_rank_models[0]` is a instance of `DistributedDataParallel` and `use_distributed_optimizer=True`
            # 3. Only bfloat16 data type is used in parameters
            source = self._this_rank_models[0].buffers[0].param_data
            self.memory_buffers[pp_rank] = {
                torch.bfloat16: MemoryBuffer(source.numel(), source.numel(), torch.bfloat16, source)
            }
        else:
            model = self.pp_models[pp_rank]
            weight_buffer_meta = get_weight_buffer_meta_from_module(model)
            self.memory_buffers[pp_rank] = build_memory_buffer(weight_buffer_meta)

    def _build_param_references(self, pp_rank, maintain_weight=False):
        if pp_rank == self._pp_rank:
            return
        model = self.pp_models[pp_rank]
        build_memory_reference_from_module(model, self.memory_buffers[pp_rank], maintain_weight=maintain_weight)

    def _load_params_to_cuda(self, pp_rank, to_empty=False):
        assert pp_rank != self.pp_rank, f"unexpected to load current pp rank [{pp_rank}] back to cuda"
        for buffer in self.memory_buffers[pp_rank].values():
            if not to_empty:
                buffer.data = buffer.data.to(torch.cuda.current_device(), non_blocking=True)
            else:
                buffer.data = torch.empty_like(buffer.data, device="cuda")
        # rebuild reference after loading to CUDA
        self._build_param_references(pp_rank)

    def _offload_params_to_cpu(self, pp_rank, to_empty=False):
        assert pp_rank != self.pp_rank, f"unexpected to offload current pp rank [{pp_rank}] to cpu"
        for buffer in self.memory_buffers[pp_rank].values():
            if not to_empty:
                # offload the whole memory buffer to CPU
                buffer.data = buffer.data.to("cpu", non_blocking=True)
            else:
                buffer.data = torch.empty_like(buffer.data, device="cpu")
        self._build_param_references(pp_rank)

    def load_params_to_cuda(self, to_empty=False):
        """load all model params to cuda"""
        for cur_pp_rank in range(self.pp_size):
            if cur_pp_rank != self.pp_rank:
                self._load_params_to_cuda(cur_pp_rank, to_empty=to_empty)

    def allgather_params(self):
        """allgather params of all pp ranks. Return a list of handles"""
        for cur_pp_rank in range(self.pp_size):
            global_src = dist.get_global_rank(group=self.pp_group, group_rank=cur_pp_rank)

            # NOTE(sgm): the async op may cause memory leakage of the memory_buffer/pp_models

            for _, param in sorted(self.pp_models[cur_pp_rank].named_parameters()):
                dist.broadcast(tensor=param.data, src=global_src, group=self.pp_group, async_op=False)

    def forward(self, *inputs, **kwargs):
        try:
            prev_output = None
            for cur_chunk_rank in range(self._model_chunk_size):
                if self._vpp_size:
                    mpu.set_virtual_pipeline_model_parallel_rank(cur_chunk_rank)

                for cur_pp_rank in range(self.pp_size):
                    mpu.set_pipeline_model_parallel_rank(cur_pp_rank)
                    self.pp_models[cur_pp_rank][cur_chunk_rank].set_input_tensor(prev_output)
                    ret = self.pp_models[cur_pp_rank][cur_chunk_rank](*inputs, **kwargs)
                    self.pp_models[cur_pp_rank][cur_chunk_rank].set_input_tensor(None)
                    prev_output = ret
        finally:
            if self._vpp_size:
                mpu.set_virtual_pipeline_model_parallel_rank(0)
            mpu.set_pipeline_model_parallel_rank(self.pp_rank)
        return ret

    def __call__(self, *inputs, **kwargs):
        return self.forward(*inputs, **kwargs)

    def eval(self):
        for model in self.pp_models[self.pp_rank]:
            model.eval()

    def train(self):
        for model in self.pp_models[self.pp_rank]:
            model.train()

    def offload_params_to_cpu(self, to_empty=False):
        """offload params of models that are not of current pp rank to cpu"""
        for cur_pp_rank in range(self.pp_size):
            if cur_pp_rank != self.pp_rank:
                self._offload_params_to_cpu(cur_pp_rank, to_empty=to_empty)

    def get_all_params(self):
        """Get all the parameters of the models in all pp ranks

        Returns:
            params: List[List[Dict[str, Tensor]]]: a list of parameters in all pp, where each is a list of dict
                tensors of each model chunk

        """
        params = []
        for pp_rank in range(self.pp_size):
            params.append([])
            for model_chunk_idx in range(len(self.pp_models[pp_rank])):
                params[pp_rank].append({})
                pp_model = self.pp_models[pp_rank][model_chunk_idx]
                pp_model = unwrap_model(pp_model, ((torchDDP, LocalDDP, Float16Module)))  # not use Float16Module
                for name, param in pp_model.named_parameters():
                    # NOTE(gh) workaround: should not get lora params for inference
                    if "lora" in name:
                        continue
                    params[pp_rank][model_chunk_idx][name] = param

        return params

    def update_this_rank_models(self, new_models):
        self._this_rank_models = new_models
        self._pp_models[self.pp_rank] = unwrap_model(new_models, (torchDDP, LocalDDP))

    @property
    def this_rank_models(self):
        return self._this_rank_models

    @property
    def pp_size(self):
        return self._pp_size

    @property
    def pp_rank(self):
        return self._pp_rank

    @property
    def pp_group(self):
        return self._pp_group

    @property
    def pp_models(self):
        return self._pp_models


"""
Megatron Hybrid Engine:
- During training, only the current pp stage holds the parameters
- Before inference, broadcast the parameters of the current pp rank 
   to all other pp ranks (all pp ranks holds all the parameters)
- Bind the parameters to the inference engine
- Do inference in tp. pp is treated as additional dp
- After inference, all the parameters that doesn't belong to this pp rank is freed.
"""


# Micro Data parallel group. Micro data parallel group is additional dp group that origins from splitting training tp
# into infer_tp and micro_tp. By default, we use order micro_dp - tp
# NOTICE: in new version of vLLM, We need to all-gather all tp rank's model weights
# For code reuse, we directly assign Megatron's TENSOR_MODEL_PARALLEL_GROUP to this
_MICRO_DATA_PARALLEL_GROUP = None


class MegatronVLLMShardingManager(BaseShardingManager):
    def __init__(
        self,
        actor_module: nn.ModuleList,
        inference_engine: LLM,
        model_config,
        layer_name_mapping,
        weight_converter: McoreToHFWeightConverterBase,
        module: AllGatherPPModel = None,
    ):
        from megatron.core import parallel_state as mpu

        self.actor_module = actor_module
        self.inference_engine = inference_engine
        self.model_config = model_config
        self.layer_name_mapping = layer_name_mapping
        self.weight_converter = weight_converter
        self.module = module
        # initialize micro_dp group for vllm inference
        global _MICRO_DATA_PARALLEL_GROUP
        world_size = torch.distributed.get_world_size()
        rank = torch.distributed.get_rank()
        self.infer_tp_size = vllm_ps.get_tensor_model_parallel_world_size()
        self.infer_tp_rank = vllm_ps.get_tensor_model_parallel_rank()
        self.infer_tp_group = vllm_ps.get_tensor_model_parallel_group()
        self.train_tp_size = mpu.get_tensor_model_parallel_world_size()
        self.train_tp_rank = mpu.get_tensor_model_parallel_rank()
        self.train_tp_group = mpu.get_tensor_model_parallel_group()
        self.need_tp_reshard = self.infer_tp_size == self.train_tp_size

        # TODO(sgm): this may not be true for FSDP -> vLLM
        assert self.infer_tp_size <= self.train_tp_size, "Not implemented for infer_tp > train_tp"
        assert self.train_tp_size % self.infer_tp_size == 0

        micro_dp_size = self.train_tp_size // self.infer_tp_size
        num_micro_dp_groups = world_size // micro_dp_size
        assert _MICRO_DATA_PARALLEL_GROUP is None, "micro data parallel group is already initialized"
        for i in range(num_micro_dp_groups):
            ranks = range(i * micro_dp_size, (i + 1) * micro_dp_size)
            group = new_group(ranks=ranks)
            if rank in ranks:
                _MICRO_DATA_PARALLEL_GROUP = group

    def per_tensor_generator(self, convert_qkv_gate_up_by_simple_split=True):
        """
        convert_qkv_gate_up_by_simple_split is a parameter affected by the vLLM version.
        """
        from megatron.core import parallel_state as mpu

        pp_rank = mpu.get_pipeline_model_parallel_rank()
        pp_size = mpu.get_pipeline_model_parallel_world_size()
        vpp_size = len(self.actor_module)

        all_gather_group = (
            get_micro_data_parallel_group()
            if vllm_version
            in (
                "0.5.4",
                "0.6.3",
            )
            else self.train_tp_group
        )
        all_gather_group_size = torch.distributed.get_world_size(group=all_gather_group)

        def tensor_generator():
            for scan_vpp_idx in range(vpp_size):
                yield from self.actor_module[scan_vpp_idx].named_parameters()

        # we need first make all rank get full model information
        meta_info = []
        for scan_vpp_idx in range(vpp_size):
            for idx, (name, _) in enumerate(self.actor_module[scan_vpp_idx].named_parameters()):
                meta_info.append((pp_rank, scan_vpp_idx, idx, name))

        obj_spec_output = [None] * mpu.get_pipeline_model_parallel_world_size()
        torch.distributed.all_gather_object(
            object_list=obj_spec_output, obj=meta_info, group=mpu.get_pipeline_model_parallel_group()
        )
        layer_list_meta = [item for sublist in obj_spec_output for item in sublist]

        gen_func = tensor_generator()

        # lazy load tensor for full model
        for cur_pp_rank, scan_vpp_idx, idx, name in layer_list_meta:
            if cur_pp_rank == pp_rank:
                try:
                    cur_name, cur_tensor = next(gen_func)
                except StopIteration:
                    cur_name, cur_tensor = None, None
                cur_name = normalize_model_name(
                    name, cur_pp_rank, scan_vpp_idx, pp_size, vpp_size, self.model_config.num_hidden_layers
                )
            else:
                cur_tensor, cur_name = None, None

            # pp broadcast model tensor and name
            cur_name = broadcast_str_from_megatron_pp(cur_name)
            broad_pp_tensor = broadcast_from_megatron_pp(cur_tensor)

            # (xya): this is a hack to fix the name of the parameters
            while cur_name.startswith("module."):
                cur_name = cur_name[len("module.") :]

            # tp all gather
            if tp_utils.is_tensor_parallel_param(broad_pp_tensor):
                # allocate a new tensor with proper size
                if all_gather_group_size <= 1:
                    infer_params = [broad_pp_tensor]
                else:
                    infer_params = [torch.empty_like(broad_pp_tensor) for _ in range(all_gather_group_size)]
                    torch.distributed.all_gather(
                        infer_params, broad_pp_tensor, group=mpu.get_tensor_model_parallel_group()
                    )
                infer_params = self.default_tp_concat_fn(
                    cur_name, broad_pp_tensor, infer_params, self.model_config, convert_qkv_gate_up_by_simple_split
                )
            else:
                infer_params = broad_pp_tensor

            # change megatron tensor name to hf model name
            converted_names, converted_params = convert_megatron_model_to_transformers_model(
                cur_name,
                infer_params,
                self.model_config,
                self.train_tp_size,
                0,  # no impact
                convert_qkv_gate_up_by_trunk_concat=False,
            )  # defualt false

            yield from zip(converted_names, converted_params)

    def default_tp_concat_fn(self, name, param, infer_params, model_config, convert_qkv_gate_up_by_simple_split=False):
        """
        name: name of the parameter
        param: training parameters
        infer_params (Iterable[torch.Tensor]): a iterator towards list of parameters all-gathered
          from train tp group (vllm 0.8.2) or micro-dp group (vllm <= 0.6.3)
        model_config: huggingface model_config
        TODO(zhangchi.usc1992): currently, the implementation is adhoc. We can move this function to the model
        definition so that it is model-agnostic. If the model doesn't implement this function,
        we can throw an error to force user disable TP HybridEngine.
        """
        if self.layer_name_mapping.get("qkv_layer_name") in name and "layer_norm" not in name:
            # if the tensor is qkv, for each param on tp, split into q, k, v
            # concat q, k, v separately.
            q_lst = []
            k_lst = []
            v_lst = []
            assert model_config.num_attention_heads % model_config.num_key_value_heads == 0
            num_q_per_kv = model_config.num_attention_heads // model_config.num_key_value_heads
            assert infer_params[0].shape[0] % (num_q_per_kv + 2) == 0, (
                f"param '{name}' shape '{infer_params[0].shape}' dim0 is not divisible by {num_q_per_kv + 2}"
            )
            kv_size_per_tp = infer_params[0].shape[0] // (num_q_per_kv + 2)
            split_size = [kv_size_per_tp * num_q_per_kv, kv_size_per_tp, kv_size_per_tp]
            for infer_param in infer_params:
                num_query_groups_per_partition = model_config.num_key_value_heads // self.train_tp_size
                for chunk in infer_param.chunk(num_query_groups_per_partition):
                    split_size = [
                        kv_size_per_tp * num_q_per_kv // num_query_groups_per_partition,
                        kv_size_per_tp // num_query_groups_per_partition,
                        kv_size_per_tp // num_query_groups_per_partition,
                    ]
                    q, k, v = chunk.split(split_size)
                    q_lst.append(q)
                    k_lst.append(k)
                    v_lst.append(v)
            q = torch.cat(q_lst, dim=0)
            k = torch.cat(k_lst, dim=0)
            v = torch.cat(v_lst, dim=0)
            infer_params = torch.cat((q, k, v), dim=0) if not convert_qkv_gate_up_by_simple_split else [q, k, v]

        elif self.layer_name_mapping.get("gate_proj_layer_name") in name:
            # if the tensor is gate and proj
            gate_lst = []
            up_lst = []
            for infer_param in infer_params:
                gate, up = infer_param.chunk(2)
                gate_lst.append(gate)
                up_lst.append(up)
            gate = torch.cat(gate_lst, dim=0)
            up = torch.cat(up_lst, dim=0)
            infer_params = torch.cat((gate, up), dim=0) if not convert_qkv_gate_up_by_simple_split else [gate, up]
<<<<<<< HEAD

        elif "mlp.experts.linear_fc2.weight" in name:  # moe
            infer_params = torch.cat(infer_params, dim=1)
=======
>>>>>>> 568239fb

        else:
            # concat tensor
            infer_params = torch.cat(infer_params, dim=tp_utils.get_tensor_parallel_partition_dim(param))

        return infer_params

    def _post_process_params(self, params, convert_qkv_gate_up_by_simple_split=False):
        """
        For each param, if it is a tp-splited param, we all-gather from train
        tp group (vllm 0.8.2) or micro-dp group (vllm <= 0.6.3)
        """
        # here the params are in train tp format. we iterate params and all-gather
        # TODO(zhangchi.usc1992) We can consider copy non-tp weight to another infer buffer.
        # In this way, all the params in the original memory_buffers and can be offload.
        all_gather_group = (
            get_micro_data_parallel_group()
            if vllm_version
            in (
                "0.5.4",
                "0.6.3",
            )
            else self.train_tp_group
        )
        all_gather_group_size = torch.distributed.get_world_size(group=all_gather_group)

        for name, param in params:
            if tp_utils.is_tensor_parallel_param(param):
                # allocate a new tensor with proper size
                if all_gather_group_size <= 1:
                    infer_params = [param]
                else:
                    infer_params = [torch.empty_like(param) for _ in range(all_gather_group_size)]
                    torch.distributed.all_gather(infer_params, param, group=all_gather_group)
                infer_params = self.default_tp_concat_fn(
                    name, param, infer_params, self.model_config, convert_qkv_gate_up_by_simple_split
                )
            else:
                infer_params = param
<<<<<<< HEAD
            if vllm_version in ("0.4.2", "0.5.4", "0.6.3"):
                converted_names, converted_params = convert_megatron_model_to_transformers_model(
                    name,
                    infer_params,
                    self.model_config,
                    self.train_tp_size,
                    self.module.pp_models[0][0].config.num_query_groups,
                    convert_qkv_gate_up_by_trunk_concat=False,
                )
            else:
                if not isinstance(infer_params, list):
                    infer_params = [infer_params]
                converted_names, converted_params = self.weight_converter.convert_param(name, infer_params)
=======
            converted_names, converted_params = convert_megatron_model_to_transformers_model(
                name,
                infer_params,
                self.model_config,
                self.train_tp_size,
                self.module.pp_models[0][0].config.num_query_groups,
                convert_qkv_gate_up_by_trunk_concat=False,
            )
>>>>>>> 568239fb
            yield from zip(converted_names, converted_params)

    def __enter__(self):
        if vllm_version in (
            "0.5.4",
            "0.6.3",
        ):
            per_tensor_param = self.per_tensor_generator(convert_qkv_gate_up_by_simple_split=False)
            self.inference_engine.sync_model_weights(per_tensor_param, load_format="megatron")
        else:
            # > 0.7.2
            if "tags" in inspect.signature(self.inference_engine.wake_up).parameters:
                self.inference_engine.wake_up(tags=["weights"])
            else:
                self.inference_engine.wake_up()
            per_tensor_param = self.per_tensor_generator()
            model = self.inference_engine.llm_engine.model_executor.driver_worker.worker.model_runner.model
            _patch_vllm_qwen2_moe_model_weight_loader(model)
            loaded_params = model.load_weights(per_tensor_param)
            info = f"vLLM load weights, loaded_params: {len(loaded_params)}"
            logger.info(info)
            log_gpu_memory_usage("After load_weights sharding manager memory", logger=logger)

            if "tags" in inspect.signature(self.inference_engine.wake_up).parameters:
                self.inference_engine.wake_up(tags=["kv_cache"])

    def __exit__(self, exc_type, exc_value, traceback):
        log_gpu_memory_usage("Before vllm offload in sharding manager", logger=logger)
        if vllm_version in (
            "0.5.4",
            "0.6.3",
        ):
            self.inference_engine.offload_model_weights()
        else:
            self.inference_engine.sleep(level=1)
        for model in self.actor_module:
            model.train()
        log_gpu_memory_usage("After vllm offload in sharding manager", logger=logger)

        torch.cuda.empty_cache()

    def preprocess_data(self, data: DataProto) -> DataProto:
        # prompts are identical for each training tp. We select for each inference tp
        micro_dp_size = get_micro_data_parallel_world_size()
        if micro_dp_size > 1:
            local_prompts = data.chunk(chunks=micro_dp_size)
            data = local_prompts[get_micro_data_parallel_rank()]

        return data

    def postprocess_data(self, data: DataProto) -> DataProto:
        # MEGATRON_PP_AS_DP_PROTO will collect PP+CP+DP group
        # all gather batch among micro-dp groups
        micro_dp_size = get_micro_data_parallel_world_size()
        if micro_dp_size > 1:
            data.batch = allgather_dict_tensors(
                data.batch.contiguous(),
                size=get_micro_data_parallel_world_size(),
                group=get_micro_data_parallel_group(),
                dim=0,
            )
        return data


"""
Micro Data parallel group
"""


def get_micro_data_parallel_group():
    assert _MICRO_DATA_PARALLEL_GROUP is not None
    return _MICRO_DATA_PARALLEL_GROUP


def get_micro_data_parallel_world_size():
    return torch.distributed.get_world_size(group=get_micro_data_parallel_group())


def get_micro_data_parallel_rank():
    return torch.distributed.get_rank(group=get_micro_data_parallel_group())


def _patch_vllm_qwen2_moe_model_weight_loader(model):
    # this is a work around to load the weight of vllm qwen2 moe model
    # it is from a bug from vllm 0.8.2
    # all the weights are supposed to have a weight_loader, but the moe weights
    # do not have a weight_loader, so we need to patch it
    # (True, 'model.embed_tokens.weight')
    # (True, 'model.layers.0.self_attn.qkv_proj.weight')
    # (True, 'model.layers.0.self_attn.qkv_proj.bias')
    # (True, 'model.layers.0.self_attn.o_proj.weight')
    # (True, 'model.layers.0.mlp.gate.weight')
    # (True, 'model.layers.0.mlp.shared_expert.gate_up_proj.weight')
    # (True, 'model.layers.0.mlp.shared_expert.down_proj.weight')
    # (False, 'model.layers.0.mlp.shared_expert_gate.weight')   use default
    # (False, 'model.layers.0.input_layernorm.weight')          use default
    # (False, 'model.layers.0.post_attention_layernorm.weight') use default
    # (False, 'model.layers.0.mlp.experts.w13_weight')          use mlp.experts.weight_loader
    # (False, 'model.layers.0.mlp.experts.w2_weight')          use mlp.experts.weight_loader
    from vllm.model_executor.models.qwen2_moe import Qwen2MoeForCausalLM

    if not isinstance(model, Qwen2MoeForCausalLM):
        return
    for layer in model.model.layers:
        mlp = layer.mlp
        param_dict = dict(mlp.named_parameters())
        for name, param in param_dict.items():
            if "w13_weight" in name or "w2_weight" in name:
                param.weight_loader = mlp.experts.weight_loader<|MERGE_RESOLUTION|>--- conflicted
+++ resolved
@@ -454,12 +454,9 @@
             gate = torch.cat(gate_lst, dim=0)
             up = torch.cat(up_lst, dim=0)
             infer_params = torch.cat((gate, up), dim=0) if not convert_qkv_gate_up_by_simple_split else [gate, up]
-<<<<<<< HEAD
 
         elif "mlp.experts.linear_fc2.weight" in name:  # moe
             infer_params = torch.cat(infer_params, dim=1)
-=======
->>>>>>> 568239fb
 
         else:
             # concat tensor
@@ -499,7 +496,6 @@
                 )
             else:
                 infer_params = param
-<<<<<<< HEAD
             if vllm_version in ("0.4.2", "0.5.4", "0.6.3"):
                 converted_names, converted_params = convert_megatron_model_to_transformers_model(
                     name,
@@ -513,16 +509,6 @@
                 if not isinstance(infer_params, list):
                     infer_params = [infer_params]
                 converted_names, converted_params = self.weight_converter.convert_param(name, infer_params)
-=======
-            converted_names, converted_params = convert_megatron_model_to_transformers_model(
-                name,
-                infer_params,
-                self.model_config,
-                self.train_tp_size,
-                self.module.pp_models[0][0].config.num_query_groups,
-                convert_qkv_gate_up_by_trunk_concat=False,
-            )
->>>>>>> 568239fb
             yield from zip(converted_names, converted_params)
 
     def __enter__(self):
