# Copyright 2023-2024 SGLang Team
# Copyright 2025 ModelBest Inc. and/or its affiliates
#
# Licensed under the Apache License, Version 2.0 (the "License");
# you may not use this file except in compliance with the License.
# You may obtain a copy of the License at
#
#     http://www.apache.org/licenses/LICENSE-2.0
#
# Unless required by applicable law or agreed to in writing, software
# distributed under the License is distributed on an "AS IS" BASIS,
# WITHOUT WARRANTIES OR CONDITIONS OF ANY KIND, either express or implied.
# See the License for the specific language governing permissions and
# limitations under the License.
# ==============================================================================
# Copyright 2024 Bytedance Ltd. and/or its affiliates
#
# Licensed under the Apache License, Version 2.0 (the "License");
# you may not use this file except in compliance with the License.
# You may obtain a copy of the License at
#
#     http://www.apache.org/licenses/LICENSE-2.0
#
# Unless required by applicable law or agreed to in writing, software
# distributed under the License is distributed on an "AS IS" BASIS,
# WITHOUT WARRANTIES OR CONDITIONS OF ANY KIND, either express or implied.
# See the License for the specific language governing permissions and
# limitations under the License.

import logging
import os
from typing import Union

import torch
import torch.distributed as dist
from sglang.srt.entrypoints.engine import Engine
from sglang.srt.entrypoints.verl_engine import VerlEngine
from sglang.srt.model_executor.model_runner import LocalSerializedTensor
from sglang.srt.utils import MultiprocessingSerializer
from torch.distributed.device_mesh import DeviceMesh
from torch.distributed.fsdp.api import FullStateDictConfig, ShardedStateDictConfig, StateDictType
from torch.distributed.fsdp.fully_sharded_data_parallel import FullyShardedDataParallel as FSDP
from torch.distributed.tensor import DTensor

from verl import DataProto
from verl.protocol import all_gather_data_proto
from verl.utils.debug import log_gpu_memory_usage
from verl.utils.fsdp_utils import load_fsdp_model_to_gpu, offload_fsdp_model_to_cpu
from verl.utils.torch_functional import broadcast_dict_tensor, check_cuda_is_available

from .base import BaseShardingManager

# from vllm.distributed import parallel_state as sglang_ps

logger = logging.getLogger(__file__)
logger.setLevel(os.getenv("VERL_LOGGING_LEVEL", "WARN"))


def _preprocess_tensor_for_update_weights(tensor: torch.Tensor):
    if isinstance(tensor, DTensor):
        return tensor.full_tensor()
    return tensor


class FSDPSGLangShardingManager(BaseShardingManager):
    @check_cuda_is_available()
    def __init__(
        self,
        module: FSDP,
        inference_engine: Union[VerlEngine, Engine],
        model_config,
        full_params: bool = False,
        device_mesh: DeviceMesh = None,
        offload_param: bool = False,
    ):
        self.module = module
        self.inference_engine = inference_engine
        self.model_config = model_config
        self.device_mesh = device_mesh
        self.offload_param = offload_param

        # Full params
        self.full_params = full_params
        if full_params:
            FSDP.set_state_dict_type(self.module, state_dict_type=StateDictType.FULL_STATE_DICT, state_dict_config=FullStateDictConfig())
        else:
            FSDP.set_state_dict_type(
                self.module,
                state_dict_type=StateDictType.SHARDED_STATE_DICT,
                state_dict_config=ShardedStateDictConfig(),
            )

        # Note that torch_random_states may be different on each dp rank
        self.torch_random_states = torch.cuda.get_rng_state()
        # get a random rng states
        if self.device_mesh is not None:
            gen_dp_rank = self.device_mesh["dp"].get_local_rank()
            torch.cuda.manual_seed(gen_dp_rank + 1000)  # make sure all tp ranks have the same random states
            self.gen_random_states = torch.cuda.get_rng_state()
            torch.cuda.set_rng_state(self.torch_random_states)
        else:
            self.gen_random_states = None

    def __enter__(self):
        torch.cuda.empty_cache()
        log_gpu_memory_usage("Before state_dict() in sharding manager memory", logger=logger)
        if self.offload_param:
            load_fsdp_model_to_gpu(self.module)
        params = self.module.state_dict()
        log_gpu_memory_usage("After state_dict() in sharding manager memory", logger=logger)
        # Copy, not share memory
<<<<<<< HEAD
        self.update_weights(params)
=======
        # load_format = None if self.full_params else "dtensor"
        self.inference_engine.resume_memory_occupation()

        self.inference_engine.update_weights_from_tensor([(k, v) for k, v in params.items()], load_format=None)
>>>>>>> ea4cd319
        log_gpu_memory_usage("After sync model weights in sharding manager", logger=logger)

        del params
        if self.offload_param:
            offload_fsdp_model_to_cpu(self.module)
        torch.cuda.empty_cache()
        log_gpu_memory_usage("After del state_dict and empty_cache in sharding manager", logger=logger)

        # important: need to manually set the random states of each tp to be identical.
        if self.device_mesh is not None:
            self.torch_random_states = torch.cuda.get_rng_state()
            torch.cuda.set_rng_state(self.gen_random_states)

    def __exit__(self, exc_type, exc_value, traceback):
        log_gpu_memory_usage("Before SGLang offload in sharding manager", logger=logger)
        self.release_memory()
        log_gpu_memory_usage("After SGLang offload in sharding manager", logger=logger)
<<<<<<< HEAD
=======

        # self.module.to('cuda')
        # if torch.distributed.get_rank() == 0:
        #     print(f'after actor module to cuda in sharding manager memory allocated:
        # {torch.cuda.memory_allocated() / 1e9}GB, reserved: {torch.cuda.memory_reserved() / 1e9}GB')

>>>>>>> ea4cd319
        self.module.train()

        # add empty cache after each compute
        torch.cuda.empty_cache()

        # restore random states
        if self.device_mesh is not None:
            self.gen_random_states = torch.cuda.get_rng_state()
            torch.cuda.set_rng_state(self.torch_random_states)

    def update_weights(self, params):
        self.inference_engine.resume_memory_occupation()
        self.inference_engine.update_weights_from_tensor([(k, v) for k, v in params.items()], load_format=None)

    def release_memory(self):
        self.inference_engine.release_memory_occupation()

    def preprocess_data(self, data: DataProto) -> DataProto:
        """All gather across tp group to make each rank has identical input."""
        if self.device_mesh["infer_tp"].mesh.size()[0] == 1:
            return data

        # TODO: Current impl doesn't consider FSDP with torch micro-dp
        group = self.device_mesh["infer_tp"].get_group()

        all_gather_data_proto(data=data, process_group=group)
        return data

    def postprocess_data(self, data: DataProto) -> DataProto:
        # TODO: Current impl doesn't consider FSDP with torch micro-dp
        global_rank = self.device_mesh.get_rank()
        tp_rank = self.device_mesh["infer_tp"].get_local_rank()
        tp_size = self.device_mesh["infer_tp"].mesh.size()[0]
        src_rank = global_rank // tp_size * tp_size
        broadcast_dict_tensor(data.batch, src=src_rank, group=self.device_mesh["infer_tp"].get_group())
        if tp_size > 1:
            local_prompts = data.chunk(chunks=tp_size)
            data = local_prompts[tp_rank]
        return data


class FSDPAsyncSGLangShardingManager(FSDPSGLangShardingManager):
    def __init__(
        self,
        module: FSDP,
        inference_engine: Engine,
        model_config,
        full_params: bool = False,
        device_mesh: DeviceMesh = None,
        offload_param: bool = False,
    ):
        super().__init__(module, inference_engine, model_config, full_params, device_mesh, offload_param)

    def update_weights(self, params):
        load_format = None if self.full_params else "dtensor"
        if self.device_mesh["infer_tp"].get_local_rank() == 0:
            self.inference_engine.resume_memory_occupation()

        # Most naive implementation, can optimize a lot if it is bottleneck from sglang VerlEngine
        named_tensors = [(k, v) for k, v in params.items()]
        load_format = None
        for tensor_index, (name, tensor) in enumerate(named_tensors):
            serialized_tensor = MultiprocessingSerializer.serialize(_preprocess_tensor_for_update_weights(tensor))

            if self.device_mesh["infer_tp"].get_local_rank() == 0:
                gathered_serialized_tensors = [None for _ in range(self.device_mesh["infer_tp"].mesh.size()[0])]
            else:
                gathered_serialized_tensors = None
            dist.gather_object(
                obj=serialized_tensor,
                object_gather_list=gathered_serialized_tensors,
                dst=self.device_mesh["infer_tp"].mesh.tolist()[0],
                group=self.device_mesh["infer_tp"].get_group(),
            )

            if self.device_mesh["infer_tp"].get_local_rank() == 0:
                self.inference_engine.update_weights_from_tensor(
                    named_tensors=[
                        (
                            name,
                            LocalSerializedTensor(values=gathered_serialized_tensors),
                        )
                    ],
                    load_format=load_format,
                    flush_cache=tensor_index == len(named_tensors) - 1,
                )

    def release_memory(self):
        if self.device_mesh["infer_tp"].get_local_rank() == 0:
            self.inference_engine.release_memory_occupation()<|MERGE_RESOLUTION|>--- conflicted
+++ resolved
@@ -109,14 +109,7 @@
         params = self.module.state_dict()
         log_gpu_memory_usage("After state_dict() in sharding manager memory", logger=logger)
         # Copy, not share memory
-<<<<<<< HEAD
         self.update_weights(params)
-=======
-        # load_format = None if self.full_params else "dtensor"
-        self.inference_engine.resume_memory_occupation()
-
-        self.inference_engine.update_weights_from_tensor([(k, v) for k, v in params.items()], load_format=None)
->>>>>>> ea4cd319
         log_gpu_memory_usage("After sync model weights in sharding manager", logger=logger)
 
         del params
@@ -134,15 +127,7 @@
         log_gpu_memory_usage("Before SGLang offload in sharding manager", logger=logger)
         self.release_memory()
         log_gpu_memory_usage("After SGLang offload in sharding manager", logger=logger)
-<<<<<<< HEAD
-=======
-
-        # self.module.to('cuda')
-        # if torch.distributed.get_rank() == 0:
-        #     print(f'after actor module to cuda in sharding manager memory allocated:
-        # {torch.cuda.memory_allocated() / 1e9}GB, reserved: {torch.cuda.memory_reserved() / 1e9}GB')
-
->>>>>>> ea4cd319
+
         self.module.train()
 
         # add empty cache after each compute
