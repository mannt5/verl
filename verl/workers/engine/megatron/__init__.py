# Copyright 2024 Bytedance Ltd. and/or its affiliates
#
# Licensed under the Apache License, Version 2.0 (the "License");
# you may not use this file except in compliance with the License.
# You may obtain a copy of the License at
#
#     http://www.apache.org/licenses/LICENSE-2.0
#
# Unless required by applicable law or agreed to in writing, software
# distributed under the License is distributed on an "AS IS" BASIS,
# WITHOUT WARRANTIES OR CONDITIONS OF ANY KIND, either express or implied.
# See the License for the specific language governing permissions and
# limitations under the License.

<<<<<<< HEAD
from .engine_impl import MegatronEngine, MegatronEngineForCausalLM

__all__ = ["MegatronEngine", "MegatronEngineForCausalLM"]

=======
from .engine_impl import MegatronEngine, MegatronEngineWithLMHead

__all__ = ["MegatronEngine", "MegatronEngineWithLMHead"]
>>>>>>> 1065a29d
<|MERGE_RESOLUTION|>--- conflicted
+++ resolved
@@ -12,13 +12,6 @@
 # See the License for the specific language governing permissions and
 # limitations under the License.
 
-<<<<<<< HEAD
-from .engine_impl import MegatronEngine, MegatronEngineForCausalLM
-
-__all__ = ["MegatronEngine", "MegatronEngineForCausalLM"]
-
-=======
 from .engine_impl import MegatronEngine, MegatronEngineWithLMHead
 
-__all__ = ["MegatronEngine", "MegatronEngineWithLMHead"]
->>>>>>> 1065a29d
+__all__ = ["MegatronEngine", "MegatronEngineWithLMHead"]