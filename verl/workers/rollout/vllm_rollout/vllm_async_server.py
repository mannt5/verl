# Copyright 2024 Bytedance Ltd. and/or its affiliates
#
# Licensed under the Apache License, Version 2.0 (the "License");
# you may not use this file except in compliance with the License.
# You may obtain a copy of the License at
#
#     http://www.apache.org/licenses/LICENSE-2.0
#
# Unless required by applicable law or agreed to in writing, software
# distributed under the License is distributed on an "AS IS" BASIS,
# WITHOUT WARRANTIES OR CONDITIONS OF ANY KIND, either express or implied.
# See the License for the specific language governing permissions and
# limitations under the License.
import asyncio
import logging
import os
import pickle
from contextlib import ExitStack
from typing import Any, Callable, Optional

import ray
import zmq
from omegaconf import DictConfig, ListConfig
from starlette.requests import Request
from starlette.responses import JSONResponse, StreamingResponse
from vllm import SamplingParams
from vllm.config import CompilationConfig, CompilationLevel
from vllm.engine.arg_utils import AsyncEngineArgs
from vllm.entrypoints.logger import RequestLogger
from vllm.entrypoints.openai.protocol import ChatCompletionRequest, ChatCompletionResponse, ErrorResponse
from vllm.entrypoints.openai.serving_chat import OpenAIServingChat
from vllm.entrypoints.openai.serving_models import BaseModelPath, OpenAIServingModels
from vllm.inputs import TokensPrompt
from vllm.outputs import RequestOutput
from vllm.v1.engine.async_llm import AsyncLLM
from vllm.v1.executor.abstract import Executor
from vllm.worker.worker_base import WorkerWrapperBase

from verl.utils.fs import copy_to_local
from verl.workers.rollout.async_server import AsyncServerBase

logger = logging.getLogger(__file__)


def _get_model_runner_workers(vllm_config, init_ray: bool = True):
    assert vllm_config.instance_id is not None, "instance_id must be set for external ray actors."

    fields = vllm_config.instance_id.split(":")
    assert len(fields) == 4, (
        f"instance_id: {vllm_config.instance_id} must be in the format of "
        f"<namespace>:<wg_prefix>:<vllm_dp_size>:<vllm_dp_rank>."
    )
    namespace, wg_prefix, vllm_dp_size, vllm_dp_rank = fields[0], fields[1], int(fields[2]), int(fields[3])

    # Make sure subprocess in same namespace as parent actor.
    # actor name format: {name_prefix}WorkerDict_{pg_idx}:{local_rank}
    if init_ray:
        ray.init(namespace=namespace)
    actor_names = [
        actor_name for actor_name in ray.util.list_named_actors() if actor_name.startswith(f"{wg_prefix}WorkerDict")
    ]

    vllm_tp_size = vllm_config.parallel_config.tensor_parallel_size
    assert len(actor_names) == vllm_dp_size * vllm_tp_size, (
        f"instance_id: {vllm_config.instance_id} has {len(actor_names)} actors, but vllm_dp_size: "
        f"{vllm_dp_size} * vllm_tp_size: {vllm_tp_size} = {vllm_dp_size * vllm_tp_size} is expected."
    )

    def get_pg_index_and_local_rank(actor_name) -> tuple[int, int]:
        fields = actor_name.split(":")
        assert len(fields) == 2, f"invalid actor name: {actor_name}"
        pg_index, local_rank = int(fields[0].split("_")[-1]), int(fields[1])
        return pg_index, local_rank

    # sort actor names by pg_index and local_rank
    actor_names = sorted(actor_names, key=get_pg_index_and_local_rank)
    actor_names = actor_names[vllm_dp_rank * vllm_tp_size : (vllm_dp_rank + 1) * vllm_tp_size]
    workers: list[WorkerWrapperBase] = [ray.get_actor(actor_name) for actor_name in actor_names]
    print(f"instance_id: {vllm_config.instance_id} initializes with external actors: {actor_names}")

    return workers


class ExternalRayDistributedExecutor(Executor):
    """An executor that engines are launched by external ray actors."""

    uses_ray: bool = False

    def _init_executor(self) -> None:
        self.workers = _get_model_runner_workers(vllm_config=self.vllm_config, init_ray=True)

        kwargs = dict(
            vllm_config=self.vllm_config,
            local_rank=None,
            rank=None,
            distributed_init_method="env://",
            is_driver_worker=True,
        )
        self.collective_rpc("init_worker", args=([kwargs],))
        self.collective_rpc("init_device")
        self.collective_rpc("load_model")
        print(f"instance_id: {self.vllm_config.instance_id} initializes finished.")

    def collective_rpc(
        self,
        method: str | Callable,
        timeout: Optional[float] = None,
        args: tuple = (),
        kwargs: Optional[dict[str, Any]] = None,
    ) -> list[Any]:
        # TODO(wuxibin): support ray compiled graph
        if isinstance(method, str):
            sent_method = method
        else:
            sent_method = pickle.dumps(method)
        del method

        # ~3ms overhead per schedule step due to SchedulerOutput/ModelRunnerOutput serialization/deserialization.
        outputs = ray.get(
            [worker.execute_method.remote(sent_method, *args, **(kwargs or {})) for worker in self.workers]
        )
        return outputs

    def check_health(self):
        return


class ExternalZeroMQDistributedExecutor(Executor):
    """An executor that engines are launched by external ray actors."""

    uses_ray: bool = False

    def _init_executor(self) -> None:
        addresses = os.environ["VERL_VLLM_ZMQ_ADDRESSES"].split(",")
        self.context = zmq.Context()
        self.sockets = []
        for address in addresses:
            socket = self.context.socket(zmq.REQ)
            socket.connect(address)
            self.sockets.append(socket)

        kwargs = dict(
            vllm_config=self.vllm_config,
            local_rank=None,
            rank=None,
            distributed_init_method="env://",
            is_driver_worker=True,
        )
        self.collective_rpc("init_worker", args=([kwargs],))
        self.collective_rpc("init_device")
        self.collective_rpc("load_model")

    def collective_rpc(
        self,
        method: str | Callable,
        timeout: Optional[float] = None,
        args: tuple = (),
        kwargs: Optional[dict[str, Any]] = None,
    ) -> list[Any]:
        if isinstance(method, str):
            sent_method = method
        else:
            sent_method = pickle.dumps(method)
        del method

        message = pickle.dumps((sent_method, args, kwargs or {}))
        for socket in self.sockets:
            socket.send(message, zmq.DONTWAIT)

        outputs = []
        for socket in self.sockets:
            outputs.append(pickle.loads(socket.recv()))
        return outputs

    def check_health(self):
        return


@ray.remote(num_cpus=1)
class AsyncvLLMServer(AsyncServerBase):
    """
    AsyncvLLMServer is a wrapper for AsyncLLM, it uses ExternalRayDistributedExecutor to launch engines
    in hybrid rollout workers, i.e AsyncActorRolloutRefWorker.

    AsyncvLLMServer works as follows:
    1. Start FastAPI server first.
    2. Initialize AsyncLLM with ExternalRayDistributedExecutor.
    3. AsyncLLM spawn EngineCore in subprocess.
    4. EngineCore initialize ExternalRayDistributedExecutor.
    5. ExternalRayDistributedExecutor lookup its corresponding actors by name.
    6. ExternalRayDistributedExecutor init executor: init_worker, init_device, load_model.

    For vLLM AsyncLLM design, see: https://github.com/vllm-project/vllm/pull/9826
    """

    def __init__(self, config: DictConfig, vllm_dp_size: int, vllm_dp_rank: int, wg_prefix: str):
        """
        Args:
            config: DictConfig.
            vllm_dp_size: int, vllm data parallel size.
            vllm_dp_rank: int, vllm data parallel rank.
            wg_prefix: str, worker group prefix, used to lookup actors.
        """
        super().__init__()

        self.config = config.actor_rollout_ref
        self.vllm_dp_size = vllm_dp_size
        self.vllm_dp_rank = vllm_dp_rank
        self.wg_prefix = wg_prefix
        self.engine: AsyncLLM = None
        # for cancelation
        self.active_req: dict[str, asyncio.Event] = {}
        self.req_result: dict[str, list[int]] = {}

    async def init_engine(self):
        """Init vLLM AsyncLLM engine."""
        config = self.config
        model_path = config.model.path
        model_name = "/".join(model_path.split("/")[-2:])
        local_path = copy_to_local(model_path)
        trust_remote_code = config.model.get("trust_remote_code", False)
        config = config.rollout

        tensor_parallel_size = config.get("tensor_model_parallel_size", 1)
        max_num_batched_tokens = config.get("max_num_batched_tokens", 8192)
        max_model_len = config.max_model_len if config.max_model_len else config.prompt_length + config.response_length
        self.max_model_len = int(max_model_len)
        stat_log_interval = config.get("stat_log_interval", 10)
        # Override default generation config from hugging face model config,
        # user can still override them by passing kwargs in each request.
        kwargs = dict(
            n=1,
            logprobs=0,
            repetition_penalty=1.0,
            max_new_tokens=config.response_length,
        )
        for k in config.keys():
            if hasattr(SamplingParams(), str(k)):
                kwargs[k] = config.get(k)
        print(f"override_generation_config: {kwargs}")

        backend = os.environ.get("VERL_VLLM_DISTRIBUTED_BACKEND", "zeromq")
        if backend == "zeromq":
            distributed_executor_backend = ExternalZeroMQDistributedExecutor
        elif backend == "ray":
            distributed_executor_backend = ExternalRayDistributedExecutor
        else:
            distributed_executor_backend = None

        compilation_config = {}

        cudagraph_capture_sizes = config.get("cudagraph_capture_sizes")
        # enforce_eager must be False to use cudagraph
        if not config.enforce_eager and cudagraph_capture_sizes:
            if isinstance(cudagraph_capture_sizes, ListConfig):
                compilation_config["compilation_config"] = CompilationConfig(
                    level=CompilationLevel.PIECEWISE, cudagraph_capture_sizes=cudagraph_capture_sizes
                )
            else:
                logger.warning(f"cudagraph_capture_sizes must be a list, but got {cudagraph_capture_sizes}")

        engine_args = AsyncEngineArgs(
            model=local_path,
            enable_sleep_mode=config.free_cache_engine,
            override_generation_config=kwargs,
            tensor_parallel_size=tensor_parallel_size,
            distributed_executor_backend=distributed_executor_backend,
            dtype=config.dtype,
            enforce_eager=config.enforce_eager,
            gpu_memory_utilization=config.gpu_memory_utilization,
            disable_custom_all_reduce=True,
            skip_tokenizer_init=False,
            max_model_len=self.max_model_len,
            max_num_seqs=config.max_num_seqs,
            load_format="auto",
            disable_log_stats=False,
            # disable_log_stats=config.disable_log_stats,
            max_num_batched_tokens=max_num_batched_tokens,
            enable_chunked_prefill=config.enable_chunked_prefill,
            enable_prefix_caching=True,
            trust_remote_code=trust_remote_code,
            seed=config.get("seed", 0),
            **compilation_config,
        )

        # init async llm engine
        vllm_config = self._create_engine_config(engine_args)
        self.engine = AsyncLLM.from_vllm_config(vllm_config)

        # build serving chat
        model_config = self.engine.model_config
        BASE_MODEL_PATHS = [BaseModelPath(name=model_name, model_path=model_path)]
        models = OpenAIServingModels(self.engine, model_config, BASE_MODEL_PATHS)
        self.openai_serving_chat = OpenAIServingChat(
            self.engine,
            model_config,
            models,
            "assistant",
            request_logger=RequestLogger(max_log_len=4096),
            chat_template=None,
            chat_template_content_format="auto",
            enable_auto_tools=config.multi_turn.tool_config_path is not None,
            tool_parser=config.multi_turn.format,  # hermes, llama3_json, ...
        )

        async def _force_log(stat_log_interval=10):
            print("stat_log_interval", stat_log_interval)
            while True:
                await asyncio.sleep(stat_log_interval)
                await self.engine.do_log_stats()

        asyncio.create_task(_force_log(stat_log_interval))

    def _create_engine_config(self, engine_args: AsyncEngineArgs):
        vllm_config = engine_args.create_engine_config()
        namespace = ray.get_runtime_context().namespace
        vllm_config.instance_id = f"{namespace}:{self.wg_prefix}:{self.vllm_dp_size}:{self.vllm_dp_rank}"

        # VERL_VLLM_ZMQ_ADDRESSES
        if engine_args.distributed_executor_backend == ExternalZeroMQDistributedExecutor:
            workers = _get_model_runner_workers(vllm_config=vllm_config, init_ray=False)
            zmq_addresses = ray.get([worker.get_zeromq_address.remote() for worker in workers])
            print(f"VERL_VLLM_ZMQ_ADDRESSES: {zmq_addresses}")
            os.environ["VERL_VLLM_ZMQ_ADDRESSES"] = ",".join(zmq_addresses)

        return vllm_config

    async def chat_completion(self, raw_request: Request):
        """OpenAI-compatible HTTP endpoint.

        API reference: https://docs.vllm.ai/en/latest/serving/openai_compatible_server.html
        """
        request_json = await raw_request.json()
        request = ChatCompletionRequest(**request_json)
        generator = await self.openai_serving_chat.create_chat_completion(request, raw_request)

        if isinstance(generator, ErrorResponse):
            return JSONResponse(content=generator.model_dump(), status_code=generator.code)
        if request.stream:
            return StreamingResponse(content=generator, media_type="text/event-stream")
        else:
            assert isinstance(generator, ChatCompletionResponse)
            return JSONResponse(content=generator.model_dump())

<<<<<<< HEAD
    async def generate(self, prompt_ids: list[int], sampling_params: dict[str, Any], request_id: str) -> list[int]:
        with ExitStack() as stack:
            self.req_result[request_id] = None
            stack.callback(lambda: self.req_result.pop(request_id, None))
=======
    async def generate(
        self,
        prompt_ids: list[int],
        sampling_params: dict[str, Any],
        request_id: str,
        image_data: Optional[list[Any]] = None,
    ) -> list[int]:
        # TODO: vllm image_data surportting like sglang async server
        if image_data is not None:
            raise NotImplementedError("image_data is not supported for vLLM rollout")
>>>>>>> 492bd63e
        max_tokens = self.max_model_len - len(prompt_ids)
        sampling_params = SamplingParams(max_tokens=max_tokens, **sampling_params)
        prompt = TokensPrompt(prompt_token_ids=prompt_ids)
        generator = self.engine.generate(prompt=prompt, sampling_params=sampling_params, request_id=request_id)

        # Get final response
        final_res: Optional[RequestOutput] = None
        async for output in generator:
            self.req_result[request_id] = output
        final_res = self.req_result[request_id]
        # assert final_res is not None
        return final_res.outputs[0].token_ids

    async def generate_with_cancel(
        self, prompt_ids: list[int], sampling_params: dict[str, Any], request_id: str
    ) -> list[int]:
        with ExitStack() as stack:
            self.active_req[request_id] = asyncio.Event()
            stack.callback(lambda: self.active_req.pop(request_id, None))
            cancel_handle = asyncio.create_task(self.active_req[request_id].wait())
            generation_handle = asyncio.create_task(self.generate(prompt_ids, sampling_params, request_id))
            done, pending = await asyncio.wait([generation_handle, cancel_handle], return_when=asyncio.FIRST_COMPLETED)
            for task in pending:
                task.cancel()
            if generation_handle in done:
                return generation_handle.result()
            return None

    async def cancel(self, request_id: str):
        if request_id in self.active_req:
            self.active_req[request_id].set()
            if request_id in self.req_result:
                return self.req_result[request_id]
            logger.debug(f"cancel request_id {request_id}")
        else:
            logger.debug(f"request_id {request_id} not in active_req")
            return None

    async def wake_up(self):
        if self.config.rollout.free_cache_engine:
            await self.engine.wake_up()

    async def sleep(self):
        # TODO: https://github.com/vllm-project/vllm/issues/17103
        await self.engine.reset_prefix_cache()
        if self.config.rollout.free_cache_engine:
            await self.engine.sleep()<|MERGE_RESOLUTION|>--- conflicted
+++ resolved
@@ -342,12 +342,6 @@
             assert isinstance(generator, ChatCompletionResponse)
             return JSONResponse(content=generator.model_dump())
 
-<<<<<<< HEAD
-    async def generate(self, prompt_ids: list[int], sampling_params: dict[str, Any], request_id: str) -> list[int]:
-        with ExitStack() as stack:
-            self.req_result[request_id] = None
-            stack.callback(lambda: self.req_result.pop(request_id, None))
-=======
     async def generate(
         self,
         prompt_ids: list[int],
@@ -358,7 +352,10 @@
         # TODO: vllm image_data surportting like sglang async server
         if image_data is not None:
             raise NotImplementedError("image_data is not supported for vLLM rollout")
->>>>>>> 492bd63e
+        with ExitStack() as stack:
+            self.req_result[request_id] = None
+            stack.callback(lambda: self.req_result.pop(request_id, None))
+
         max_tokens = self.max_model_len - len(prompt_ids)
         sampling_params = SamplingParams(max_tokens=max_tokens, **sampling_params)
         prompt = TokensPrompt(prompt_token_ids=prompt_ids)
