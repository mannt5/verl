--- conflicted
+++ resolved
@@ -89,11 +89,13 @@
             import os
             os.environ['CUDA_TIMER_STREAM_KAFKA_ENABLE'] = '0'
             os.environ['MEGATRON_IMPORT_TIMERS'] = '0'
-<<<<<<< HEAD
-            train_tp = kwargs.get('train_tp', None)
-            num_tp_per_train_tp = train_tp // tensor_parallel_size
-            vllm_ps.initialize_parallel_state(tensor_model_parallel_size=tensor_parallel_size,
-                                              num_tp_per_train_tp=num_tp_per_train_tp)
+            if vllm_version in ('0.3.1', '0.4.2', '0.5.4', '0.6.3'):
+                train_tp = kwargs.get('train_tp', None)
+                num_tp_per_train_tp = train_tp // tensor_parallel_size
+                vllm_ps.initialize_parallel_state(tensor_model_parallel_size=tensor_parallel_size,
+                                                  num_tp_per_train_tp=num_tp_per_train_tp)
+            else:
+                vllm_ps.initialize_model_parallel(tensor_model_parallel_size=tensor_parallel_size)
         rope_scaling_factor = 1.0
         if hasattr(model_hf_config, 'rope_scaling') and model_hf_config.rope_scaling is not None:
             # check if the type is yarn
@@ -102,17 +104,6 @@
             if rope_type == 'yarn':
                 rope_scaling_factor = rope_scaling.get("factor", 1.0)
         assert model_hf_config.max_position_embeddings * rope_scaling_factor >= config.prompt_length + config.response_length, \
-=======
-            if vllm_version in ('0.3.1', '0.4.2', '0.5.4', '0.6.3'):
-                train_tp = kwargs.get('train_tp', None)
-                num_tp_per_train_tp = train_tp // tensor_parallel_size
-                vllm_ps.initialize_parallel_state(tensor_model_parallel_size=tensor_parallel_size,
-                                                  num_tp_per_train_tp=num_tp_per_train_tp)
-            else:
-                vllm_ps.initialize_model_parallel(tensor_model_parallel_size=tensor_parallel_size)
-
-        assert model_hf_config.max_position_embeddings >= config.prompt_length + config.response_length, \
->>>>>>> 833e7d78
             "model context length should be greater than total sequence length"
 
         max_model_len = int(config.max_model_len or config.prompt_length + config.response_length)
