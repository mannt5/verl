# Copyright 2024 Bytedance Ltd. and/or its affiliates
#
# Licensed under the Apache License, Version 2.0 (the "License");
# you may not use this file except in compliance with the License.
# You may obtain a copy of the License at
#
#     http://www.apache.org/licenses/LICENSE-2.0
#
# Unless required by applicable law or agreed to in writing, software
# distributed under the License is distributed on an "AS IS" BASIS,
# WITHOUT WARRANTIES OR CONDITIONS OF ANY KIND, either express or implied.
# See the License for the specific language governing permissions and
# limitations under the License.
"""
The vllm_rollout that can be applied in different backend
When working with FSDP:
- Use DTensor weight loader (recommended) or HF weight loader
- Utilize state_dict from the FSDP to synchronize the weights among tp ranks in vLLM
When working with Megatron:
- Use Megatron weight loader
- During training, only the current pp stage holds the parameters
- Before inference, broadcast the parameters of the current pp rank to all other pp ranks (all pp ranks holds all the parameters)
- Bind the parameters to the inference engine
- Do inference in tp. pp is treated as additional dp
- After inference, all the parameters that doesn't belong to this pp rank is freed.
"""
import numpy as np
from typing import List
from contextlib import contextmanager
from omegaconf import DictConfig
import torch
import torch.distributed
from tensordict import TensorDict
from torch import nn
from typing import Any, Union
from verl import DataProto
from verl.utils.torch_functional import get_response_mask, pad_2d_list_to_length
from verl.workers.rollout.base import BaseRollout
from vllm.distributed import parallel_state as vllm_ps
from vllm import LLM, SamplingParams
from verl.third_party.vllm import vllm_version
from verl.utils.device import is_cuda_available

# TODO
# 1. support pp in vllm
# 2. passing tokenizer is not necessary? no encoding/decoding is happending here
# 3. simplify init logics


# NOTE(sgm): add for verl. We can optimize it by making the dataloader yield List[int] without padding.
def _pre_process_inputs(pad_token_id, prompt_token_ids: torch.Tensor) -> List[int]:
    # remove the left padding in the prompt token_id
    # pad_token_id = self.llm_engine.tokenizer.pad_token_id if self.llm_engine.tokenizer.pad_token_id is not None else self.llm_engine.tokenizer.eos_token_id
    non_pad_index = torch.nonzero(prompt_token_ids != pad_token_id, as_tuple=False)[0][0]
    token_ids = prompt_token_ids[non_pad_index:].tolist()
    return token_ids


def _repeat_interleave(value: Union[torch.Tensor, np.ndarray], repeats: int) -> Union[torch.Tensor, List[Any]]:
    if isinstance(value, torch.Tensor):
        return value.repeat_interleave(repeats, dim=0)
    else:
        return np.repeat(value, repeats, axis=0)


class vLLMRollout(BaseRollout):

    def __init__(self, model_path: str, config: DictConfig, tokenizer, model_hf_config, **kwargs):
        """A vLLM rollout. It requires the module is supported by the vllm.

        Args:
            module: module here follows huggingface APIs
            config: DictConfig
            tokenizer: the task/model tokenizer
            model_hf_config: the huggingface config to initiallize the generating model in vllm
            **kwargs: train_tp, for Megatron Backend to initialize hybrid engine (zero redundancy) process group
        """
        super().__init__()
        self.config = config
        assert not (not config.enforce_eager and config.free_cache_engine), \
            "disable CUDA graph (enforce_eager = False) if free cache engine"

        tensor_parallel_size = self.config.get('tensor_model_parallel_size', 1)
        assert tensor_parallel_size <= torch.distributed.get_world_size(), \
            "tensor parallel size should be less than or equal to the world size"
        max_num_batched_tokens = self.config.get('max_num_batched_tokens', 8192)

        if kwargs.get('train_tp', None) is not None:
            # deployed with megatron
            import os
            os.environ['CUDA_TIMER_STREAM_KAFKA_ENABLE'] = '0'
            os.environ['MEGATRON_IMPORT_TIMERS'] = '0'
            train_tp = kwargs.get('train_tp', None)
            num_tp_per_train_tp = train_tp // tensor_parallel_size
            vllm_ps.initialize_parallel_state(tensor_model_parallel_size=tensor_parallel_size,
                                              num_tp_per_train_tp=num_tp_per_train_tp)

        assert model_hf_config.max_position_embeddings >= config.prompt_length + config.response_length, \
            "model context length should be greater than total sequence length"

        max_model_len = self.config.max_model_len if self.config.max_model_len \
                        else config.prompt_length + config.response_length
        max_model_len = int(max_model_len)

        if max_num_batched_tokens < max_model_len and self.config.enable_chunked_prefill:
            raise ValueError('Enable chunked prefill, max_num_batched_tokens is smaller than max_model_len, \
                             please increase max_num_batched_tokens or disable chunked prefill')

        trust_remote_code = kwargs.get('trust_remote_code', False)
        load_format = 'dummy' if config.load_format.startswith('dummy') else config.load_format

        self.inference_engine = LLM(
            model=model_path,
            enable_sleep_mode=True if is_cuda_available else False,
            tensor_parallel_size=tensor_parallel_size,
            distributed_executor_backend="external_launcher",
            dtype=config.dtype,
            enforce_eager=config.enforce_eager,
            gpu_memory_utilization=config.gpu_memory_utilization,
            disable_custom_all_reduce=True,
            disable_mm_preprocessor_cache=True,
            skip_tokenizer_init=False,
            max_model_len=max_model_len,
            load_format=load_format,
            disable_log_stats=config.disable_log_stats,
            max_num_batched_tokens=max_num_batched_tokens,
            enable_chunked_prefill=config.enable_chunked_prefill,
<<<<<<< HEAD
            enable_prefix_caching=True if is_cuda_available else False,
=======
            enable_prefix_caching=True,
            trust_remote_code=trust_remote_code,
>>>>>>> d13434fd
        )

        # Offload vllm model to reduce peak memory usage
        if is_cuda_available:
            self.inference_engine.sleep(level=1)

        kwargs = dict(
            n=1,
            logprobs=0,  # can be set to 0 and let actor to recompute
            max_tokens=config.response_length,
        )

        # # we may detokenize the result all together later
        if vllm_version != '0.3.1':
            kwargs['detokenize'] = False

        # supporting adding any sampling params from the config file
        for k in config.keys():
            if hasattr(SamplingParams(), str(k)):
                kwargs[k] = config.get(k)

        print(f"kwargs: {kwargs}")
        self.sampling_params = SamplingParams(**kwargs)

        self.pad_token_id = tokenizer.pad_token_id

    @contextmanager
    def update_sampling_params(self, **kwargs):
        # update sampling params
        old_sampling_params_args = {}
        if kwargs:
            for key, value in kwargs.items():
                if hasattr(self.sampling_params, key):
                    old_value = getattr(self.sampling_params, key)
                    old_sampling_params_args[key] = old_value
                    setattr(self.sampling_params, key, value)
        yield
        # roll back to previous sampling params
        # if len(old_sampling_params_args):
        for key, value in old_sampling_params_args.items():
            setattr(self.sampling_params, key, value)

    @torch.no_grad()
    def generate_sequences(self, prompts: DataProto, **kwargs) -> DataProto:
        # rebuild vllm cache engine
        if vllm_version in ('0.3.1', '0.4.2', '0.5.4', '0.6.3') and self.config.free_cache_engine:
            self.inference_engine.init_cache_engine()

        idx = prompts.batch['input_ids']  # (bs, prompt_length)
        # left-padded attention_mask
        attention_mask = prompts.batch['attention_mask']
        position_ids = prompts.batch['position_ids']

        # used to construct attention_mask
        eos_token_id = prompts.meta_info['eos_token_id']

        batch_size = idx.size(0)

        non_tensor_batch = prompts.non_tensor_batch
        if 'raw_prompt_ids' not in non_tensor_batch:
            non_tensor_batch['raw_prompt_ids'] = np.array(
                [_pre_process_inputs(self.pad_token_id, idx[i]) for i in range(batch_size)], dtype=object)

        if batch_size != len(non_tensor_batch['raw_prompt_ids']):
            raise RuntimeError('vllm sharding manager is not work properly.')

        if 'multi_modal_data' in non_tensor_batch:
            vllm_inputs = []
            for raw_prompt_ids, multi_modal_data in zip(non_tensor_batch.pop('raw_prompt_ids'),
                                                        non_tensor_batch.pop('multi_modal_data')):
                vllm_inputs.append({'prompt_token_ids': raw_prompt_ids, 'multi_modal_data': multi_modal_data})
        else:
            vllm_inputs = [{
                'prompt_token_ids': raw_prompt_ids
            } for raw_prompt_ids in non_tensor_batch.pop('raw_prompt_ids')]

        # ensure the type of `prompt_token_ids` passed to vllm is list[int]
        # https://github.com/volcengine/verl/pull/772
        for input_data in vllm_inputs:
            if isinstance(input_data['prompt_token_ids'], np.ndarray):
                input_data['prompt_token_ids'] = input_data['prompt_token_ids'].tolist()
            elif not isinstance(input_data['prompt_token_ids'], list):
                raise TypeError(
                    f"prompt_token_ids must be a list or numpy array, got {type(input_data['prompt_token_ids'])}")

        do_sample = prompts.meta_info.get('do_sample', True)
        is_validate = prompts.meta_info.get('validate', False)
        if not do_sample:
            kwargs = {
                'best_of': 1,
                'top_p': 1.0,
                'top_k': -1,
                'min_p': 0.0,
                'temperature': 0,
                'n': 1  # if greedy, only 1 response
            }
        elif is_validate:
            # TODO: try **
            kwargs = {
                'top_k': self.config.val_kwargs.top_k,
                'top_p': self.config.val_kwargs.top_p,
                'temperature': self.config.val_kwargs.temperature,
                'n': 1,  # if validate, already repeat in ray_trainer
            }

        # users can customize different sampling_params at different run
        with self.update_sampling_params(**kwargs):
            outputs = self.inference_engine.generate(
                prompts=vllm_inputs,  # because we have already convert it to prompt token id
                sampling_params=self.sampling_params,
                use_tqdm=False)

            # TODO(sgm): disable logprob when recompute_log_prob is enable
            # if n = 1: (bs, response_length) ; if n > 1: (bs * n, response_length)

            response = []
            for output in outputs:
                for sample_id in range(len(output.outputs)):
                    response.append(output.outputs[sample_id].token_ids)

            response = pad_2d_list_to_length(response, self.pad_token_id,
                                             max_length=self.config.response_length).to(idx.device)

            if self.sampling_params.n > 1 and do_sample:
                idx = _repeat_interleave(idx, self.sampling_params.n)
                attention_mask = _repeat_interleave(attention_mask, self.sampling_params.n)
                position_ids = _repeat_interleave(position_ids, self.sampling_params.n)
                batch_size = batch_size * self.sampling_params.n
                if 'multi_modal_inputs' in non_tensor_batch.keys():
                    non_tensor_batch['multi_modal_inputs'] = _repeat_interleave(non_tensor_batch['multi_modal_inputs'],
                                                                                self.sampling_params.n)

            seq = torch.cat([idx, response], dim=-1)

        response_length = response.size(1)
        delta_position_id = torch.arange(1, response_length + 1, device=position_ids.device)
        delta_position_id = delta_position_id.unsqueeze(0).expand(batch_size, -1)
        if position_ids.dim() == 3:  # qwen2vl mrope
            delta_position_id = delta_position_id.view(batch_size, 1, -1).expand(batch_size, 3, -1)

        # TODO(sgm): fix position_ids on right_pad
        # prompt: left pad + response: right pad
        # attention_mask: [0,0,0,0,1,1,1,1, | 1,1,1,0,0,0,0,0]
        # position_ids:   [0,0,0,0,0,1,2,3, | 4,5,6,7,8,9,10,11]
        response_position_ids = position_ids[:, -1:] + delta_position_id
        position_ids = torch.cat([position_ids, response_position_ids], dim=-1)
        response_attention_mask = get_response_mask(response_id=response,
                                                    eos_token=eos_token_id,
                                                    dtype=attention_mask.dtype)
        attention_mask = torch.cat((attention_mask, response_attention_mask), dim=-1)

        # all the tp ranks should contain the same data here. data in all ranks are valid
        batch = TensorDict(
            {
                'prompts': idx,
                'responses': response,
                'input_ids': seq,  # here input_ids become the whole sentences
                # 'old_log_probs': log_probs, # we will recompute old log prob with actor
                'attention_mask': attention_mask,
                'position_ids': position_ids
            },
            batch_size=batch_size)

        # free vllm cache engine
        if vllm_version in ('0.3.1', '0.4.2', '0.5.4', '0.6.3') and self.config.free_cache_engine:
            self.inference_engine.free_cache_engine()

        return DataProto(batch=batch, non_tensor_batch=non_tensor_batch)<|MERGE_RESOLUTION|>--- conflicted
+++ resolved
@@ -24,22 +24,23 @@
 - Do inference in tp. pp is treated as additional dp
 - After inference, all the parameters that doesn't belong to this pp rank is freed.
 """
+from contextlib import contextmanager
+from typing import Any, Union
+from typing import List
+
 import numpy as np
-from typing import List
-from contextlib import contextmanager
-from omegaconf import DictConfig
 import torch
 import torch.distributed
+from omegaconf import DictConfig
 from tensordict import TensorDict
-from torch import nn
-from typing import Any, Union
+from vllm import LLM, SamplingParams
+from vllm.distributed import parallel_state as vllm_ps
+
 from verl import DataProto
+from verl.third_party.vllm import vllm_version
 from verl.utils.torch_functional import get_response_mask, pad_2d_list_to_length
 from verl.workers.rollout.base import BaseRollout
-from vllm.distributed import parallel_state as vllm_ps
-from vllm import LLM, SamplingParams
-from verl.third_party.vllm import vllm_version
-from verl.utils.device import is_cuda_available
+
 
 # TODO
 # 1. support pp in vllm
@@ -111,7 +112,7 @@
 
         self.inference_engine = LLM(
             model=model_path,
-            enable_sleep_mode=True if is_cuda_available else False,
+            enable_sleep_mode=True,
             tensor_parallel_size=tensor_parallel_size,
             distributed_executor_backend="external_launcher",
             dtype=config.dtype,
@@ -125,17 +126,12 @@
             disable_log_stats=config.disable_log_stats,
             max_num_batched_tokens=max_num_batched_tokens,
             enable_chunked_prefill=config.enable_chunked_prefill,
-<<<<<<< HEAD
-            enable_prefix_caching=True if is_cuda_available else False,
-=======
             enable_prefix_caching=True,
             trust_remote_code=trust_remote_code,
->>>>>>> d13434fd
         )
 
         # Offload vllm model to reduce peak memory usage
-        if is_cuda_available:
-            self.inference_engine.sleep(level=1)
+        self.inference_engine.sleep(level=1)
 
         kwargs = dict(
             n=1,
