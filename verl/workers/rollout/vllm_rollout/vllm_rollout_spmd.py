# Copyright 2024 Bytedance Ltd. and/or its affiliates
#
# Licensed under the Apache License, Version 2.0 (the "License");
# you may not use this file except in compliance with the License.
# You may obtain a copy of the License at
#
#     http://www.apache.org/licenses/LICENSE-2.0
#
# Unless required by applicable law or agreed to in writing, software
# distributed under the License is distributed on an "AS IS" BASIS,
# WITHOUT WARRANTIES OR CONDITIONS OF ANY KIND, either express or implied.
# See the License for the specific language governing permissions and
# limitations under the License.
"""
The vllm_rollout that can be applied in different backend
When working with FSDP:
- Use DTensor weight loader (recommended) or HF weight loader
- Utilize state_dict from the FSDP to synchronize the weights among tp ranks in vLLM
When working with Megatron:
- Use Megatron weight loader
- During training, only the current pp stage holds the parameters
- Before inference, broadcast the parameters of the current pp rank
  to all other pp ranks (all pp ranks holds all the parameters)
- Bind the parameters to the inference engine
- Do inference in tp. pp is treated as additional dp
- After inference, all the parameters that doesn't belong to this pp rank is freed.
"""

import logging
import os
from contextlib import contextmanager
from copy import deepcopy
from typing import Any, Dict, List, Union

import numpy as np
import torch
import torch.distributed
from omegaconf import DictConfig, OmegaConf
from tensordict import TensorDict
from vllm import LLM, SamplingParams
from vllm.distributed import parallel_state as vllm_ps
from vllm.lora.request import LoRARequest
from vllm.worker.worker_base import WorkerWrapperBase

from verl import DataProto
from verl.third_party.vllm import vllm_version
from verl.utils.debug import GPUMemoryLogger
from verl.utils.torch_functional import get_response_mask, pad_2d_list_to_length
from verl.workers.rollout.base import BaseRollout

logger = logging.getLogger(__file__)
logger.setLevel(os.getenv("VERL_LOGGING_LEVEL", "WARN"))

# TODO
# 1. support pp in vllm
# 2. passing tokenizer is not necessary? no encoding/decoding is happending here
# 3. simplify init logics


# NOTE(sgm): add for verl. We can optimize it by making the dataloader yield List[int] without padding.
def _pre_process_inputs(pad_token_id, prompt_token_ids: torch.Tensor) -> List[int]:
    # remove the left padding in the prompt token_id
    # pad_token_id = self.llm_engine.tokenizer.pad_token_id if self.llm_engine.tokenizer.pad_token_id
    # is not None else self.llm_engine.tokenizer.eos_token_id
    non_pad_index = torch.nonzero(prompt_token_ids != pad_token_id, as_tuple=False)[0][0]
    token_ids = prompt_token_ids[non_pad_index:].tolist()
    return token_ids


def _repeat_interleave(value: Union[torch.Tensor, np.ndarray], repeats: int) -> Union[torch.Tensor, List[Any]]:
    if isinstance(value, torch.Tensor):
        return value.repeat_interleave(repeats, dim=0)
    else:
        return np.repeat(value, repeats, axis=0)


class vLLMRollout(BaseRollout):
    def __init__(self, model_path: str, config: DictConfig, tokenizer, model_hf_config, **kwargs):
        """A vLLM rollout. It requires the module is supported by the vllm.

        Args:
            module: module here follows huggingface APIs
            config: DictConfig
            tokenizer: the task/model tokenizer
            model_hf_config: the huggingface config to initiallize the generating model in vllm
            **kwargs: train_tp, for Megatron Backend to initialize hybrid engine (zero redundancy) process group
        """
        super().__init__()
        self.config = config
        assert not (not config.enforce_eager and config.free_cache_engine), "disable CUDA graph (enforce_eager = False) if free cache engine"

        tensor_parallel_size = self.config.get("tensor_model_parallel_size", 1)
        assert tensor_parallel_size <= torch.distributed.get_world_size(), "tensor parallel size should be less than or equal to the world size"
        max_num_batched_tokens = self.config.get("max_num_batched_tokens", 8192)

        if kwargs.get("train_tp") is not None:
            # deployed with megatron
            import os

            os.environ["CUDA_TIMER_STREAM_KAFKA_ENABLE"] = "0"
            os.environ["MEGATRON_IMPORT_TIMERS"] = "0"
            if vllm_version in (
                "0.5.4",
                "0.6.3",
            ):
                train_tp = kwargs.get("train_tp")
                num_tp_per_train_tp = train_tp // tensor_parallel_size
                vllm_ps.initialize_parallel_state(tensor_model_parallel_size=tensor_parallel_size, num_tp_per_train_tp=num_tp_per_train_tp)
            else:
                vllm_ps.initialize_model_parallel(tensor_model_parallel_size=tensor_parallel_size)

<<<<<<< HEAD
        # handle rope scaling
        rope_scaling_factor = 1.0
        if hasattr(model_hf_config, 'rope_scaling') and model_hf_config.rope_scaling is not None:
            # check if the type is yarn
            rope_scaling = model_hf_config.rope_scaling
            rope_type = rope_scaling.get("rope_type", rope_scaling.get("type"))
            if rope_type == 'yarn':
                rope_scaling_factor = rope_scaling.get("factor", 1.0)

        assert model_hf_config.max_position_embeddings * rope_scaling_factor >= config.prompt_length + config.response_length, (
            "model context length should be greater than total sequence length"
        )
=======
        rope_scaling_config = getattr(model_hf_config, "rope_scaling", None)
        if not rope_scaling_config:
            max_position_embeddings = None
            if hasattr(model_hf_config, "max_position_embeddings"):
                max_position_embeddings = model_hf_config.max_position_embeddings
            elif hasattr(model_hf_config, "llm_config") and hasattr(model_hf_config.llm_config, "max_position_embeddings"):
                max_position_embeddings = model_hf_config.llm_config.max_position_embeddings
            elif hasattr(model_hf_config, "text_config") and hasattr(model_hf_config.text_config, "max_position_embeddings"):
                max_position_embeddings = model_hf_config.text_config.max_position_embeddings
            if max_position_embeddings is None:
                raise ValueError("max_position_embeddings not found in model_hf_config")

            assert max_position_embeddings >= config.prompt_length + config.response_length, "model context length should be greater than total sequence length"
>>>>>>> fe236341

        max_model_len = int(config.max_model_len or config.prompt_length + config.response_length)

        if max_num_batched_tokens < max_model_len and self.config.enable_chunked_prefill:
            raise ValueError(
                "Enable chunked prefill, max_num_batched_tokens is smaller than max_model_len, \
                             please increase max_num_batched_tokens or disable chunked prefill"
            )

        trust_remote_code = kwargs.get("trust_remote_code", False)
        load_format = "dummy" if config.load_format.startswith("dummy") else config.load_format

        limit_mm_per_prompt = None
        if config.get("limit_images", None):  # support for multi-image data
            limit_mm_per_prompt = {"image": config.get("limit_images")}

        lora_kwargs = kwargs.pop('lora_kwargs', {})
        self.lora_kwargs = lora_kwargs
        # copy it to avoid secretly modifying the engine config
        engine_kwargs = {} if "engine_kwargs" not in config or "vllm" not in config.engine_kwargs else OmegaConf.to_container(deepcopy(config.engine_kwargs.vllm))
        # For each vLLM engine parameter,
        # - `None` means not setting it, so we pop it, and leave it to vLLM default value
        #    (which can vary across different vLLM versions);
        # - Otherwise it's the desired value we want to explicitly set.
        engine_kwargs = {key: val for key, val in engine_kwargs.items() if val is not None}
        self.inference_engine = LLM(
            model=model_path,
            enable_sleep_mode=True,
            tensor_parallel_size=tensor_parallel_size,
            distributed_executor_backend="external_launcher",
            dtype=config.dtype,
            enforce_eager=config.enforce_eager,
            gpu_memory_utilization=config.gpu_memory_utilization,
            disable_custom_all_reduce=True,
            disable_mm_preprocessor_cache=True,
            limit_mm_per_prompt=limit_mm_per_prompt,
            skip_tokenizer_init=False,
            max_model_len=max_model_len,
            load_format=load_format,
            disable_log_stats=config.disable_log_stats,
            max_num_batched_tokens=max_num_batched_tokens,
            enable_chunked_prefill=config.enable_chunked_prefill,
            enable_prefix_caching=True,
            trust_remote_code=trust_remote_code,
            seed=config.get("seed", 0),
            **lora_kwargs,
            **engine_kwargs,
        )

        # Offload vllm model to reduce peak memory usage
        self.inference_engine.sleep(level=1)

        kwargs = dict(
            n=1,
            logprobs=0,  # can be set to 0 and let actor to recompute
            max_tokens=config.response_length,
        )

        # # we may detokenize the result all together later
        if vllm_version != "0.3.1":
            kwargs["detokenize"] = False

        # supporting adding any sampling params from the config file
        for k in config.keys():
            if hasattr(SamplingParams(), str(k)):
                kwargs[k] = config.get(k)

        print(f"kwargs: {kwargs}")
        self.sampling_params = SamplingParams(**kwargs)

        self.pad_token_id = tokenizer.pad_token_id

    @contextmanager
    def update_sampling_params(self, **kwargs):
        # update sampling params
        old_sampling_params_args = {}
        if kwargs:
            for key, value in kwargs.items():
                if hasattr(self.sampling_params, key):
                    old_value = getattr(self.sampling_params, key)
                    old_sampling_params_args[key] = old_value
                    setattr(self.sampling_params, key, value)
        yield
        # roll back to previous sampling params
        # if len(old_sampling_params_args):
        for key, value in old_sampling_params_args.items():
            setattr(self.sampling_params, key, value)

    @GPUMemoryLogger(role="vllm rollout spmd", logger=logger)
    @torch.no_grad()
    def generate_sequences(self, prompts: DataProto, **kwargs) -> DataProto:
        # rebuild vllm cache engine
        if (
            vllm_version
            in (
                "0.5.4",
                "0.6.3",
            )
            and self.config.free_cache_engine
        ):
            self.inference_engine.init_cache_engine()

        idx = prompts.batch["input_ids"]  # (bs, prompt_length)
        # left-padded attention_mask
        attention_mask = prompts.batch["attention_mask"]
        position_ids = prompts.batch["position_ids"]

        # used to construct attention_mask
        eos_token_id = prompts.meta_info["eos_token_id"]

        batch_size = idx.size(0)

        non_tensor_batch = prompts.non_tensor_batch
        if "raw_prompt_ids" not in non_tensor_batch:
            non_tensor_batch["raw_prompt_ids"] = np.array([_pre_process_inputs(self.pad_token_id, idx[i]) for i in range(batch_size)], dtype=object)

        if batch_size != len(non_tensor_batch["raw_prompt_ids"]):
            raise RuntimeError("vllm sharding manager is not work properly.")

        if "multi_modal_data" in non_tensor_batch:
            vllm_inputs = []
            for raw_prompt_ids, multi_modal_data in zip(non_tensor_batch.pop("raw_prompt_ids"), non_tensor_batch.pop("multi_modal_data")):
                vllm_inputs.append({"prompt_token_ids": raw_prompt_ids, "multi_modal_data": multi_modal_data})
        else:
            vllm_inputs = [{"prompt_token_ids": raw_prompt_ids} for raw_prompt_ids in non_tensor_batch.pop("raw_prompt_ids")]

        # ensure the type of `prompt_token_ids` passed to vllm is list[int]
        # https://github.com/volcengine/verl/pull/772
        for input_data in vllm_inputs:
            if isinstance(input_data["prompt_token_ids"], np.ndarray):
                input_data["prompt_token_ids"] = input_data["prompt_token_ids"].tolist()
            elif not isinstance(input_data["prompt_token_ids"], list):
                raise TypeError(f"prompt_token_ids must be a list or numpy array, got {type(input_data['prompt_token_ids'])}")

        do_sample = prompts.meta_info.get("do_sample", True)
        is_validate = prompts.meta_info.get("validate", False)
        if not do_sample:
            kwargs = {
                "best_of": 1,
                "top_p": 1.0,
                "top_k": -1,
                "min_p": 0.0,
                "temperature": 0,
                "n": 1,  # if greedy, only 1 response
            }
        elif is_validate:
            # TODO: try **
            kwargs = {
                "top_k": self.config.val_kwargs.top_k,
                "top_p": self.config.val_kwargs.top_p,
                "temperature": self.config.val_kwargs.temperature,
                "n": 1,  # if validate, already repeat in ray_trainer
            }

        lora_requests = None
        if self.lora_kwargs:
            lora_int_ids = list(self.inference_engine.llm_engine.list_loras())
            if len(lora_int_ids) > 0:
                lora_int_id=lora_int_ids[0]
                lora_requests = [LoRARequest(lora_name=f"{lora_int_id}",lora_int_id=lora_int_id,lora_path="/simon-stub-path")] * batch_size

        # users can customize different sampling_params at different run
        with self.update_sampling_params(**kwargs):
            outputs = self.inference_engine.generate(
                prompts=vllm_inputs,  # because we have already convert it to prompt token id
                sampling_params=self.sampling_params,
                lora_request=lora_requests,
                use_tqdm=False,
            )

            # TODO(sgm): disable logprob when recompute_log_prob is enable
            # if n = 1: (bs, response_length) ; if n > 1: (bs * n, response_length)

            response = []
            rollout_log_probs = []
            for output in outputs:
                for sample_id in range(len(output.outputs)):
                    response_ids = output.outputs[sample_id].token_ids
                    response.append(response_ids)
                    curr_log_prob = []
                    for i, logprob in enumerate(output.outputs[sample_id].logprobs):
                        curr_log_prob.append(logprob[response_ids[i]].logprob)
                    rollout_log_probs.append(curr_log_prob)

            response = pad_2d_list_to_length(response, self.pad_token_id, max_length=self.config.response_length).to(idx.device)
            rollout_log_probs = pad_2d_list_to_length(rollout_log_probs, -1, max_length=self.config.response_length).to(idx.device)
            rollout_log_probs = rollout_log_probs.to(torch.float32)

            if self.sampling_params.n > 1 and do_sample:
                idx = _repeat_interleave(idx, self.sampling_params.n)
                attention_mask = _repeat_interleave(attention_mask, self.sampling_params.n)
                position_ids = _repeat_interleave(position_ids, self.sampling_params.n)
                batch_size = batch_size * self.sampling_params.n
                # NOTE(linjunrong): for multi-turn https://github.com/volcengine/verl/pull/1037
                if "tools_kwargs" in non_tensor_batch.keys():
                    non_tensor_batch["tools_kwargs"] = _repeat_interleave(non_tensor_batch["tools_kwargs"], self.sampling_params.n)

            seq = torch.cat([idx, response], dim=-1)

        response_length = response.size(1)
        delta_position_id = torch.arange(1, response_length + 1, device=position_ids.device)
        delta_position_id = delta_position_id.unsqueeze(0).expand(batch_size, -1)
        if position_ids.dim() == 3:  # qwen2vl mrope
            delta_position_id = delta_position_id.view(batch_size, 1, -1).expand(batch_size, 3, -1)

        # TODO(sgm): fix position_ids on right_pad
        # prompt: left pad + response: right pad
        # attention_mask: [0,0,0,0,1,1,1,1, | 1,1,1,0,0,0,0,0]
        # position_ids:   [0,0,0,0,0,1,2,3, | 4,5,6,7,8,9,10,11]
        response_position_ids = position_ids[..., -1:] + delta_position_id
        position_ids = torch.cat([position_ids, response_position_ids], dim=-1)
        response_attention_mask = get_response_mask(response_id=response, eos_token=eos_token_id, dtype=attention_mask.dtype)
        attention_mask = torch.cat((attention_mask, response_attention_mask), dim=-1)

        # all the tp ranks should contain the same data here. data in all ranks are valid
        batch = TensorDict(
            {
                "prompts": idx,
                "responses": response,
                "input_ids": seq,  # here input_ids become the whole sentences
                'rollout_log_probs': rollout_log_probs, # we will recompute old log prob with actor
                "attention_mask": attention_mask,
                "position_ids": position_ids,
            },
            batch_size=batch_size,
        )

        # free vllm cache engine
        if (
            vllm_version
            in (
                "0.5.4",
                "0.6.3",
            )
            and self.config.free_cache_engine
        ):
            self.inference_engine.free_cache_engine()

        return DataProto(batch=batch, non_tensor_batch=non_tensor_batch)


class vLLMAsyncRollout:
    """vLLMAsyncRollout is a thin wrapper of WorkerWrapperBase,
    which is engine in single worker process.
    """

    def __init__(self, *args, **kwargs):
        # Engine is deferred to be initialized in init_worker
        self.inference_engine: WorkerWrapperBase = None
        self.sharding_manager = None
        self.is_sleep = False

    def init_worker(self, all_kwargs: List[Dict[str, Any]]):
        """Initialize worker engine."""
        all_kwargs[0]["rank"] = int(os.environ["RANK"])
        all_kwargs[0]["local_rank"] = 0

        self.vllm_config = all_kwargs[0]["vllm_config"]
        self.inference_engine = WorkerWrapperBase(vllm_config=self.vllm_config)
        self.inference_engine.init_worker(all_kwargs)

    def load_model(self, *args, **kwargs):
        self.inference_engine.load_model(*args, **kwargs)

        # inference engine is initialized now, update sharding manager
        self.sharding_manager.inference_engine = self.inference_engine
        self.sharding_manager.model_runner = self.inference_engine.worker.model_runner

    def sleep(self, *args, **kwargs):
        """Offload model weights and discard kv cache."""
        if self.is_sleep:
            return
        self.sharding_manager.__exit__(None, None, None)
        self.is_sleep = True

    def wake_up(self, *args, **kwargs):
        """Load model weights and build kv cache."""
        if not self.is_sleep:
            return
        self.sharding_manager.__enter__()  # pylint: disable=C2801
        self.is_sleep = False

    def execute_method(self, method: Union[str, bytes], *args, **kwargs):
        if method == "init_worker":
            return self.init_worker(*args, **kwargs)
        elif method == "load_model":
            return self.load_model(*args, **kwargs)
        elif method == "sleep":
            return self.sleep(*args, **kwargs)
        elif method == "wake_up":
            return self.wake_up(*args, **kwargs)
        else:
            return self.inference_engine.execute_method(method, *args, **kwargs)<|MERGE_RESOLUTION|>--- conflicted
+++ resolved
@@ -109,22 +109,7 @@
             else:
                 vllm_ps.initialize_model_parallel(tensor_model_parallel_size=tensor_parallel_size)
 
-<<<<<<< HEAD
-        # handle rope scaling
-        rope_scaling_factor = 1.0
-        if hasattr(model_hf_config, 'rope_scaling') and model_hf_config.rope_scaling is not None:
-            # check if the type is yarn
-            rope_scaling = model_hf_config.rope_scaling
-            rope_type = rope_scaling.get("rope_type", rope_scaling.get("type"))
-            if rope_type == 'yarn':
-                rope_scaling_factor = rope_scaling.get("factor", 1.0)
-
-        assert model_hf_config.max_position_embeddings * rope_scaling_factor >= config.prompt_length + config.response_length, (
-            "model context length should be greater than total sequence length"
-        )
-=======
-        rope_scaling_config = getattr(model_hf_config, "rope_scaling", None)
-        if not rope_scaling_config:
+        if not model_hf_config.rope_scaling:
             max_position_embeddings = None
             if hasattr(model_hf_config, "max_position_embeddings"):
                 max_position_embeddings = model_hf_config.max_position_embeddings
@@ -134,9 +119,14 @@
                 max_position_embeddings = model_hf_config.text_config.max_position_embeddings
             if max_position_embeddings is None:
                 raise ValueError("max_position_embeddings not found in model_hf_config")
-
-            assert max_position_embeddings >= config.prompt_length + config.response_length, "model context length should be greater than total sequence length"
->>>>>>> fe236341
+        else:
+            # handle type where there's a length extend factor
+            # see https://qwen.readthedocs.io/en/latest/deployment/vllm.html#extended-context-support for using yarn as an example
+            rope_scaling_factor = model_hf_config.rope_scaling.get("factor", 1.0)
+
+            assert model_hf_config.max_position_embeddings * rope_scaling_factor >= config.prompt_length + config.response_length, (
+                "model context length should be greater than total sequence length"
+            )
 
         max_model_len = int(config.max_model_len or config.prompt_length + config.response_length)
 
