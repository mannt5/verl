# Copyright 2024 Bytedance Ltd. and/or its affiliates
#
# Licensed under the Apache License, Version 2.0 (the "License");
# you may not use this file except in compliance with the License.
# You may obtain a copy of the License at
#
#     http://www.apache.org/licenses/LICENSE-2.0
#
# Unless required by applicable law or agreed to in writing, software
# distributed under the License is distributed on an "AS IS" BASIS,
# WITHOUT WARRANTIES OR CONDITIONS OF ANY KIND, either express or implied.
# See the License for the specific language governing permissions and
# limitations under the License.
"""
The vllm_rollout that can be applied in different backend
When working with FSDP:
- Use DTensor weight loader (recommended) or HF weight loader
- Utilize state_dict from the FSDP to synchronize the weights among tp ranks in vLLM
When working with Megatron:
- Use Megatron weight loader
- During training, only the current pp stage holds the parameters
- Before inference, broadcast the parameters of the current pp rank
  to all other pp ranks (all pp ranks holds all the parameters)
- Bind the parameters to the inference engine
- Do inference in tp. pp is treated as additional dp
- After inference, all the parameters that doesn't belong to this pp rank is freed.
"""

import logging
import os
from contextlib import contextmanager
from copy import deepcopy
from typing import Any, Dict, List, Union

import numpy as np
import torch
import torch.distributed
from omegaconf import DictConfig, OmegaConf
from tensordict import TensorDict
from vllm import LLM, SamplingParams
from vllm.distributed import parallel_state as vllm_ps
from vllm.worker.worker_base import WorkerWrapperBase

from verl import DataProto
from verl.third_party.vllm import vllm_version
from verl.utils.debug import GPUMemoryLogger
from verl.utils.torch_functional import get_response_mask, pad_2d_list_to_length
from verl.workers.rollout.base import BaseRollout
from vllm.lora.request import LoRARequest

logger = logging.getLogger(__file__)
logger.setLevel(os.getenv("VERL_LOGGING_LEVEL", "WARN"))

# TODO
# 1. support pp in vllm
# 2. passing tokenizer is not necessary? no encoding/decoding is happending here
# 3. simplify init logics


# NOTE(sgm): add for verl. We can optimize it by making the dataloader yield List[int] without padding.
def _pre_process_inputs(pad_token_id, prompt_token_ids: torch.Tensor) -> List[int]:
    # remove the left padding in the prompt token_id
    # pad_token_id = self.llm_engine.tokenizer.pad_token_id if self.llm_engine.tokenizer.pad_token_id
    # is not None else self.llm_engine.tokenizer.eos_token_id
    non_pad_index = torch.nonzero(prompt_token_ids != pad_token_id, as_tuple=False)[0][0]
    token_ids = prompt_token_ids[non_pad_index:].tolist()
    return token_ids


def _repeat_interleave(value: Union[torch.Tensor, np.ndarray], repeats: int) -> Union[torch.Tensor, List[Any]]:
    if isinstance(value, torch.Tensor):
        return value.repeat_interleave(repeats, dim=0)
    else:
        return np.repeat(value, repeats, axis=0)


class vLLMRollout(BaseRollout):
    def __init__(self, model_path: str, config: DictConfig, tokenizer, model_hf_config, **kwargs):
        """A vLLM rollout. It requires the module is supported by the vllm.

        Args:
            module: module here follows huggingface APIs
            config: DictConfig
            tokenizer: the task/model tokenizer
            model_hf_config: the huggingface config to initiallize the generating model in vllm
            **kwargs: train_tp, for Megatron Backend to initialize hybrid engine (zero redundancy) process group
        """
        super().__init__()
        self.config = config
        assert not (not config.enforce_eager and config.free_cache_engine), "disable CUDA graph (enforce_eager = False) if free cache engine"

        tensor_parallel_size = self.config.get("tensor_model_parallel_size", 1)
        assert tensor_parallel_size <= torch.distributed.get_world_size(), "tensor parallel size should be less than or equal to the world size"
        max_num_batched_tokens = self.config.get("max_num_batched_tokens", 8192)

        if kwargs.get("train_tp") is not None:
            # deployed with megatron
            import os

            os.environ["CUDA_TIMER_STREAM_KAFKA_ENABLE"] = "0"
            os.environ["MEGATRON_IMPORT_TIMERS"] = "0"
            if vllm_version in (
                "0.5.4",
                "0.6.3",
            ):
                train_tp = kwargs.get("train_tp")
                num_tp_per_train_tp = train_tp // tensor_parallel_size
                vllm_ps.initialize_parallel_state(tensor_model_parallel_size=tensor_parallel_size, num_tp_per_train_tp=num_tp_per_train_tp)
            else:
                vllm_ps.initialize_model_parallel(tensor_model_parallel_size=tensor_parallel_size)

        rope_scaling_config = getattr(model_hf_config, 'rope_scaling', None)
        if not rope_scaling_config:
            max_position_embeddings = None
            if hasattr(model_hf_config, "max_position_embeddings"):
                max_position_embeddings = model_hf_config.max_position_embeddings
            elif hasattr(model_hf_config, "llm_config") and hasattr(model_hf_config.llm_config, "max_position_embeddings"):
                max_position_embeddings = model_hf_config.llm_config.max_position_embeddings
            if max_position_embeddings is None:
                raise ValueError("max_position_embeddings not found in model_hf_config")

            assert max_position_embeddings >= config.prompt_length + config.response_length, "model context length should be greater than total sequence length"

        max_model_len = int(config.max_model_len or config.prompt_length + config.response_length)

        if max_num_batched_tokens < max_model_len and self.config.enable_chunked_prefill:
            raise ValueError(
                "Enable chunked prefill, max_num_batched_tokens is smaller than max_model_len, \
                             please increase max_num_batched_tokens or disable chunked prefill"
            )

        trust_remote_code = kwargs.get("trust_remote_code", False)
        load_format = "dummy" if config.load_format.startswith("dummy") else config.load_format

        limit_mm_per_prompt = None
        if config.get("limit_images", None):  # support for multi-image data
            limit_mm_per_prompt = {"image": config.get("limit_images")}

<<<<<<< HEAD
        lora_kwargs = kwargs.pop('lora_kwargs', {})
        self.lora_kwargs = lora_kwargs
=======
        # copy it to avoid secretly modifying the engine config
        engine_kwargs = {} if "engine_kwargs" not in config else OmegaConf.to_container(deepcopy(config.engine_kwargs))
        # For each vLLM engine parameter,
        # - `None` means not setting it, so we pop it, and leave it to vLLM default value
        #    (which can vary across different vLLM versions);
        # - Otherwise it's the desired value we want to explicitly set.
        engine_kwargs = {key: val for key, val in engine_kwargs.items() if val is not None}
>>>>>>> 1cfa2be5
        self.inference_engine = LLM(
            model=model_path,
            enable_sleep_mode=True,
            tensor_parallel_size=tensor_parallel_size,
            distributed_executor_backend="external_launcher",
            dtype=config.dtype,
            enforce_eager=config.enforce_eager,
            gpu_memory_utilization=config.gpu_memory_utilization,
            disable_custom_all_reduce=True,
            disable_mm_preprocessor_cache=True,
            limit_mm_per_prompt=limit_mm_per_prompt,
            skip_tokenizer_init=False,
            max_model_len=max_model_len,
            load_format=load_format,
            disable_log_stats=config.disable_log_stats,
            max_num_batched_tokens=max_num_batched_tokens,
            enable_chunked_prefill=config.enable_chunked_prefill,
            enable_prefix_caching=True,
            trust_remote_code=trust_remote_code,
            seed=config.get("seed", 0),
<<<<<<< HEAD
            **lora_kwargs
=======
            **engine_kwargs,
>>>>>>> 1cfa2be5
        )

        # Offload vllm model to reduce peak memory usage
        self.inference_engine.sleep(level=1)

        kwargs = dict(
            n=1,
            logprobs=0,  # can be set to 0 and let actor to recompute
            max_tokens=config.response_length,
        )

        # # we may detokenize the result all together later
        if vllm_version != "0.3.1":
            kwargs["detokenize"] = False

        # supporting adding any sampling params from the config file
        for k in config.keys():
            if hasattr(SamplingParams(), str(k)):
                kwargs[k] = config.get(k)

        print(f"kwargs: {kwargs}")
        self.sampling_params = SamplingParams(**kwargs)

        self.pad_token_id = tokenizer.pad_token_id

    @contextmanager
    def update_sampling_params(self, **kwargs):
        # update sampling params
        old_sampling_params_args = {}
        if kwargs:
            for key, value in kwargs.items():
                if hasattr(self.sampling_params, key):
                    old_value = getattr(self.sampling_params, key)
                    old_sampling_params_args[key] = old_value
                    setattr(self.sampling_params, key, value)
        yield
        # roll back to previous sampling params
        # if len(old_sampling_params_args):
        for key, value in old_sampling_params_args.items():
            setattr(self.sampling_params, key, value)

    @GPUMemoryLogger(role="vllm rollout spmd", logger=logger)
    @torch.no_grad()
    def generate_sequences(self, prompts: DataProto, **kwargs) -> DataProto:
        # rebuild vllm cache engine
        if (
            vllm_version
            in (
                "0.5.4",
                "0.6.3",
            )
            and self.config.free_cache_engine
        ):
            self.inference_engine.init_cache_engine()

        idx = prompts.batch["input_ids"]  # (bs, prompt_length)
        # left-padded attention_mask
        attention_mask = prompts.batch["attention_mask"]
        position_ids = prompts.batch["position_ids"]

        # used to construct attention_mask
        eos_token_id = prompts.meta_info["eos_token_id"]

        batch_size = idx.size(0)

        non_tensor_batch = prompts.non_tensor_batch
        if "raw_prompt_ids" not in non_tensor_batch:
            non_tensor_batch["raw_prompt_ids"] = np.array([_pre_process_inputs(self.pad_token_id, idx[i]) for i in range(batch_size)], dtype=object)

        if batch_size != len(non_tensor_batch["raw_prompt_ids"]):
            raise RuntimeError("vllm sharding manager is not work properly.")

        if "multi_modal_data" in non_tensor_batch:
            vllm_inputs = []
            for raw_prompt_ids, multi_modal_data in zip(non_tensor_batch.pop("raw_prompt_ids"), non_tensor_batch.pop("multi_modal_data")):
                vllm_inputs.append({"prompt_token_ids": raw_prompt_ids, "multi_modal_data": multi_modal_data})
        else:
            vllm_inputs = [{"prompt_token_ids": raw_prompt_ids} for raw_prompt_ids in non_tensor_batch.pop("raw_prompt_ids")]

        # ensure the type of `prompt_token_ids` passed to vllm is list[int]
        # https://github.com/volcengine/verl/pull/772
        for input_data in vllm_inputs:
            if isinstance(input_data["prompt_token_ids"], np.ndarray):
                input_data["prompt_token_ids"] = input_data["prompt_token_ids"].tolist()
            elif not isinstance(input_data["prompt_token_ids"], list):
                raise TypeError(f"prompt_token_ids must be a list or numpy array, got {type(input_data['prompt_token_ids'])}")

        do_sample = prompts.meta_info.get("do_sample", True)
        is_validate = prompts.meta_info.get("validate", False)
        if not do_sample:
            kwargs = {
                "best_of": 1,
                "top_p": 1.0,
                "top_k": -1,
                "min_p": 0.0,
                "temperature": 0,
                "n": 1,  # if greedy, only 1 response
            }
        elif is_validate:
            # TODO: try **
            kwargs = {
                "top_k": self.config.val_kwargs.top_k,
                "top_p": self.config.val_kwargs.top_p,
                "temperature": self.config.val_kwargs.temperature,
                "n": 1,  # if validate, already repeat in ray_trainer
            }

        lora_requests = None
        if self.lora_kwargs:
            lora_int_ids = list(self.inference_engine.llm_engine.list_loras())
            if len(lora_int_ids) > 0:
                lora_int_id=lora_int_ids[0]
                lora_requests = [LoRARequest(lora_name=f"{lora_int_id}",lora_int_id=lora_int_id,lora_path="/simon-stub-path")] * batch_size

        # users can customize different sampling_params at different run
        with self.update_sampling_params(**kwargs):
            outputs = self.inference_engine.generate(
                prompts=vllm_inputs,  # because we have already convert it to prompt token id
                sampling_params=self.sampling_params,
                lora_request=lora_requests,
                use_tqdm=False,
            )

            # TODO(sgm): disable logprob when recompute_log_prob is enable
            # if n = 1: (bs, response_length) ; if n > 1: (bs * n, response_length)

            response = []
            for output in outputs:
                for sample_id in range(len(output.outputs)):
                    response.append(output.outputs[sample_id].token_ids)

            response = pad_2d_list_to_length(response, self.pad_token_id, max_length=self.config.response_length).to(idx.device)

            if self.sampling_params.n > 1 and do_sample:
                idx = _repeat_interleave(idx, self.sampling_params.n)
                attention_mask = _repeat_interleave(attention_mask, self.sampling_params.n)
                position_ids = _repeat_interleave(position_ids, self.sampling_params.n)
                batch_size = batch_size * self.sampling_params.n
                if "multi_modal_inputs" in non_tensor_batch.keys():
                    non_tensor_batch["multi_modal_inputs"] = _repeat_interleave(non_tensor_batch["multi_modal_inputs"], self.sampling_params.n)
                # NOTE(linjunrong): for multi-turn https://github.com/volcengine/verl/pull/1037
                if "tools_kwargs" in non_tensor_batch.keys():
                    non_tensor_batch["tools_kwargs"] = _repeat_interleave(non_tensor_batch["tools_kwargs"], self.sampling_params.n)

            seq = torch.cat([idx, response], dim=-1)

        response_length = response.size(1)
        delta_position_id = torch.arange(1, response_length + 1, device=position_ids.device)
        delta_position_id = delta_position_id.unsqueeze(0).expand(batch_size, -1)
        if position_ids.dim() == 3:  # qwen2vl mrope
            delta_position_id = delta_position_id.view(batch_size, 1, -1).expand(batch_size, 3, -1)

        # TODO(sgm): fix position_ids on right_pad
        # prompt: left pad + response: right pad
        # attention_mask: [0,0,0,0,1,1,1,1, | 1,1,1,0,0,0,0,0]
        # position_ids:   [0,0,0,0,0,1,2,3, | 4,5,6,7,8,9,10,11]
        response_position_ids = position_ids[..., -1:] + delta_position_id
        position_ids = torch.cat([position_ids, response_position_ids], dim=-1)
        response_attention_mask = get_response_mask(response_id=response, eos_token=eos_token_id, dtype=attention_mask.dtype)
        attention_mask = torch.cat((attention_mask, response_attention_mask), dim=-1)

        # all the tp ranks should contain the same data here. data in all ranks are valid
        batch = TensorDict(
            {
                "prompts": idx,
                "responses": response,
                "input_ids": seq,  # here input_ids become the whole sentences
                # 'old_log_probs': log_probs, # we will recompute old log prob with actor
                "attention_mask": attention_mask,
                "position_ids": position_ids,
            },
            batch_size=batch_size,
        )

        # free vllm cache engine
        if (
            vllm_version
            in (
                "0.5.4",
                "0.6.3",
            )
            and self.config.free_cache_engine
        ):
            self.inference_engine.free_cache_engine()

        return DataProto(batch=batch, non_tensor_batch=non_tensor_batch)


class vLLMAsyncRollout:
    """vLLMAsyncRollout is a thin wrapper of WorkerWrapperBase,
    which is engine in single worker process.
    """

    def __init__(self, *args, **kwargs):
        # Engine is deferred to be initialized in init_worker
        self.inference_engine: WorkerWrapperBase = None
        self.sharding_manager = None
        self.is_sleep = False

    def init_worker(self, all_kwargs: List[Dict[str, Any]]):
        """Initialize worker engine."""
        all_kwargs[0]["rank"] = int(os.environ["RANK"])
        all_kwargs[0]["local_rank"] = 0

        self.vllm_config = all_kwargs[0]["vllm_config"]
        self.inference_engine = WorkerWrapperBase(vllm_config=self.vllm_config)
        self.inference_engine.init_worker(all_kwargs)

    def load_model(self, *args, **kwargs):
        self.inference_engine.load_model(*args, **kwargs)

        # inference engine is intialized now, update sharding manager
        self.sharding_manager.inference_engine = self.inference_engine
        self.sharding_manager.model_runner = self.inference_engine.worker.model_runner

    def sleep(self, *args, **kwargs):
        """Offload model weights and discard kv cache."""
        if self.is_sleep:
            return
        self.sharding_manager.__exit__(None, None, None)
        self.is_sleep = True

    def wake_up(self, *args, **kwargs):
        """Load model weights and build kv cache."""
        if not self.is_sleep:
            return
        self.sharding_manager.__enter__()  # pylint: disable=C2801
        self.is_sleep = False

    def execute_method(self, method: Union[str, bytes], *args, **kwargs):
        if method == "init_worker":
            return self.init_worker(*args, **kwargs)
        elif method == "load_model":
            return self.load_model(*args, **kwargs)
        elif method == "sleep":
            return self.sleep(*args, **kwargs)
        elif method == "wake_up":
            return self.wake_up(*args, **kwargs)
        else:
            return self.inference_engine.execute_method(method, *args, **kwargs)<|MERGE_RESOLUTION|>--- conflicted
+++ resolved
@@ -136,10 +136,8 @@
         if config.get("limit_images", None):  # support for multi-image data
             limit_mm_per_prompt = {"image": config.get("limit_images")}
 
-<<<<<<< HEAD
         lora_kwargs = kwargs.pop('lora_kwargs', {})
         self.lora_kwargs = lora_kwargs
-=======
         # copy it to avoid secretly modifying the engine config
         engine_kwargs = {} if "engine_kwargs" not in config else OmegaConf.to_container(deepcopy(config.engine_kwargs))
         # For each vLLM engine parameter,
@@ -147,7 +145,6 @@
         #    (which can vary across different vLLM versions);
         # - Otherwise it's the desired value we want to explicitly set.
         engine_kwargs = {key: val for key, val in engine_kwargs.items() if val is not None}
->>>>>>> 1cfa2be5
         self.inference_engine = LLM(
             model=model_path,
             enable_sleep_mode=True,
@@ -168,11 +165,8 @@
             enable_prefix_caching=True,
             trust_remote_code=trust_remote_code,
             seed=config.get("seed", 0),
-<<<<<<< HEAD
-            **lora_kwargs
-=======
+            **lora_kwargs,
             **engine_kwargs,
->>>>>>> 1cfa2be5
         )
 
         # Offload vllm model to reduce peak memory usage
