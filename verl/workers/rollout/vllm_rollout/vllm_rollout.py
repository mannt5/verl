--- conflicted
+++ resolved
@@ -200,7 +200,6 @@
                 'n': 1  # if greedy, only 1 response
             }
 
-<<<<<<< HEAD
         if not self.use_fire_sampling:
             # users can customize different sampling_params at different run
             with self.update_sampling_params(**kwargs):
@@ -210,40 +209,13 @@
                     prompt_token_ids=idx_list,
                     use_tqdm=False)
 
-            response = output[0].to(idx.device)  # (bs, response_length)
-            log_probs = output[1].to(idx.device)  # (bs, response_length)
-        else:
-            with self.update_sampling_params(**kwargs):
-                output_0 = self.inference_engine.generate(
-                    prompts=None,  # because we have already convert it to prompt token id
-                    sampling_params=self.sampling_params_0,
-                    prompt_token_ids=idx_list,
-                    use_tqdm=False)
-                new_idx_list = []
-                for i in range(batch_size):
-                    new_idx_list.append(idx_list[i] + output_0[0][i].tolist())
-                output = self.inference_engine.generate(
-                    prompts=None,  # because we have already convert it to prompt token id
-                    sampling_params=self.sampling_params,
-                    prompt_token_ids=new_idx_list,
-                    use_tqdm=False)
-
-            response = torch.cat([output_0[0], output[0]], dim=1).to(idx.device)  # (bs, response_length)
-            log_probs = torch.cat([output_0[1], output[1]], dim=1).to(idx.device)  # (bs, response_length)
-=======
-        # users can customize different sampling_params at different run
-        with self.update_sampling_params(**kwargs):
-            output = self.inference_engine.generate(
-                prompts=None,  # because we have already convert it to prompt token id
-                sampling_params=self.sampling_params,
-                prompt_token_ids=idx_list,
-                use_tqdm=False)
-
         # TODO(sgm): disable logprob when recompute_log_prob is enable
         # if n = 1: (bs, response_length) ; if n > 1: (bs * n, response_length)
         response = output[0].to(idx.device)
         log_probs = output[1].to(idx.device)
->>>>>>> 94487625
+
+            response = torch.cat([output_0[0], output[0]], dim=1).to(idx.device)  # (bs, response_length)
+            log_probs = torch.cat([output_0[1], output[1]], dim=1).to(idx.device)  # (bs, response_length)
 
         if response.shape[1] < self.config.response_length:
             response = pad_sequence_to_length(response, self.config.response_length, self.pad_token_id)
