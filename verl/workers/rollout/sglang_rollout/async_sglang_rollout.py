# Copyright 2023-2024 SGLang Team
# Copyright 2025 ModelBest Inc. and/or its affiliates
#
# Licensed under the Apache License, Version 2.0 (the "License");
# you may not use this file except in compliance with the License.
# You may obtain a copy of the License at
#
#     http://www.apache.org/licenses/LICENSE-2.0
#
# Unless required by applicable law or agreed to in writing, software
# distributed under the License is distributed on an "AS IS" BASIS,
# WITHOUT WARRANTIES OR CONDITIONS OF ANY KIND, either express or implied.
# See the License for the specific language governing permissions and
# limitations under the License.
from __future__ import annotations

import warnings
from omegaconf import DictConfig
from torch import nn
from torch.distributed.device_mesh import DeviceMesh
from verl.workers.rollout.sglang_rollout.sglang_rollout import SGLangRollout


class AsyncSGLangRollout(SGLangRollout):
    def __init__(
        self,
        actor_module: nn.Module | str,
        config: DictConfig,
        tokenizer,
        model_hf_config,
        port=None,
        trust_remote_code: bool = False,
        device_mesh: DeviceMesh | None = None,
        **kwargs,
    ):
        warnings.warn(
            "`AsyncSGLangRollout` is deprecated and will be removed in a future release. "
            "Please use `SGLangRollout` instead.",
            DeprecationWarning,
            stacklevel=2,
        )
<<<<<<< HEAD

        # free cache engine
        if self.config.free_cache_engine and self._engine is not None:
            self._engine.flush_cache()

        return DataProto(batch=batch, non_tensor_batch=_non_tensor_batch)

    async def _async_rollout_a_request(self, req: AsyncRolloutRequest, do_sample: bool = True, is_validate: bool = False, **kwargs) -> AsyncRolloutRequest:
        assert self._tp_rank == 0, "only the master process can call this function"
        _req = deepcopy(req)
        finish_reason_type = None
        output = None

        current_turns = 0
        while current_turns < self.config.multi_turn.max_turns:
            if _req.state == AsyncRolloutRequestStateEnum.PENDING:
                if _req.tools is not None:
                    tool_creation_coroutines = []
                    for tool_schema in _req.tools:
                        tool = self._tool_map[tool_schema.function.name]
                        create_kwargs = _req.tools_kwargs[tool.name].get("create_kwargs", {})
                        tool_creation_coroutines.append(tool.create(_req.request_id, **create_kwargs))
                    await asyncio.gather(*tool_creation_coroutines)
                _req.state = AsyncRolloutRequestStateEnum.RUNNING
            elif _req.state == AsyncRolloutRequestStateEnum.TOOL_CALLING:
                if _req.messages[-1].tool_calls is not None:
                    parsed_tool_calls = _req.messages[-1].tool_calls
                    tool_call_results = await asyncio.gather(
                        *[
                            self._tool_map[tool_call.function.name].execute(
                                _req.request_id,
                                tool_call.function.arguments,
                                **_req.tools_kwargs[tool_call.function.name].get("execute_kwargs", {}),
                            )
                            for tool_call in parsed_tool_calls
                        ]
                    )
                    for i, (tool_call, (resp, reward, metrics)) in enumerate(zip(parsed_tool_calls, tool_call_results)):
                        _req.add_tool_response_message(self.tokenizer, resp, (i == len(parsed_tool_calls) - 1), format=self.config.multi_turn.format)
                        if len(_req.input_ids) >= self.config.max_model_len:
                            break
                    if len(_req.input_ids) >= self.config.max_model_len:
                        finish_reason_type = FinishReasonTypeEnum.STOP
                        break
                    _req.state = AsyncRolloutRequestStateEnum.RUNNING
                else:
                    raise ValueError(f"Unexpected tool calling last message state: {_req.messages[-1]}")
            elif _req.state == AsyncRolloutRequestStateEnum.RUNNING:
                generation_prompt_ids = _req.get_generation_prompt(self.tokenizer)
                max_new_tokens = min(self.config.response_length, self.config.max_model_len - len(generation_prompt_ids) - 1)
                if max_new_tokens <= 0:
                    finish_reason_type = FinishReasonTypeEnum.STOP
                    break
                if not do_sample:
                    kwargs = dict(
                        n=1,
                        presence_penalty=0.0,
                        frequency_penalty=0.0,
                        repetition_penalty=1.0,
                        temperature=0,
                        top_p=1,
                        top_k=-1,
                        ignore_eos=False,
                        min_new_tokens=0,
                        skip_special_tokens=True,
                        spaces_between_special_tokens=True,
                    )
                elif is_validate:
                    # TODO: try **
                    kwargs = {
                        "top_k": self.config.val_kwargs.top_k,
                        "top_p": self.config.val_kwargs.top_p,
                        "temperature": self.config.val_kwargs.temperature,
                        "n": 1,  # if validate, already repeat in ray_trainer
                    }
                kwargs["max_new_tokens"] = max_new_tokens
                if "n" not in kwargs or kwargs["n"] > 1:  # group size is supported in preprocess
                    kwargs["n"] = 1
                # users can customize different sampling_params at different run
                with self.update_sampling_params(**kwargs):
                    output = await self._engine.async_generate(
                        input_ids=generation_prompt_ids,
                        sampling_params=self.sampling_params,
                        return_logprob=False,
                    )

                content = output["text"]
                finish_reason_type = FinishReasonTypeEnum.from_str(output["meta_info"]["finish_reason"]["type"])
                current_turns += 1
                if finish_reason_type == FinishReasonTypeEnum.LENGTH:
                    _req.add_assistant_message(self.tokenizer, content, already_over_long=True, format=self.config.multi_turn.format)
                    break
                else:
                    if self._function_call_parser and self._function_call_parser.has_tool_call(content):
                        finish_reason_type = FinishReasonTypeEnum.TOOL_CALL
                        _req.state = AsyncRolloutRequestStateEnum.TOOL_CALLING
                        try:
                            normed_content, tool_calls = self._function_call_parser.parse_non_stream(content)
                        except JSONDecodeError:
                            normed_content = content
                            tool_calls = []
                        except AttributeError:
                            normed_content = content
                            tool_calls = []
                        parsed_tool_calls = []
                        for tool_call in tool_calls:
                            function, has_decode_error = OpenAIFunctionCallSchema.from_openai_function_parsed_schema(OpenAIFunctionParsedSchema(name=tool_call.name, arguments=tool_call.parameters))
                            # Drop the tool call if its arguments has decode error
                            if has_decode_error:
                                continue
                            parsed_tool_calls.append(
                                OpenAIFunctionToolCall(
                                    id=str(tool_call.tool_index),
                                    function=function,
                                )
                            )
                        if len(parsed_tool_calls) > 0:
                            _req.add_assistant_message(
                                self.tokenizer,
                                normed_content,
                                tool_calls=parsed_tool_calls,
                                format=self.config.multi_turn.format,
                            )
                        else:
                            _req.add_assistant_message(self.tokenizer, content, format=self.config.multi_turn.format)
                            finish_reason_type = FinishReasonTypeEnum.STOP
                            _req.state = AsyncRolloutRequestStateEnum.COMPLETED
                            break
                    else:
                        _req.add_assistant_message(self.tokenizer, content, format=self.config.multi_turn.format)
                        break

        if current_turns >= self.config.multi_turn.max_turns:
            finish_reason_type = FinishReasonTypeEnum.STOP

        # Calculate the reward for each tool
        async def calc_reward_and_release_fn(name: str, tool: BaseTool):
            reward = await tool.calc_reward(_req.request_id, **_req.tools_kwargs[name].get("calc_reward_kwargs", {}))
            await tool.release(_req.request_id, **_req.tools_kwargs[name].get("release_kwargs", {}))
            return name, reward

        tool_reward_tasks = []
        for name in _req.tools_kwargs.keys():
            tool = self._tool_map[name]
            tool_reward_tasks.append(calc_reward_and_release_fn(name, tool))
        tool_reward_scores = await asyncio.gather(*tool_reward_tasks)
        tool_reward_scores = dict(tool_reward_scores)
        _req.finalize(self.tokenizer, tool_reward_scores, finish_reason_type)

        return _req

    @GPUMemoryLogger(role="sglang async rollout", logger=logger)
    @torch.no_grad()
    def generate_sequences_with_tools(self, prompts: DataProto, **kwargs) -> DataProto:
        # Async rollout with tools support
        do_sample = prompts.meta_info.get("do_sample", True)
        is_validate = prompts.meta_info.get("validate", False)
        tgt_device = prompts.batch["input_ids"].device
        if self._tp_rank == 0:
            req_list = self._preprocess_prompt_to_async_rollout_requests(
                prompts,
                n=1 if is_validate else self.config.n,
            )
            loop = asyncio.get_event_loop()
            output_req_list = loop.run_until_complete(
                asyncio.gather(
                    *[self._async_rollout_a_request(req, do_sample, is_validate, **kwargs) for req in req_list],
                )
            )
            sorted_output_req_list = sorted(output_req_list, key=lambda x: (x.batch_data_id, x.rollout_offset))
        else:
            sorted_output_req_list = None

        [sorted_output_req_list] = broadcast_pyobj(
            data=[sorted_output_req_list],
            rank=self._rank,
            dist_group=self._device_mesh_cpu["tp"].get_group(),
            src=self._device_mesh_cpu["tp"].mesh[0].item(),
            force_cpu_device=False,
        )
        # Construct the batch data
        prompt_ids, response_ids = [], []
        prompt_attention_mask, response_attention_mask = [], []
        prompt_position_ids, response_position_ids = [], []
        prompt_loss_mask, response_loss_mask = [], []
        messages = []
        reward_scores = []
        for req in sorted_output_req_list:
            assert req.state == AsyncRolloutRequestStateEnum.COMPLETED, f"Request {req.request_id} is not completed"
            assert len(req.input_ids) == len(req.attention_mask) == len(req.position_ids) == len(req.loss_mask), f"""Request {req.request_id} has different length of 
                {len(req.input_ids)=}, {len(req.attention_mask)=}, {len(req.position_ids)=}, {len(req.loss_mask)=}"""
            error_message_lines = [
                f"""Request {req.request_id} has input_ids length {len(req.input_ids)}
                    greater than max_model_len {self.config.max_model_len}""",
                f"Decoded input_ids: {self.tokenizer.decode(req.input_ids)}",
                f"Decoded prompt_ids: {self.tokenizer.decode(req.prompt_ids)}",
                f"Decoded response_ids: {self.tokenizer.decode(req.response_ids)}",
                f"Messages: {req.messages}",
                f"Max model length: {req.max_model_len}",
            ]
            error_message = "\n".join(error_message_lines)
            assert len(req.input_ids) <= self.config.max_model_len, error_message

            prompt_ids.append(torch.tensor(req.prompt_ids, dtype=torch.int, device=tgt_device))
            response_ids.append(torch.tensor(req.response_ids, dtype=torch.int, device=tgt_device))
            if len(req.response_ids) > self.config.response_length:
                print(
                    f"""{req.request_id=} has response_ids length {len(req.response_ids)} 
                    greater than max_response_len {self.config.response_length},\n{req=}"""
                )
            prompt_attention_mask.append(torch.tensor(req.prompt_attention_mask, dtype=torch.int, device=tgt_device))
            response_attention_mask.append(torch.tensor(req.response_attention_mask, dtype=torch.int, device=tgt_device))
            prompt_position_ids.append(torch.tensor(req.prompt_position_ids, dtype=torch.int, device=tgt_device))
            response_position_ids.append(torch.tensor(req.response_position_ids, dtype=torch.int, device=tgt_device))
            prompt_loss_mask.append(torch.tensor(req.prompt_loss_mask, dtype=torch.int, device=tgt_device))
            response_loss_mask.append(torch.tensor(req.response_loss_mask, dtype=torch.int, device=tgt_device))
            messages.append({"messages": req.messages})
            reward_scores.append(req.reward_scores)

        prompt_ids = pad_sequence(prompt_ids, batch_first=True, padding_value=self.pad_token_id, padding_side="left")
        if prompt_ids.shape[1] < self.config.prompt_length:
            prompt_ids = pad_sequence_to_length(prompt_ids, self.config.prompt_length, self.pad_token_id, left_pad=True)
        response_ids = pad_sequence(response_ids, batch_first=True, padding_value=self.pad_token_id)
        if response_ids.shape[1] < self.config.response_length:
            response_ids = pad_sequence_to_length(response_ids, self.config.response_length, self.pad_token_id)
        prompt_attention_mask = pad_sequence(prompt_attention_mask, batch_first=True, padding_value=0, padding_side="left")
        if prompt_attention_mask.shape[1] < self.config.prompt_length:
            prompt_attention_mask = pad_sequence_to_length(prompt_attention_mask, self.config.prompt_length, 0, left_pad=True)
        response_attention_mask = pad_sequence(response_attention_mask, batch_first=True, padding_value=0)
        if response_attention_mask.shape[1] < self.config.response_length:
            response_attention_mask = pad_sequence_to_length(response_attention_mask, self.config.response_length, 0)
        prompt_position_ids = pad_sequence(prompt_position_ids, batch_first=True, padding_value=0, padding_side="left")
        if prompt_position_ids.shape[1] < self.config.prompt_length:
            prompt_position_ids = pad_sequence_to_length(prompt_position_ids, self.config.prompt_length, 0, left_pad=True)
        response_length = response_ids.size(1)
        delta_position_id = torch.arange(1, response_length + 1, device=response_ids.device)
        delta_position_id = delta_position_id.unsqueeze(0).repeat(len(sorted_output_req_list), 1)
        response_position_ids = prompt_position_ids[:, -1:] + delta_position_id
        prompt_loss_mask = pad_sequence(prompt_loss_mask, batch_first=True, padding_value=0, padding_side="left")
        if prompt_loss_mask.shape[1] < self.config.prompt_length:
            prompt_loss_mask = pad_sequence_to_length(prompt_loss_mask, self.config.prompt_length, 0, left_pad=True)
        response_loss_mask = pad_sequence(response_loss_mask, batch_first=True, padding_value=0)
        if response_loss_mask.shape[1] < self.config.response_length:
            response_loss_mask = pad_sequence_to_length(response_loss_mask, self.config.response_length, 0)

        input_ids = torch.cat((prompt_ids, response_ids), dim=-1)
        attention_mask = torch.cat((prompt_attention_mask, response_attention_mask), dim=-1)
        position_ids = torch.cat((prompt_position_ids, response_position_ids), dim=-1)
        loss_mask = torch.cat((prompt_loss_mask, response_loss_mask), dim=-1)

        # Construct the batch data
        batch = TensorDict(
            {
                "prompts": prompt_ids,
                "responses": response_ids,
                "input_ids": input_ids,  # here input_ids become the whole sentences
                "attention_mask": attention_mask,
                "position_ids": position_ids,
                "loss_mask": loss_mask,
            },
            batch_size=len(sorted_output_req_list),
        )

        # free cache engine
        if self.config.free_cache_engine and self._engine is not None and self._tp_rank == 0:
            self._engine.flush_cache()

        return DataProto(batch=batch, non_tensor_batch={"messages": np.array(messages), "reward_scores": np.array(reward_scores)})

    def _preprocess_prompt_to_async_rollout_requests(self, prompts: DataProto, n: int) -> list[AsyncRolloutRequest]:
        assert "raw_prompt" in prompts.non_tensor_batch, "need data.return_raw_chat=True, due to no official way do parse_messages"
        req_list = []
        for data_idx, raw_prompt in enumerate(prompts.non_tensor_batch["raw_prompt"]):
            for rollout_offset in range(n):
                if self._tool_schemas:
                    _tools_kwargs = prompts.non_tensor_batch["tools_kwargs"][data_idx]
                    _tool_schemas = []
                    for k in _tools_kwargs.keys():
                        _tool_schemas.append(self._tool_map[k].get_openai_tool_schema())
                    prompt_with_chat_template = self.tokenizer.apply_chat_template(
                        conversation=raw_prompt,
                        tools=[tool.model_dump() for tool in _tool_schemas],
                        add_generation_prompt=True,
                        tokenize=False,
                        return_tensors="pt",
                    )
                    input_data = self.tokenizer(prompt_with_chat_template, return_tensors="pt", add_special_tokens=False)
                    _input_ids = input_data["input_ids"][0].tolist()
                    _attention_mask = input_data["attention_mask"][0].tolist()
                    _position_ids = compute_position_id_with_mask(input_data["attention_mask"][0]).tolist()
                    if len(_input_ids) > self.config.prompt_length:
                        logger.warning(
                            "Prompt {} has length {} greater than max_prompt_len {}",
                            data_idx,
                            len(_input_ids),
                            self.config.prompt_length,
                        )
                        _input_ids = _input_ids[: self.config.prompt_length]
                        _attention_mask = _attention_mask[: self.config.prompt_length]
                        _position_ids = _position_ids[: self.config.prompt_length]
                else:
                    _input_ids = _pre_process_inputs(self.pad_token_id, prompts.batch["input_ids"][data_idx])
                    _attention_mask = _pre_process_inputs(0, prompts.batch["attention_mask"][data_idx])
                    _position_ids = compute_position_id_with_mask(torch.tensor(_attention_mask)).tolist()
                    _tool_schemas = []
                    _tools_kwargs = {}

                req = AsyncRolloutRequest(
                    batch_data_id=data_idx,
                    rollout_offset=rollout_offset,
                    request_id=str(uuid4()),
                    state=AsyncRolloutRequestStateEnum.PENDING,
                    messages=[Message.model_validate(msg) for msg in raw_prompt],
                    tools=_tool_schemas,
                    tools_kwargs=_tools_kwargs,
                    input_ids=_input_ids,
                    prompt_ids=_input_ids,
                    response_ids=[],
                    attention_mask=_attention_mask,
                    prompt_attention_mask=_attention_mask,
                    response_attention_mask=[],
                    position_ids=_position_ids,
                    prompt_position_ids=_position_ids,
                    response_position_ids=[],
                    loss_mask=[0] * len(_input_ids),
                    prompt_loss_mask=[0] * len(_input_ids),
                    response_loss_mask=[],
                    reward_scores={},
                    max_response_len=self.config.response_length,
                    max_model_len=min(self.config.max_model_len, self.config.prompt_length + self.config.response_length),
                )

                error_message = f"Request {req.request_id} has mismatched lengths: input_ids={len(req.input_ids)}, attention_mask={len(req.attention_mask)}, position_ids={len(req.position_ids)}, loss_mask={len(req.loss_mask)}"
                assert len(req.input_ids) == len(req.attention_mask) == len(req.position_ids) == len(req.loss_mask), error_message

                req_list.append(req)

        return req_list
=======
        super().__init__(
            actor_module=actor_module,
            config=config,
            tokenizer=tokenizer,
            model_hf_config=model_hf_config,
            port=port,
            trust_remote_code=trust_remote_code,
            device_mesh=device_mesh,
            **kwargs,
        )
>>>>>>> c649aeb5
<|MERGE_RESOLUTION|>--- conflicted
+++ resolved
@@ -39,346 +39,6 @@
             DeprecationWarning,
             stacklevel=2,
         )
-<<<<<<< HEAD
-
-        # free cache engine
-        if self.config.free_cache_engine and self._engine is not None:
-            self._engine.flush_cache()
-
-        return DataProto(batch=batch, non_tensor_batch=_non_tensor_batch)
-
-    async def _async_rollout_a_request(self, req: AsyncRolloutRequest, do_sample: bool = True, is_validate: bool = False, **kwargs) -> AsyncRolloutRequest:
-        assert self._tp_rank == 0, "only the master process can call this function"
-        _req = deepcopy(req)
-        finish_reason_type = None
-        output = None
-
-        current_turns = 0
-        while current_turns < self.config.multi_turn.max_turns:
-            if _req.state == AsyncRolloutRequestStateEnum.PENDING:
-                if _req.tools is not None:
-                    tool_creation_coroutines = []
-                    for tool_schema in _req.tools:
-                        tool = self._tool_map[tool_schema.function.name]
-                        create_kwargs = _req.tools_kwargs[tool.name].get("create_kwargs", {})
-                        tool_creation_coroutines.append(tool.create(_req.request_id, **create_kwargs))
-                    await asyncio.gather(*tool_creation_coroutines)
-                _req.state = AsyncRolloutRequestStateEnum.RUNNING
-            elif _req.state == AsyncRolloutRequestStateEnum.TOOL_CALLING:
-                if _req.messages[-1].tool_calls is not None:
-                    parsed_tool_calls = _req.messages[-1].tool_calls
-                    tool_call_results = await asyncio.gather(
-                        *[
-                            self._tool_map[tool_call.function.name].execute(
-                                _req.request_id,
-                                tool_call.function.arguments,
-                                **_req.tools_kwargs[tool_call.function.name].get("execute_kwargs", {}),
-                            )
-                            for tool_call in parsed_tool_calls
-                        ]
-                    )
-                    for i, (tool_call, (resp, reward, metrics)) in enumerate(zip(parsed_tool_calls, tool_call_results)):
-                        _req.add_tool_response_message(self.tokenizer, resp, (i == len(parsed_tool_calls) - 1), format=self.config.multi_turn.format)
-                        if len(_req.input_ids) >= self.config.max_model_len:
-                            break
-                    if len(_req.input_ids) >= self.config.max_model_len:
-                        finish_reason_type = FinishReasonTypeEnum.STOP
-                        break
-                    _req.state = AsyncRolloutRequestStateEnum.RUNNING
-                else:
-                    raise ValueError(f"Unexpected tool calling last message state: {_req.messages[-1]}")
-            elif _req.state == AsyncRolloutRequestStateEnum.RUNNING:
-                generation_prompt_ids = _req.get_generation_prompt(self.tokenizer)
-                max_new_tokens = min(self.config.response_length, self.config.max_model_len - len(generation_prompt_ids) - 1)
-                if max_new_tokens <= 0:
-                    finish_reason_type = FinishReasonTypeEnum.STOP
-                    break
-                if not do_sample:
-                    kwargs = dict(
-                        n=1,
-                        presence_penalty=0.0,
-                        frequency_penalty=0.0,
-                        repetition_penalty=1.0,
-                        temperature=0,
-                        top_p=1,
-                        top_k=-1,
-                        ignore_eos=False,
-                        min_new_tokens=0,
-                        skip_special_tokens=True,
-                        spaces_between_special_tokens=True,
-                    )
-                elif is_validate:
-                    # TODO: try **
-                    kwargs = {
-                        "top_k": self.config.val_kwargs.top_k,
-                        "top_p": self.config.val_kwargs.top_p,
-                        "temperature": self.config.val_kwargs.temperature,
-                        "n": 1,  # if validate, already repeat in ray_trainer
-                    }
-                kwargs["max_new_tokens"] = max_new_tokens
-                if "n" not in kwargs or kwargs["n"] > 1:  # group size is supported in preprocess
-                    kwargs["n"] = 1
-                # users can customize different sampling_params at different run
-                with self.update_sampling_params(**kwargs):
-                    output = await self._engine.async_generate(
-                        input_ids=generation_prompt_ids,
-                        sampling_params=self.sampling_params,
-                        return_logprob=False,
-                    )
-
-                content = output["text"]
-                finish_reason_type = FinishReasonTypeEnum.from_str(output["meta_info"]["finish_reason"]["type"])
-                current_turns += 1
-                if finish_reason_type == FinishReasonTypeEnum.LENGTH:
-                    _req.add_assistant_message(self.tokenizer, content, already_over_long=True, format=self.config.multi_turn.format)
-                    break
-                else:
-                    if self._function_call_parser and self._function_call_parser.has_tool_call(content):
-                        finish_reason_type = FinishReasonTypeEnum.TOOL_CALL
-                        _req.state = AsyncRolloutRequestStateEnum.TOOL_CALLING
-                        try:
-                            normed_content, tool_calls = self._function_call_parser.parse_non_stream(content)
-                        except JSONDecodeError:
-                            normed_content = content
-                            tool_calls = []
-                        except AttributeError:
-                            normed_content = content
-                            tool_calls = []
-                        parsed_tool_calls = []
-                        for tool_call in tool_calls:
-                            function, has_decode_error = OpenAIFunctionCallSchema.from_openai_function_parsed_schema(OpenAIFunctionParsedSchema(name=tool_call.name, arguments=tool_call.parameters))
-                            # Drop the tool call if its arguments has decode error
-                            if has_decode_error:
-                                continue
-                            parsed_tool_calls.append(
-                                OpenAIFunctionToolCall(
-                                    id=str(tool_call.tool_index),
-                                    function=function,
-                                )
-                            )
-                        if len(parsed_tool_calls) > 0:
-                            _req.add_assistant_message(
-                                self.tokenizer,
-                                normed_content,
-                                tool_calls=parsed_tool_calls,
-                                format=self.config.multi_turn.format,
-                            )
-                        else:
-                            _req.add_assistant_message(self.tokenizer, content, format=self.config.multi_turn.format)
-                            finish_reason_type = FinishReasonTypeEnum.STOP
-                            _req.state = AsyncRolloutRequestStateEnum.COMPLETED
-                            break
-                    else:
-                        _req.add_assistant_message(self.tokenizer, content, format=self.config.multi_turn.format)
-                        break
-
-        if current_turns >= self.config.multi_turn.max_turns:
-            finish_reason_type = FinishReasonTypeEnum.STOP
-
-        # Calculate the reward for each tool
-        async def calc_reward_and_release_fn(name: str, tool: BaseTool):
-            reward = await tool.calc_reward(_req.request_id, **_req.tools_kwargs[name].get("calc_reward_kwargs", {}))
-            await tool.release(_req.request_id, **_req.tools_kwargs[name].get("release_kwargs", {}))
-            return name, reward
-
-        tool_reward_tasks = []
-        for name in _req.tools_kwargs.keys():
-            tool = self._tool_map[name]
-            tool_reward_tasks.append(calc_reward_and_release_fn(name, tool))
-        tool_reward_scores = await asyncio.gather(*tool_reward_tasks)
-        tool_reward_scores = dict(tool_reward_scores)
-        _req.finalize(self.tokenizer, tool_reward_scores, finish_reason_type)
-
-        return _req
-
-    @GPUMemoryLogger(role="sglang async rollout", logger=logger)
-    @torch.no_grad()
-    def generate_sequences_with_tools(self, prompts: DataProto, **kwargs) -> DataProto:
-        # Async rollout with tools support
-        do_sample = prompts.meta_info.get("do_sample", True)
-        is_validate = prompts.meta_info.get("validate", False)
-        tgt_device = prompts.batch["input_ids"].device
-        if self._tp_rank == 0:
-            req_list = self._preprocess_prompt_to_async_rollout_requests(
-                prompts,
-                n=1 if is_validate else self.config.n,
-            )
-            loop = asyncio.get_event_loop()
-            output_req_list = loop.run_until_complete(
-                asyncio.gather(
-                    *[self._async_rollout_a_request(req, do_sample, is_validate, **kwargs) for req in req_list],
-                )
-            )
-            sorted_output_req_list = sorted(output_req_list, key=lambda x: (x.batch_data_id, x.rollout_offset))
-        else:
-            sorted_output_req_list = None
-
-        [sorted_output_req_list] = broadcast_pyobj(
-            data=[sorted_output_req_list],
-            rank=self._rank,
-            dist_group=self._device_mesh_cpu["tp"].get_group(),
-            src=self._device_mesh_cpu["tp"].mesh[0].item(),
-            force_cpu_device=False,
-        )
-        # Construct the batch data
-        prompt_ids, response_ids = [], []
-        prompt_attention_mask, response_attention_mask = [], []
-        prompt_position_ids, response_position_ids = [], []
-        prompt_loss_mask, response_loss_mask = [], []
-        messages = []
-        reward_scores = []
-        for req in sorted_output_req_list:
-            assert req.state == AsyncRolloutRequestStateEnum.COMPLETED, f"Request {req.request_id} is not completed"
-            assert len(req.input_ids) == len(req.attention_mask) == len(req.position_ids) == len(req.loss_mask), f"""Request {req.request_id} has different length of 
-                {len(req.input_ids)=}, {len(req.attention_mask)=}, {len(req.position_ids)=}, {len(req.loss_mask)=}"""
-            error_message_lines = [
-                f"""Request {req.request_id} has input_ids length {len(req.input_ids)}
-                    greater than max_model_len {self.config.max_model_len}""",
-                f"Decoded input_ids: {self.tokenizer.decode(req.input_ids)}",
-                f"Decoded prompt_ids: {self.tokenizer.decode(req.prompt_ids)}",
-                f"Decoded response_ids: {self.tokenizer.decode(req.response_ids)}",
-                f"Messages: {req.messages}",
-                f"Max model length: {req.max_model_len}",
-            ]
-            error_message = "\n".join(error_message_lines)
-            assert len(req.input_ids) <= self.config.max_model_len, error_message
-
-            prompt_ids.append(torch.tensor(req.prompt_ids, dtype=torch.int, device=tgt_device))
-            response_ids.append(torch.tensor(req.response_ids, dtype=torch.int, device=tgt_device))
-            if len(req.response_ids) > self.config.response_length:
-                print(
-                    f"""{req.request_id=} has response_ids length {len(req.response_ids)} 
-                    greater than max_response_len {self.config.response_length},\n{req=}"""
-                )
-            prompt_attention_mask.append(torch.tensor(req.prompt_attention_mask, dtype=torch.int, device=tgt_device))
-            response_attention_mask.append(torch.tensor(req.response_attention_mask, dtype=torch.int, device=tgt_device))
-            prompt_position_ids.append(torch.tensor(req.prompt_position_ids, dtype=torch.int, device=tgt_device))
-            response_position_ids.append(torch.tensor(req.response_position_ids, dtype=torch.int, device=tgt_device))
-            prompt_loss_mask.append(torch.tensor(req.prompt_loss_mask, dtype=torch.int, device=tgt_device))
-            response_loss_mask.append(torch.tensor(req.response_loss_mask, dtype=torch.int, device=tgt_device))
-            messages.append({"messages": req.messages})
-            reward_scores.append(req.reward_scores)
-
-        prompt_ids = pad_sequence(prompt_ids, batch_first=True, padding_value=self.pad_token_id, padding_side="left")
-        if prompt_ids.shape[1] < self.config.prompt_length:
-            prompt_ids = pad_sequence_to_length(prompt_ids, self.config.prompt_length, self.pad_token_id, left_pad=True)
-        response_ids = pad_sequence(response_ids, batch_first=True, padding_value=self.pad_token_id)
-        if response_ids.shape[1] < self.config.response_length:
-            response_ids = pad_sequence_to_length(response_ids, self.config.response_length, self.pad_token_id)
-        prompt_attention_mask = pad_sequence(prompt_attention_mask, batch_first=True, padding_value=0, padding_side="left")
-        if prompt_attention_mask.shape[1] < self.config.prompt_length:
-            prompt_attention_mask = pad_sequence_to_length(prompt_attention_mask, self.config.prompt_length, 0, left_pad=True)
-        response_attention_mask = pad_sequence(response_attention_mask, batch_first=True, padding_value=0)
-        if response_attention_mask.shape[1] < self.config.response_length:
-            response_attention_mask = pad_sequence_to_length(response_attention_mask, self.config.response_length, 0)
-        prompt_position_ids = pad_sequence(prompt_position_ids, batch_first=True, padding_value=0, padding_side="left")
-        if prompt_position_ids.shape[1] < self.config.prompt_length:
-            prompt_position_ids = pad_sequence_to_length(prompt_position_ids, self.config.prompt_length, 0, left_pad=True)
-        response_length = response_ids.size(1)
-        delta_position_id = torch.arange(1, response_length + 1, device=response_ids.device)
-        delta_position_id = delta_position_id.unsqueeze(0).repeat(len(sorted_output_req_list), 1)
-        response_position_ids = prompt_position_ids[:, -1:] + delta_position_id
-        prompt_loss_mask = pad_sequence(prompt_loss_mask, batch_first=True, padding_value=0, padding_side="left")
-        if prompt_loss_mask.shape[1] < self.config.prompt_length:
-            prompt_loss_mask = pad_sequence_to_length(prompt_loss_mask, self.config.prompt_length, 0, left_pad=True)
-        response_loss_mask = pad_sequence(response_loss_mask, batch_first=True, padding_value=0)
-        if response_loss_mask.shape[1] < self.config.response_length:
-            response_loss_mask = pad_sequence_to_length(response_loss_mask, self.config.response_length, 0)
-
-        input_ids = torch.cat((prompt_ids, response_ids), dim=-1)
-        attention_mask = torch.cat((prompt_attention_mask, response_attention_mask), dim=-1)
-        position_ids = torch.cat((prompt_position_ids, response_position_ids), dim=-1)
-        loss_mask = torch.cat((prompt_loss_mask, response_loss_mask), dim=-1)
-
-        # Construct the batch data
-        batch = TensorDict(
-            {
-                "prompts": prompt_ids,
-                "responses": response_ids,
-                "input_ids": input_ids,  # here input_ids become the whole sentences
-                "attention_mask": attention_mask,
-                "position_ids": position_ids,
-                "loss_mask": loss_mask,
-            },
-            batch_size=len(sorted_output_req_list),
-        )
-
-        # free cache engine
-        if self.config.free_cache_engine and self._engine is not None and self._tp_rank == 0:
-            self._engine.flush_cache()
-
-        return DataProto(batch=batch, non_tensor_batch={"messages": np.array(messages), "reward_scores": np.array(reward_scores)})
-
-    def _preprocess_prompt_to_async_rollout_requests(self, prompts: DataProto, n: int) -> list[AsyncRolloutRequest]:
-        assert "raw_prompt" in prompts.non_tensor_batch, "need data.return_raw_chat=True, due to no official way do parse_messages"
-        req_list = []
-        for data_idx, raw_prompt in enumerate(prompts.non_tensor_batch["raw_prompt"]):
-            for rollout_offset in range(n):
-                if self._tool_schemas:
-                    _tools_kwargs = prompts.non_tensor_batch["tools_kwargs"][data_idx]
-                    _tool_schemas = []
-                    for k in _tools_kwargs.keys():
-                        _tool_schemas.append(self._tool_map[k].get_openai_tool_schema())
-                    prompt_with_chat_template = self.tokenizer.apply_chat_template(
-                        conversation=raw_prompt,
-                        tools=[tool.model_dump() for tool in _tool_schemas],
-                        add_generation_prompt=True,
-                        tokenize=False,
-                        return_tensors="pt",
-                    )
-                    input_data = self.tokenizer(prompt_with_chat_template, return_tensors="pt", add_special_tokens=False)
-                    _input_ids = input_data["input_ids"][0].tolist()
-                    _attention_mask = input_data["attention_mask"][0].tolist()
-                    _position_ids = compute_position_id_with_mask(input_data["attention_mask"][0]).tolist()
-                    if len(_input_ids) > self.config.prompt_length:
-                        logger.warning(
-                            "Prompt {} has length {} greater than max_prompt_len {}",
-                            data_idx,
-                            len(_input_ids),
-                            self.config.prompt_length,
-                        )
-                        _input_ids = _input_ids[: self.config.prompt_length]
-                        _attention_mask = _attention_mask[: self.config.prompt_length]
-                        _position_ids = _position_ids[: self.config.prompt_length]
-                else:
-                    _input_ids = _pre_process_inputs(self.pad_token_id, prompts.batch["input_ids"][data_idx])
-                    _attention_mask = _pre_process_inputs(0, prompts.batch["attention_mask"][data_idx])
-                    _position_ids = compute_position_id_with_mask(torch.tensor(_attention_mask)).tolist()
-                    _tool_schemas = []
-                    _tools_kwargs = {}
-
-                req = AsyncRolloutRequest(
-                    batch_data_id=data_idx,
-                    rollout_offset=rollout_offset,
-                    request_id=str(uuid4()),
-                    state=AsyncRolloutRequestStateEnum.PENDING,
-                    messages=[Message.model_validate(msg) for msg in raw_prompt],
-                    tools=_tool_schemas,
-                    tools_kwargs=_tools_kwargs,
-                    input_ids=_input_ids,
-                    prompt_ids=_input_ids,
-                    response_ids=[],
-                    attention_mask=_attention_mask,
-                    prompt_attention_mask=_attention_mask,
-                    response_attention_mask=[],
-                    position_ids=_position_ids,
-                    prompt_position_ids=_position_ids,
-                    response_position_ids=[],
-                    loss_mask=[0] * len(_input_ids),
-                    prompt_loss_mask=[0] * len(_input_ids),
-                    response_loss_mask=[],
-                    reward_scores={},
-                    max_response_len=self.config.response_length,
-                    max_model_len=min(self.config.max_model_len, self.config.prompt_length + self.config.response_length),
-                )
-
-                error_message = f"Request {req.request_id} has mismatched lengths: input_ids={len(req.input_ids)}, attention_mask={len(req.attention_mask)}, position_ids={len(req.position_ids)}, loss_mask={len(req.loss_mask)}"
-                assert len(req.input_ids) == len(req.attention_mask) == len(req.position_ids) == len(req.loss_mask), error_message
-
-                req_list.append(req)
-
-        return req_list
-=======
         super().__init__(
             actor_module=actor_module,
             config=config,
@@ -388,5 +48,4 @@
             trust_remote_code=trust_remote_code,
             device_mesh=device_mesh,
             **kwargs,
-        )
->>>>>>> c649aeb5
+        )