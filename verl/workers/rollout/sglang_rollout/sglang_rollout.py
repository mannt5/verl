--- conflicted
+++ resolved
@@ -190,8 +190,6 @@
     # remove the left padding in the prompt token_id
     non_pad_index = torch.nonzero(prompt_token_ids != pad_token_id, as_tuple=False)[0][0]
     return prompt_token_ids[non_pad_index:]
-<<<<<<< HEAD
-
 
 def _extract_logprob_from_output(output):
     """
@@ -207,8 +205,6 @@
 
     output_token_ids, log_probs = _map_each_response(output)
     return output_token_ids, log_probs
-=======
->>>>>>> 48579972
 
 
 # NOTE(linjunrong): adhoc
@@ -1121,13 +1117,10 @@
         reward_scores = []
         multi_modal_inputs = []
         request_ids = []
-<<<<<<< HEAD
         if self.config.calculate_log_probs:
             output_logprobs = []
             rollout_output_token_ids = []
-=======
-
->>>>>>> 48579972
+
         for req in sorted_output_req_list:
             assert req.state == AsyncRolloutRequestStateEnum.COMPLETED, f"Request {req.request_id} is not completed"
             assert (
@@ -1165,18 +1158,13 @@
             response_loss_mask.append(req.response_loss_mask.to(tgt_device).squeeze(0))
             messages.append({"messages": req.messages})
             reward_scores.append(req.reward_scores)
-<<<<<<< HEAD
         multi_modal_inputs.append(req.multi_modal_inputs)
         request_ids.append(req.request_id)
         if self.config.calculate_log_probs:
             # extract output log_probs
             output_logprobs.append(req.rollout_log_probs[-len(req.response_ids) :])
             rollout_output_token_ids.append(req.output_token_ids[-len(req.response_ids) :])
-=======
-            multi_modal_inputs.append(req.multi_modal_inputs)
-            request_ids.append(req.request_id)
-
->>>>>>> 48579972
+
         prompt_ids = pad_sequence(
             prompt_ids,
             batch_first=True,
