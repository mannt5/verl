# Copyright 2023-2024 SGLang Team
# Licensed under the Apache License, Version 2.0 (the "License");
# you may not use this file except in compliance with the License.
# You may obtain a copy of the License at
#
#     http://www.apache.org/licenses/LICENSE-2.0
#
# Unless required by applicable law or agreed to in writing, software
# distributed under the License is distributed on an "AS IS" BASIS,
# WITHOUT WARRANTIES OR CONDITIONS OF ANY KIND, either express or implied.
# See the License for the specific language governing permissions and
# limitations under the License.
# ==============================================================================
# Copyright 2024 Bytedance Ltd. and/or its affiliates
#
# Licensed under the Apache License, Version 2.0 (the "License");
# you may not use this file except in compliance with the License.
# You may obtain a copy of the License at
#
#     http://www.apache.org/licenses/LICENSE-2.0
#
# Unless required by applicable law or agreed to in writing, software
# distributed under the License is distributed on an "AS IS" BASIS,
# WITHOUT WARRANTIES OR CONDITIONS OF ANY KIND, either express or implied.
# See the License for the specific language governing permissions and
# limitations under the License.

from __future__ import annotations

import logging
import os
from contextlib import contextmanager
from typing import TYPE_CHECKING

import numpy as np
import torch.distributed
from omegaconf import DictConfig
from sglang.srt.entrypoints.verl_engine import VerlEngine
from sglang.srt.sampling.sampling_params import SamplingParams
from sglang.srt.utils import broadcast_pyobj, get_ip, get_open_port
from tensordict import TensorDict
from torch.distributed.device_mesh import init_device_mesh
from torch.nn.utils.rnn import pad_sequence

from verl import DataProto
from verl.third_party.sglang import parallel_state as sglang_ps
from verl.utils.debug import GPUMemoryLogger
from verl.utils.net_utils import is_ipv6
from verl.utils.torch_functional import get_response_mask, pad_sequence_to_length
from verl.workers.rollout.base import BaseRollout

if TYPE_CHECKING:
    from torch import nn

logger = logging.getLogger(__file__)
logger.setLevel(os.getenv("VERL_LOGGING_LEVEL", "WARN"))


# NOTE(sgm): add for verl. We can optimize it by making the dataloader yield List[int] without padding.
def _pre_process_inputs(pad_token_id, prompt_token_ids: torch.Tensor) -> list[int]:
    # remove the left padding in the prompt token_id
    # pad_token_id = self.llm_engine.tokenizer.pad_token_id if self.llm_engine.tokenizer.pad_token_id is
    # not None else self.llm_engine.tokenizer.eos_token_id
    non_pad_index = torch.nonzero(prompt_token_ids != pad_token_id, as_tuple=False)[0][0]
    token_ids = prompt_token_ids[non_pad_index:].tolist()
    return token_ids


# NOTE(linjunrong): adhoc
def _post_process_outputs(tokenizer, output):
    def _map_each_response(resp):
        log_probs = []
        output_token_ids = []
        for log_prob, token_ids, _ in resp["meta_info"]["output_token_logprobs"]:
            log_probs.append(log_prob)
            output_token_ids.append(token_ids)
        log_probs = torch.tensor(log_probs)
        output_token_ids = torch.tensor(output_token_ids)
        return output_token_ids, log_probs

    out_map = map(lambda x: _map_each_response(x), output)
    batched_output_token_ids = []
    batched_logprobs = []
    for output_token_ids, log_probs in out_map:
        batched_output_token_ids.append(output_token_ids)
        batched_logprobs.append(log_probs)
    pad_token_id = tokenizer.pad_token_id if tokenizer.pad_token_id is not None else tokenizer.eos_token_id
    batched_output_token_ids = pad_sequence(batched_output_token_ids, batch_first=True, padding_value=pad_token_id)
    if len(batched_logprobs) > 0:
        batched_logprobs = pad_sequence(batched_logprobs, batch_first=True, padding_value=pad_token_id)
    return batched_output_token_ids, batched_logprobs


class SGLangRollout(BaseRollout):
    def __init__(
        self,
        actor_module: nn.Module | str,
        config: DictConfig,
        tokenizer,
        model_hf_config,
        port=None,
        trust_remote_code: bool = False,
        **kwargs,
    ):
        """A SGLang rollout. It requires the module is supported by the SGLang.

        Args:
            actor_module: module here follows huggingface APIs
            config: DictConfig
            tokenizer: the task/model tokenizer
            model_hf_config: the huggingface config to initiallize the generating model in SGLang
            **kwargs: train_tp, for Megatron Backend to initialize hybrid engine (zero redundancy) process group
        """
        super().__init__()
        self.config = config
        os.environ.setdefault("SGL_DISABLE_TP_MEMORY_INBALANCE_CHECK", "true")

        assert not (not config.enforce_eager and config.free_cache_engine), "disable CUDA graph (enforce_eager = False) if free cache engine"

        tensor_parallel_size = self.config.get("tensor_model_parallel_size", 1)
        assert tensor_parallel_size <= torch.distributed.get_world_size(), "tensor parallel size should be less than or equal to the world size"

        if kwargs.get("train_tp") is not None:
            # deployed with megatron
            os.environ["CUDA_TIMER_STREAM_KAFKA_ENABLE"] = "0"
            os.environ["MEGATRON_IMPORT_TIMERS"] = "0"
            train_tp = kwargs.get("train_tp")
            num_tp_per_train_tp = train_tp // tensor_parallel_size
            sglang_ps.initialize_parallel_state(
                tensor_model_parallel_size=tensor_parallel_size,
                num_tp_per_train_tp=num_tp_per_train_tp,
            )
        assert model_hf_config.max_position_embeddings >= config.prompt_length + config.response_length, "model context length should be greater than total sequence length"

        tp_size = tensor_parallel_size
        world_size = int(os.getenv("WORLD_SIZE", "-1"))

        # init device mesh
        device_mesh_kwargs = dict(
            mesh_shape=(world_size // tp_size, tp_size, 1),
            mesh_dim_names=["dp", "tp", "pp"],
        )

        device_mesh_cpu = init_device_mesh("cpu", **device_mesh_kwargs)
        # device_mesh_device = init_device_mesh("cuda", **device_mesh_kwargs)

        # get tp_rank of this process in this tp group
        rank = device_mesh_cpu.get_rank()
        tp_rank = device_mesh_cpu["tp"].get_local_rank()
        visible_devices = [None] * device_mesh_cpu.size(1)
<<<<<<< HEAD
        
        ###
        # [SUPPORT AMD: torch]
        from packaging import version
        import ray
=======

        ###
        # [SUPPORT AMD: torch]
        import ray
        from packaging import version

>>>>>>> d3b6c705
        if torch.cuda.is_available() and "AMD" in torch.cuda.get_device_name() and version.parse(ray.__version__) >= version.parse("2.45.0"):
            torch.distributed.all_gather_object(visible_devices, os.environ["HIP_VISIBLE_DEVICES_ENV_VAR"], device_mesh_cpu.get_group("tp"))
            visible_devices_set = set(",".join(visible_devices).split(","))
            os.environ["HIP_VISIBLE_DEVICES_ENV_VAR"] = ",".join(sorted(list(visible_devices_set)))
        else:
            torch.distributed.all_gather_object(visible_devices, os.environ["CUDA_VISIBLE_DEVICES"], device_mesh_cpu.get_group("tp"))
            visible_devices_set = set(",".join(visible_devices).split(","))
            os.environ["CUDA_VISIBLE_DEVICES"] = ",".join(sorted(list(visible_devices_set)))
        ###

        nnodes = -(-tp_size // len(visible_devices_set))
        if nnodes > 1:
            ip = get_ip()
            port = get_open_port() if port is None else port
            [ip, port] = broadcast_pyobj(
                [ip, port],
                rank=tp_rank,
                dist_group=device_mesh_cpu.get_group("tp"),
                src=device_mesh_cpu["tp"].mesh[0].item(),
                force_cpu_device=False,
            )
            dist_init_addr = f"[{ip}]:{port}" if is_ipv6(ip) else f"{ip}:{port}"

        else:
            dist_init_addr = None

        load_format = "dummy" if config.load_format.startswith("dummy") else config.load_format
        self.inference_engine = VerlEngine(
            model_path=actor_module,
            dtype=config.dtype,
            mem_fraction_static=config.gpu_memory_utilization,
            device_mesh_cpu=device_mesh_cpu["tp"],
            enable_memory_saver=True,
            base_gpu_id=0,
            gpu_id_step=1,
            load_format=load_format,
            dist_init_addr=dist_init_addr,
            nnodes=nnodes,
            trust_remote_code=trust_remote_code,
            # NOTE(linjunrong): add rank to prevent SGLang generate same port inside PortArgs.init_new
            # when random.seed is being set during training
            port=30000 + rank,
            # NOTE(Chenyang): if you want to debug the SGLang engine output
            # please set the following parameters
            # Otherwise, it will make the engine run too slow
            # log_level="INFO",
            # log_requests=True,
            # log_requests_level=2,
            # max_running_requests=1,
        )

        # offload
        self.inference_engine.release_memory_occupation()

        kwargs = dict(
            n=1,
            max_new_tokens=config.response_length,
            presence_penalty=0.0,
            frequency_penalty=0.0,
            repetition_penalty=1.0,
        )
        # supporting adding any sampling params from the config file
        for k in config.keys():
            if hasattr(SamplingParams(), str(k)):
                kwargs[k] = config.get(k)
        print(f"kwargs: {kwargs}")
        self.sampling_params = kwargs

        self.tokenizer = tokenizer
        self.pad_token_id = tokenizer.pad_token_id

    @contextmanager
    def update_sampling_params(self, **kwargs):
        # update sampling params
        old_sampling_params_args = {}
        if kwargs:
            for key, value in kwargs.items():
                if key in self.sampling_params:
                    old_value = self.sampling_params[key]
                    old_sampling_params_args[key] = old_value
                    self.sampling_params[key] = value
        yield
        # roll back to previous sampling params
        # if len(old_sampling_params_args):
        for key, value in old_sampling_params_args.items():
            self.sampling_params[key] = value

    @GPUMemoryLogger(role="sglang rollout", logger=logger)
    @torch.no_grad()
    def generate_sequences(self, prompts: DataProto, **kwargs) -> DataProto:
        # if self.config.free_cache_engine:

        idx = prompts.batch["input_ids"]  # (bs, prompt_length)
        # left-padded attention_mask
        attention_mask = prompts.batch["attention_mask"]
        position_ids = prompts.batch["position_ids"]

        # used to construct attention_mask
        eos_token_id = prompts.meta_info["eos_token_id"]

        batch_size = idx.size(0)

        # Extract non-tensor data
        non_tensor_batch = prompts.non_tensor_batch
        if "raw_prompt_ids" not in non_tensor_batch:
            non_tensor_batch["raw_prompt_ids"] = np.array([_pre_process_inputs(self.pad_token_id, idx[i]) for i in range(batch_size)], dtype=object)

        if "multi_modal_data" in non_tensor_batch:
            sglang_inputs = []
            for raw_prompt_ids, multi_modal_data in zip(non_tensor_batch.pop("raw_prompt_ids"), non_tensor_batch.pop("multi_modal_data")):
                sglang_inputs.append(
                    {
                        "prompt_token_ids": raw_prompt_ids,
                        "multi_modal_data": multi_modal_data,
                        "image_data": multi_modal_data.get("image", None) if isinstance(multi_modal_data, dict) else None,
                    }
                )
        else:
            sglang_inputs = [{"prompt_token_ids": raw_prompt_ids} for raw_prompt_ids in non_tensor_batch.pop("raw_prompt_ids")]

        # Ensure token IDs are lists
        for input_data in sglang_inputs:
            if isinstance(input_data["prompt_token_ids"], np.ndarray):
                input_data["prompt_token_ids"] = input_data["prompt_token_ids"].tolist()
            elif not isinstance(input_data["prompt_token_ids"], list):
                raise TypeError(f"prompt_token_ids must be a list or numpy array, got {type(input_data['prompt_token_ids'])}")

        # Extract token IDs and image data for SGLang Engine
        idx_list = [input_data["prompt_token_ids"] for input_data in sglang_inputs]
        image_list = [input_data.get("image_data", None) for input_data in sglang_inputs]

        do_sample = prompts.meta_info.get("do_sample", True)
        is_validate = prompts.meta_info.get("validate", False)
        if not do_sample:
            kwargs = dict(
                n=1,
                presence_penalty=0.0,
                frequency_penalty=0.0,
                repetition_penalty=1.0,
                temperature=0,
                top_p=1,
                top_k=-1,
                ignore_eos=False,
                min_new_tokens=0,
                max_new_tokens=self.config.response_length,
                skip_special_tokens=True,
                spaces_between_special_tokens=True,
            )
        elif is_validate:
            kwargs = dict(
                top_k=self.config.val_kwargs.top_k,
                top_p=self.config.val_kwargs.top_p,
                temperature=self.config.val_kwargs.temperature,
                n=1,  # if validate, already repeat in ray_trainer
            )

        # users can customize different sampling_params at different run
        with self.update_sampling_params(**kwargs):
            print(f"{self.sampling_params=}")
            output = self.inference_engine.generate(
                prompt=None,  # because we have already convert it to prompt token id
                sampling_params=self.sampling_params,
                return_logprob=True,
                input_ids=idx_list,
                image_data=image_list,
            )

            out = _post_process_outputs(self.tokenizer, output)

            response = out[0].to(idx.device)
            # log_probs = out[1].to(idx.device)

            if response.shape[1] < self.config.response_length:
                response = pad_sequence_to_length(response, self.config.response_length, self.pad_token_id)
                # log_probs = pad_sequence_to_length(log_probs, self.config.response_length, self.pad_token_id)

            # utilize current sampling params
            if self.sampling_params.get("n", 1) > 1 and do_sample:
                idx = idx.repeat_interleave(self.sampling_params["n"], dim=0)
                attention_mask = attention_mask.repeat_interleave(self.sampling_params["n"], dim=0)
                position_ids = position_ids.repeat_interleave(self.sampling_params["n"], dim=0)
                batch_size = batch_size * self.sampling_params["n"]
                if "multi_modal_inputs" in non_tensor_batch.keys():
                    non_tensor_batch["multi_modal_inputs"] = np.repeat(non_tensor_batch["multi_modal_inputs"], self.sampling_params["n"], axis=0)
                if "tools_kwargs" in non_tensor_batch.keys():
                    non_tensor_batch["tools_kwargs"] = np.repeat(non_tensor_batch["tools_kwargs"], self.sampling_params["n"], axis=0)
            seq = torch.cat([idx, response], dim=-1)

        response_length = response.size(1)
        delta_position_id = torch.arange(1, response_length + 1, device=position_ids.device)
        delta_position_id = delta_position_id.unsqueeze(0).repeat(batch_size, 1)

        # TODO(sgm): fix position_ids on right_pad
        # prompt: left pad + response: right pad
        # attention_mask: [0,0,0,0,1,1,1,1, | 1,1,1,0,0,0,0,0]
        # position_ids:   [0,0,0,0,0,1,2,3, | 4,5,6,7,8,9,10,11]
        response_position_ids = position_ids[:, -1:] + delta_position_id
        position_ids = torch.cat([position_ids, response_position_ids], dim=-1)
        response_attention_mask = get_response_mask(response_id=response, eos_token=eos_token_id, dtype=attention_mask.dtype)
        attention_mask = torch.cat((attention_mask, response_attention_mask), dim=-1)

        # all the tp ranks should contain the same data here. data in all ranks are valid
        batch = TensorDict(
            {
                "prompts": idx,
                "responses": response,
                "input_ids": seq,  # here input_ids become the whole sentences
                # 'old_log_probs': log_probs, # we will recompute old log prob with actor
                "attention_mask": attention_mask,
                "position_ids": position_ids,
            },
            batch_size=batch_size,
        )

        # free cache engine
        if self.config.free_cache_engine and self.inference_engine._engine is not None and self.inference_engine._engine.tokenizer_manager is not None:
            self.inference_engine._engine.flush_cache()

        return DataProto(batch=batch, non_tensor_batch=non_tensor_batch)

    # this function is left for uniform train-inference resharding
    def update_weights(self, params_iter):
        self.inference_engine.resume_memory_occupation()
        self.inference_engine.update_weights_from_tensor(params_iter, load_format=None)

    # this function is left for uniform train-inference resharding
    def offload(self):
        self.inference_engine.release_memory_occupation()<|MERGE_RESOLUTION|>--- conflicted
+++ resolved
@@ -148,20 +148,12 @@
         rank = device_mesh_cpu.get_rank()
         tp_rank = device_mesh_cpu["tp"].get_local_rank()
         visible_devices = [None] * device_mesh_cpu.size(1)
-<<<<<<< HEAD
-        
-        ###
-        # [SUPPORT AMD: torch]
-        from packaging import version
-        import ray
-=======
 
         ###
         # [SUPPORT AMD: torch]
         import ray
         from packaging import version
 
->>>>>>> d3b6c705
         if torch.cuda.is_available() and "AMD" in torch.cuda.get_device_name() and version.parse(ray.__version__) >= version.parse("2.45.0"):
             torch.distributed.all_gather_object(visible_devices, os.environ["HIP_VISIBLE_DEVICES_ENV_VAR"], device_mesh_cpu.get_group("tp"))
             visible_devices_set = set(",".join(visible_devices).split(","))
