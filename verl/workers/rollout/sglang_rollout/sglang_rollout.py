--- conflicted
+++ resolved
@@ -676,14 +676,9 @@
                 raise TypeError(
                     f"prompt_token_ids must be a list or numpy array, got {type(input_data['prompt_token_ids'])}"
                 )
-
-<<<<<<< HEAD
+            input_data["prompt_token_ids"] = list(input_data["prompt_token_ids"])
+
         # Extract token IDs and multi-modal data for SGLang Engine
-=======
-            input_data["prompt_token_ids"] = list(input_data["prompt_token_ids"])
-
-        # Extract token IDs and image data for SGLang Engine
->>>>>>> a970718e
         idx_list = [input_data["prompt_token_ids"] for input_data in sglang_inputs]
         image_list = [input_data.get("image_data") for input_data in sglang_inputs]
         video_list = [input_data.get("video_data") for input_data in sglang_inputs]
