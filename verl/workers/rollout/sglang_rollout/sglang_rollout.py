--- conflicted
+++ resolved
@@ -1190,11 +1190,8 @@
             non_tensor_batch={
                 "messages": np.array(messages),
                 "reward_scores": np.array(reward_scores),
-<<<<<<< HEAD
-=======
                 "uid": np.array([req.uid for req in sorted_output_req_list]),
                 "multi_modal_inputs": np.array(multi_modal_inputs, dtype=object),
->>>>>>> 715724c8
             },
         )
 
