--- conflicted
+++ resolved
@@ -465,12 +465,9 @@
         return output
 
     @register(dispatch_mode=Dispatch.DP_COMPUTE_PROTO)
-<<<<<<< HEAD
-    @WorkerProfiler.annotate(color="red")
-=======
     @GPUMemoryLogger(role="generate_sequences", logger=logger)
     @DistProfiler.annotate(color="red")
->>>>>>> 0fd4d0ff
+    @WorkerProfiler.annotate(color="red")
     def generate_sequences(self, prompts: DataProto):
         assert self._is_rollout
         if self._is_offload_param:
