# Copyright 2024 Bytedance Ltd. and/or its affiliates
#
# Licensed under the Apache License, Version 2.0 (the "License");
# you may not use this file except in compliance with the License.
# You may obtain a copy of the License at
#
#     http://www.apache.org/licenses/LICENSE-2.0
#
# Unless required by applicable law or agreed to in writing, software
# distributed under the License is distributed on an "AS IS" BASIS,
# WITHOUT WARRANTIES OR CONDITIONS OF ANY KIND, either express or implied.
# See the License for the specific language governing permissions and
# limitations under the License.
"""
The main entry point to run the PPO algorithm
"""

import os
import logging
import time
import ray
import torch
import torch.distributed
import torch.nn as nn
from omegaconf import DictConfig

from verl.single_controller.base.megatron.worker import MegatronWorker
from verl.workers.actor.megatron_actor import MegatronPPOActor
from verl.workers.critic.megatron_critic import MegatronPPOCritic
from verl.workers.sharding_manager import AllGatherPPModel
from verl.workers.reward_model.megatron.reward_model import MegatronRewardModel

from verl.single_controller.base.decorator import register, Dispatch
from verl import DataProto
from verl.utils.fs import copy_to_local
from verl.utils.debug import log_gpu_memory_usage
from verl.utils.model import load_megatron_model_weights, load_megatron_gptmodel_weights, load_mcore_dist_weights
from verl.utils.flops_counter import FlopsCounter
from verl.utils.checkpoint.megatron_checkpoint_manager import MegatronCheckpointManager
from verl.utils.megatron_utils import offload_megatron_param_and_grad, load_megatron_param_and_grad
from verl.utils import hf_tokenizer
from verl.third_party.vllm import vllm_version
from codetiming import Timer

from megatron.core import parallel_state as mpu
from megatron.core import ModelParallelConfig

logger = logging.getLogger(__file__)
logger.setLevel(os.getenv('VERL_PPO_LOGGING_LEVEL', 'WARN'))


def set_random_seed(seed):
    import torch
    import numpy as np
    import random
    torch.manual_seed(seed)
    np.random.seed(seed)
    random.seed(seed)
    if torch.cuda.device_count() > 0:
        from megatron.core import tensor_parallel
        tensor_parallel.model_parallel_cuda_manual_seed(seed)
    # FIXME: torch cumsum not support deterministic (used in vllm sampler),
    # https://github.com/pytorch/pytorch/issues/89492
    # torch.use_deterministic_algorithms(True, warn_only=True)
    # os.environ['CUBLAS_WORKSPACE_CONFIG'] = ':4096:8'


class ActorRolloutRefWorker(MegatronWorker):
    """
    This worker can be instantiated as a standalone actor or a standalone rollout or a standalone reference policy
    or a hybrid engine based on the config.rollout
    """

    def __init__(self, config: DictConfig, role: str):
        super().__init__()
        self.config = config

        # NOTE(sgm): We utilize colocate WorkerGroup by default.
        # As a result, Workers for different model share the same process.
        # Therefore, we only require one distribute initialization.
        # To utilize different parallel startegy in different models:
        # 1, users should disable WorkerDict; 2.assign different ResourcePool to different models,
        # 3. and apply the following patch in ray==2.10, https://github.com/ray-project/ray/pull/44385
        if not torch.distributed.is_initialized():
            rank = int(os.environ['LOCAL_RANK'])
            torch.distributed.init_process_group(backend="nccl")
            torch.cuda.set_device(rank)

            if self.config.actor.megatron.sequence_parallel:
                os.environ['CUDA_DEVICE_MAX_CONNECTIONS'] = '1'
            mpu.initialize_model_parallel(
                tensor_model_parallel_size=self.config.actor.megatron.tensor_model_parallel_size,
                pipeline_model_parallel_size=self.config.actor.megatron.pipeline_model_parallel_size,
                virtual_pipeline_model_parallel_size=self.config.actor.megatron.virtual_pipeline_model_parallel_size,
                pipeline_model_parallel_split_rank=None,
                use_sharp=False,
                context_parallel_size=self.config.actor.megatron.context_parallel_size,
                expert_model_parallel_size=1,
                nccl_communicator_config_path=None,
            )

        set_random_seed(seed=self.config.actor.megatron.seed)

        self.role = role
        assert self.role in ['actor', 'rollout', 'ref', 'actor_rollout', 'actor_rollout_ref']

        self._is_actor = self.role in ['actor', 'actor_rollout', 'actor_rollout_ref']
        self._is_rollout = self.role in ['rollout', 'actor_rollout', 'actor_rollout_ref']
        self._is_ref = self.role in ['ref', 'actor_rollout_ref']

        # TODO(sgm): Currently, we only support reference model param offload
        # will support other offload later
        self._is_offload_param = False
        self._is_offload_grad = False
        self._is_offload_optimizer = False

        # normalize config
        if self._is_actor and self._is_rollout:
            self.config.actor.ppo_mini_batch_size *= self.config.rollout.n
            self.config.actor.ppo_mini_batch_size //= mpu.get_data_parallel_world_size()
            if self.config.actor.get('ppo_micro_batch_size', None):
                self.config.actor.ppo_micro_batch_size //= mpu.get_data_parallel_world_size()
                self.config.rollout.log_prob_micro_batch_size //= mpu.get_data_parallel_world_size()
                self.config.actor.ppo_micro_batch_size_per_gpu = self.config.actor.ppo_micro_batch_size
                self.config.rollout.log_prob_micro_batch_size_per_gpu = self.config.rollout.log_prob_micro_batch_size

            self._is_offload_param = self.config.actor.get('param_offload', False)
            self._is_offload_grad = self.config.actor.get('grad_offload', False)
            self._is_offload_optimizer = self.config.actor.get('optimizer_offload', False)
        elif self._is_ref:
            if self.config.ref.get('ppo_micro_batch_size', None):
                self.config.ref.log_prob_micro_batch_size //= mpu.get_data_parallel_world_size()
                self.config.ref.ppo_micro_batch_size_per_gpu = self.config.ref.ppo_micro_batch_size
            self._is_offload_param = self.config.ref.get('param_offload', False)

    def _build_model_optimizer(self, model_path, optim_config, override_model_config):
        from verl.utils.megatron.optimizer import get_megatron_optimizer
        from megatron.core.models.gpt.gpt_model import ModelType
        from verl.utils.model import print_model_size, get_generation_config
        from verl.utils.megatron_utils import get_model, init_megatron_optim_config

        self._init_hf_config_and_tf_config(model_path, self.dtype, override_model_config)
        self.generation_config = get_generation_config(self.local_path)

        def megatron_actor_model_provider(pre_process, post_process):
            from verl.models.mcore import init_mcore_model
            parallel_model = init_mcore_model(
                self.tf_config,
                self.hf_config,
                pre_process,
                post_process,
                share_embeddings_and_output_weights=self.share_embeddings_and_output_weights,
                value=False)
            parallel_model.cuda()
            return parallel_model

        # Step 3: initialize the megatron model
        if self._is_actor and self._is_rollout:
            actor_module = get_model(megatron_actor_model_provider,
                                     wrap_with_ddp=True,
                                     use_distributed_optimizer=self.config.actor.megatron.use_distributed_optimizer)
            print(f'actor_module: {len(actor_module)}')
            if self.config.actor.load_weight:
                if self.config.actor.megatron.use_dist_checkpointing:
                    load_mcore_dist_weights(actor_module,
                                            self.config.actor.megatron.dist_checkpointing_path,
                                            is_value_model=False)
                else:
                    load_megatron_gptmodel_weights(self.config,
                                                   self.hf_config,
                                                   actor_module,
                                                   params_dtype=self.dtype,
                                                   is_value_model=False)

            if self.rank == 0:
                print_model_size(actor_module[0])
            log_gpu_memory_usage('After AllGatherPPModel init', logger=logger)
        elif self._is_ref:
            print(f'self.config.ref.load_weight: {self.config.ref.load_weight}')
            ref_module = get_model(model_provider_func=megatron_actor_model_provider,
                                   model_type=ModelType.encoder_or_decoder,
                                   wrap_with_ddp=False,
                                   use_distributed_optimizer=self.config.ref.megatron.use_distributed_optimizer)
            # ref_module = nn.ModuleList(ref_module)

            if self.config.ref.load_weight:  # should align with the actor:
                assert self.config.actor.load_weight == self.config.ref.load_weight
                print(f'load ref weight start')
                if self.config.ref.megatron.use_dist_checkpointing:
                    load_mcore_dist_weights(ref_module,
                                            self.config.ref.megatron.dist_checkpointing_path,
                                            is_value_model=False)
                else:
                    load_megatron_gptmodel_weights(self.config,
                                                   self.hf_config,
                                                   ref_module,
                                                   params_dtype=self.dtype,
                                                   is_value_model=False)
            log_gpu_memory_usage('After ref module init', logger=logger)
            return ref_module, self.hf_config

        # TODO: add more optimizer args into config
        if self._is_actor:
            optim_config = init_megatron_optim_config(optim_config)
            actor_optimizer = get_megatron_optimizer(model=actor_module, config=optim_config)
        else:
            optim_config = None
            actor_optimizer = None

        log_gpu_memory_usage('After actor optimizer init', logger=logger)

<<<<<<< HEAD
        return actor_module, hybrid_engine, actor_optimizer, self.hf_config, optim_config
=======
        return actor_module, actor_optimizer, self.hf_config, optim_config
>>>>>>> 25b0f226

    def _build_rollout(self, trust_remote_code=False):
        if self.config.rollout.name == 'vllm':
            from verl.workers.rollout.vllm_rollout import vLLMRollout, vllm_mode
            from verl.workers.sharding_manager import MegatronVLLMShardingManager
            from torch.distributed.device_mesh import init_device_mesh

            # NOTE(sgm): If the QKV and gate_up projection layer are concate together in actor,
            # we will reorganize their weight format when resharding from actor to rollout.
            layer_name_mapping = {
                "qkv_layer_name": "self_attention.linear_qkv.",
                "gate_proj_layer_name": "linear_fc1.weight",
            }

            infer_tp = self.config.rollout.tensor_model_parallel_size
            dp = self.world_size // infer_tp
            assert self.world_size % infer_tp == 0, f'rollout world_size: {self.world_size} is not divisible by infer_tp: {infer_tp}'
            rollout_device_mesh = init_device_mesh('cuda', mesh_shape=(dp, infer_tp), mesh_dim_names=['dp', 'infer_tp'])
            log_gpu_memory_usage(f'Before building vllm rollout', logger=None)

            from verl.workers.rollout.vllm_rollout import vLLMRollout, vllm_mode
            local_path = copy_to_local(self.config.model.path)
            if vllm_mode == 'customized':
                rollout = vLLMRollout(actor_module=self.actor_module,
                                      config=self.config.rollout,
                                      tokenizer=self.tokenizer,
                                      model_hf_config=self.actor_model_config)
            elif vllm_mode == 'spmd':
                rollout = vLLMRollout(model_path=local_path,
                                      config=self.config.rollout,
                                      tokenizer=self.tokenizer,
                                      model_hf_config=self.actor_model_config,
                                      device_mesh=rollout_device_mesh,
                                      trust_remote_code=trust_remote_code)
            log_gpu_memory_usage('After building vllm rollout', logger=logger)

            # perform weight resharding between actor and rollout
<<<<<<< HEAD
            from verl.models.mcore import get_mcore_weight_converter
            weight_converter = get_mcore_weight_converter(self.actor_model_config, self.dtype)
            sharding_manager = MegatronVLLMShardingManager(module=self.hybrid_engine,
                                                           inference_engine=rollout.inference_engine,
                                                           model_config=self.actor_model_config,
                                                           layer_name_mapping=layer_name_mapping,
                                                           weight_converter=weight_converter)
=======
            sharding_manager = MegatronVLLMShardingManager(inference_engine=rollout.inference_engine,
                                                           model_config=self.actor_model_config,
                                                           layer_name_mapping=layer_name_mapping,
                                                           actor_module=self.actor.actor_module)
>>>>>>> 25b0f226
            log_gpu_memory_usage('After building sharding manager', logger=logger)
        else:
            raise NotImplementedError('Only vllmRollout is supported with Megatron now')

        return rollout, sharding_manager

    @register(dispatch_mode=Dispatch.ONE_TO_ALL)
    def init_model(self):
        if self.config.model.get('external_lib', None) is not None:
            # This is used to import external_lib into the huggingface systems
            import importlib
            importlib.import_module(self.config.model.external_lib)

        from omegaconf import OmegaConf
        from verl.utils.torch_dtypes import PrecisionType
        override_model_config = OmegaConf.to_container(self.config.model.get('override_config', OmegaConf.create()))
        self.param_dtype = torch.bfloat16

        self.dtype = PrecisionType.to_dtype(self.param_dtype)
        if self._is_actor or self._is_rollout:
            # we need the model for actor and rollout
            if self._is_actor:
                optim_config = self.config.actor.optim
            else:
                optim_config = None
<<<<<<< HEAD
            self.actor_module, self.hybrid_engine, self.actor_optimizer, \
            self.actor_model_config, self.actor_hf_config = self._build_model_optimizer(
=======
            self.actor_module, self.actor_optimizer, \
            self.actor_model_config, self.actor_optim_config = self._build_model_optimizer(
>>>>>>> 25b0f226
                model_path=self.config.model.path,
                optim_config=optim_config,
                override_model_config=override_model_config
            )

        if self._is_actor:
            self.actor = MegatronPPOActor(
                config=self.config.actor,
                model_config=self.actor_model_config,
                hf_config=self.hf_config,
                tf_config=self.tf_config,
                actor_module=self.actor_module,
                actor_optimizer=self.actor_optimizer,
            )

        if self._is_rollout:
            self.rollout, self.sharding_manager = self._build_rollout(
                trust_remote_code=self.config.model.get('trust_remote_code', False))

        if self._is_ref:
            self.ref_module, self.ref_model_config = self._build_model_optimizer(
                model_path=self.config.model.path,
                optim_config=None,
                override_model_config=override_model_config,
            )
            self.ref_policy = MegatronPPOActor(config=self.config.ref,
                                               model_config=self.ref_model_config,
                                               hf_config=self.hf_config,
                                               tf_config=self.tf_config,
                                               actor_module=self.ref_module,
                                               actor_optimizer=None)

        if self._is_actor:
            self.flops_counter = FlopsCounter(self.actor_model_config)
            self.checkpoint_mananager = MegatronCheckpointManager(
                config=self.config,
                model_config=self.actor_model_config,
                role='actor',
                model=self.actor_module,
                arch=self.architectures[0],
                hf_config=self.hf_config,
                param_dtype=self.param_dtype,
                share_embeddings_and_output_weights=self.share_embeddings_and_output_weights,
                tokenizer=self.tokenizer,
                optimizer=self.actor_optimizer,
                use_distributed_optimizer=self.config.actor.megatron.use_distributed_optimizer,
                checkpoint_contents=self.config.actor.checkpoint.contents)

        torch.cuda.empty_cache()

    @register(dispatch_mode=Dispatch.MEGATRON_COMPUTE_PROTO)
    def update_actor(self, data: DataProto):
        assert self._is_actor

        data.batch = data.batch.cuda()

        log_gpu_memory_usage('Before update policy', logger=logger)

        micro_batch_size = self.config.actor.ppo_micro_batch_size_per_gpu
        data.meta_info['micro_batch_size'] = micro_batch_size
        dataloader = self.actor.make_minibatch_iterator(data=data)
        with Timer(name='update_policy', logger=None) as timer:
            metrics = self.actor.update_policy(dataloader=dataloader)
        delta_time = timer.last
        global_num_tokens = data.meta_info['global_token_num']
        estimated_flops, promised_flops = self.flops_counter.estimate_flops(global_num_tokens, delta_time)
        metrics['perf/mfu/actor'] = estimated_flops * self.config.actor.ppo_epochs / promised_flops / self.world_size

        log_gpu_memory_usage('After update policy', logger=logger)

        # TODO: here, we should return all metrics
        output = DataProto(meta_info={'metrics': metrics})
        output = output.to('cpu')
        torch.cuda.empty_cache()
        return output

    @register(dispatch_mode=Dispatch.MEGATRON_PP_AS_DP_PROTO)
    def generate_sequences(self, prompts: DataProto):
        assert self._is_rollout

        prompts.batch = prompts.batch.cuda()
        meta_info = {
            'eos_token_id':
                self.generation_config.eos_token_id
                if self.generation_config is not None else self.tokenizer.eos_token_id,
            'pad_token_id':
                self.generation_config.pad_token_id
                if self.generation_config is not None else self.tokenizer.pad_token_id,
        }
        prompts.meta_info.update(meta_info)
        with self.sharding_manager:
            log_gpu_memory_usage('After entering sharding manager', logger=logger)

            prompts = self.sharding_manager.preprocess_data(prompts)
            output = self.rollout.generate_sequences(prompts=prompts)

            log_gpu_memory_usage('After rollout generation', logger=logger)

            output = self.sharding_manager.postprocess_data(output)

        output = output.to('cpu')
        # clear kv cache
        torch.cuda.empty_cache()
        log_gpu_memory_usage('After generate_sequences', logger=logger)
        return output

    @register(dispatch_mode=Dispatch.MEGATRON_COMPUTE_PROTO)
    def compute_ref_log_prob(self, data: DataProto):
        data = data.to('cuda')

        assert self._is_ref
        if self._is_offload_param:
            load_megatron_param_and_grad(self.ref_module, torch.cuda.current_device(), self._is_offload_grad)

        micro_batch_size = self.config.ref.log_prob_micro_batch_size_per_gpu
        data.meta_info['micro_batch_size'] = micro_batch_size
        data.meta_info['temperature'] = self.config.rollout.temperature
        output, _ = self.ref_policy.compute_log_prob(data=data, calculate_entropy=False)
        output = DataProto.from_dict(tensors={'ref_log_prob': output})
        output = output.to('cpu')
        if self._is_offload_param:
            offload_megatron_param_and_grad(self.ref_module, self._is_offload_grad)
        torch.cuda.empty_cache()
        return output

    @register(dispatch_mode=Dispatch.MEGATRON_COMPUTE_PROTO)
    def compute_log_prob(self, data: DataProto):
        assert self._is_actor
        data = data.to('cuda')
        output = data
        # we should always recompute old_log_probs when it is HybridEngine
        output.meta_info['micro_batch_size'] = self.config.rollout.log_prob_micro_batch_size_per_gpu
        output.meta_info['temperature'] = self.config.rollout.temperature
        old_log_probs, entropys = self.actor.compute_log_prob(data=output, calculate_entropy=True)
        output.batch['old_log_probs'] = old_log_probs
        output.batch['entropys'] = entropys
        output = output.to('cpu')
        # clear kv cache
        torch.cuda.empty_cache()
        log_gpu_memory_usage('After generate_sequences', logger=logger)
        return output

    @register(dispatch_mode=Dispatch.ONE_TO_ALL)
    def load_checkpoint(self, checkpoint_path, hdfs_path=None, del_local_after_load=True):
        self.checkpoint_mananager.load_checkpoint(local_path=checkpoint_path,
                                                  hdfs_path=hdfs_path,
                                                  del_local_after_load=del_local_after_load)

    @register(dispatch_mode=Dispatch.ONE_TO_ALL)
    def load_pretrained_model(self, checkpoint_path, del_local_after_load=True):
        pass

    @register(dispatch_mode=Dispatch.ONE_TO_ALL)
    def save_checkpoint(self, checkpoint_path, hdfs_path=None, global_step=0, max_ckpt_to_keep=None):
        self.checkpoint_mananager.save_checkpoint(local_path=checkpoint_path,
                                                  hdfs_path=hdfs_path,
                                                  global_step=global_step,
                                                  max_ckpt_to_keep=max_ckpt_to_keep)


class CriticWorker(MegatronWorker):

    def __init__(self, config):
        super().__init__()
        self.config = config

        # NOTE(sgm): We utilize colocate WorkerGroup by default.
        # As a result, Workers for different model share the same process.
        # Therefore, we only require one distribute initialization.
        # To utilize different parallel startegy in different models:
        # 1, users should disable WorkerDict; 2.assign different ResourcePool to different models,
        # 3. and apply the following patch in ray==2.10, https://github.com/ray-project/ray/pull/44385
        if not torch.distributed.is_initialized():
            rank = int(os.environ['LOCAL_RANK'])
            torch.distributed.init_process_group(backend="nccl")
            torch.cuda.set_device(rank)

            if self.config.megatron.sequence_parallel:
                os.environ['CUDA_DEVICE_MAX_CONNECTIONS'] = '1'
            mpu.initialize_model_parallel(
                tensor_model_parallel_size=self.config.megatron.tensor_model_parallel_size,
                pipeline_model_parallel_size=self.config.megatron.pipeline_model_parallel_size,
                virtual_pipeline_model_parallel_size=self.config.megatron.virtual_pipeline_model_parallel_size,
                pipeline_model_parallel_split_rank=None,
                use_sharp=False,
                context_parallel_size=self.config.megatron.context_parallel_size,
                expert_model_parallel_size=1,
                nccl_communicator_config_path=None,
            )

        set_random_seed(seed=self.config.megatron.seed)

        # normalize config
        self.config.ppo_mini_batch_size *= self.config.rollout_n
        self.config.ppo_mini_batch_size //= mpu.get_data_parallel_world_size()
        if self.config.get('ppo_micro_batch_size', None):
            self.config.ppo_micro_batch_size //= mpu.get_data_parallel_world_size()
            self.config.ppo_micro_batch_size_per_gpu = self.config.ppo_micro_batch_size

        # TODO(sgm): support critic model offload

    def _build_critic_model_optimizer(self, model_path, optim_config, override_model_config):
        from megatron.core.models.gpt.gpt_model import ModelType
        from verl.utils.model import print_model_size
        from verl.utils.megatron.optimizer import get_megatron_optimizer
        from verl.utils.megatron_utils import get_model, init_megatron_optim_config

        self._init_hf_config_and_tf_config(model_path, self.dtype, override_model_config)

        def megatron_critic_model_provider(pre_process, post_process):
            from verl.models.mcore import init_mcore_model
            parallel_model = init_mcore_model(self.tf_config,
                                              self.hf_config,
                                              pre_process,
                                              post_process,
                                              share_embeddings_and_output_weights=False,
                                              value=True)
            parallel_model.cuda()
            return parallel_model

        # Step 3: initialize the megatron model
        critic_module = get_model(model_provider_func=megatron_critic_model_provider,
                                  model_type=ModelType.encoder_or_decoder,
                                  wrap_with_ddp=True,
                                  use_distributed_optimizer=self.config.megatron.use_distributed_optimizer)
        # note that here critic_module will be a list to be compatible with the construction of interleaved pp (vpp).
        # but here, we do not use pp (vpp) yet. For simplicity, we remove the list
        # critic_module = nn.ModuleList(critic_module)

        if self.config.load_weight:
            t0 = time.time()
            if self.config.megatron.use_dist_checkpointing:
                load_mcore_dist_weights(critic_module,
                                        self.config.megatron.dist_checkpointing_path,
                                        is_value_model=True)
            else:
                load_megatron_gptmodel_weights(self.config,
                                               self.hf_config,
                                               critic_module,
                                               params_dtype=self.dtype,
                                               is_value_model=True)
            t1 = time.time()
            if torch.distributed.get_rank() == 0:
                print(f'critic load_weight time: {t1 - t0}')
        if self.rank == 0:
            print_model_size(critic_module[0])

        # TODO: add more optimizer args into config
        optim_config = init_megatron_optim_config(optim_config)
        critic_optimizer = get_megatron_optimizer(model=critic_module, config=optim_config)
        torch.cuda.empty_cache()
        return critic_module, critic_optimizer, self.hf_config, optim_config

    @register(dispatch_mode=Dispatch.ONE_TO_ALL)
    def init_model(self):
        # create critic
        from omegaconf import OmegaConf
        from verl.utils.torch_dtypes import PrecisionType

        if self.config.model.get('external_lib', None) is not None:
            # This is used to import external_lib into the huggingface systems
            import importlib
            importlib.import_module(self.config.model.external_lib)
        override_model_config = OmegaConf.to_container(self.config.model.get('override_config', OmegaConf.create()))
        self.param_dtype = torch.bfloat16
        self.dtype = PrecisionType.to_dtype(self.param_dtype)
        self.critic_module, self.critic_optimizer, self.critic_model_config, critic_optimizer_config = self._build_critic_model_optimizer(
            model_path=self.config.model.path,
            optim_config=self.config.optim,
            override_model_config=override_model_config)
        self.critic = MegatronPPOCritic(config=self.config,
                                        model_config=self.critic_model_config,
                                        hf_config=self.hf_config,
                                        tf_config=self.tf_config,
                                        critic_module=self.critic_module,
                                        critic_optimizer=self.critic_optimizer,
                                        critic_optimizer_config=critic_optimizer_config)
        self.flops_counter = FlopsCounter(self.critic_model_config)
        self.checkpoint_mananager = MegatronCheckpointManager(
            config=self.config,
            model_config=self.critic_model_config,
            role='critic',
            model=self.critic_module,
            arch=self.architectures[0],
            hf_config=self.hf_config,
            param_dtype=self.param_dtype,
            share_embeddings_and_output_weights=False,
            tokenizer=self.tokenizer,
            optimizer=self.critic_optimizer,
            use_distributed_optimizer=self.config.megatron.use_distributed_optimizer,
            checkpoint_contents=self.config.checkpoint.contents)

    @register(dispatch_mode=Dispatch.MEGATRON_COMPUTE_PROTO)
    def compute_values(self, data: DataProto):
        data = data.to('cuda')
        values = self.critic.compute_values(data=data)
        output = DataProto.from_dict(tensors={'values': values})
        output = output.to('cpu')
        return output

    @register(dispatch_mode=Dispatch.MEGATRON_COMPUTE_PROTO)
    def update_critic(self, data: DataProto):
        data = data.to('cuda')
        dataloader = self.critic.make_minibatch_iterator(data)
        with Timer(name='update_critic', logger=None) as timer:
            metrics = self.critic.update_critic(dataloader=dataloader)
        delta_time = timer.last
        global_num_tokens = data.meta_info['global_token_num']
        estimated_flops, promised_flops = self.flops_counter.estimate_flops(global_num_tokens, delta_time)
        metrics['perf/mfu/critic'] = estimated_flops * self.config.ppo_epochs / promised_flops / self.world_size
        output = DataProto(batch=None, meta_info={'metrics': metrics})
        output = output.to('cpu')
        return output

    @register(dispatch_mode=Dispatch.ONE_TO_ALL)
    def load_checkpoint(self, checkpoint_path, hdfs_path=None, del_local_after_load=True):
        self.checkpoint_mananager.load_checkpoint(local_path=checkpoint_path,
                                                  hdfs_path=hdfs_path,
                                                  del_local_after_load=del_local_after_load)

    @register(dispatch_mode=Dispatch.ONE_TO_ALL)
    def save_checkpoint(self, checkpoint_path, hdfs_path=None, global_steps=0, max_ckpt_to_keep=None):
        self.checkpoint_mananager.save_checkpoint(local_path=checkpoint_path,
                                                  hdfs_path=hdfs_path,
                                                  global_step=global_steps,
                                                  max_ckpt_to_keep=max_ckpt_to_keep)


class RewardModelWorker(MegatronWorker):
    """
    Note that we only implement the reward model that is subclass of AutoModelForSequenceClassification.
    """

    def __init__(self, config):
        super().__init__()
        self.config = config

        # NOTE(sgm): We utilize colocate WorkerGroup by default.
        # As a result, Workers for different model share the same process.
        # Therefore, we only require one distribute initialization.
        # To utilize different parallel startegy in different models:
        # 1, users should disable WorkerDict; 2.assign different ResourcePool to different models,
        # 3. and apply the following patch in ray==2.10, https://github.com/ray-project/ray/pull/44385
        if not torch.distributed.is_initialized():
            rank = int(os.environ['LOCAL_RANK'])
            torch.distributed.init_process_group(backend="nccl")
            torch.cuda.set_device(rank)

            if self.config.megatron.sequence_parallel:
                os.environ['CUDA_DEVICE_MAX_CONNECTIONS'] = '1'
            mpu.initialize_model_parallel(
                tensor_model_parallel_size=self.config.megatron.tensor_model_parallel_size,
                pipeline_model_parallel_size=self.config.megatron.pipeline_model_parallel_size,
                virtual_pipeline_model_parallel_size=self.config.megatron.virtual_pipeline_model_parallel_size,
                pipeline_model_parallel_split_rank=None,
                use_sharp=False,
                context_parallel_size=self.config.megatron.context_parallel_size,
                expert_model_parallel_size=1,
                nccl_communicator_config_path=None,
            )

        set_random_seed(seed=self.config.megatron.seed)

        # normalize config
        if self.config.micro_batch_size is not None:
            self.config.micro_batch_size //= mpu.get_data_parallel_world_size()
            self.config.micro_batch_size_per_gpu = self.config.micro_batch_size

    def _build_rm_model(self, model_path, override_model_config):
        from megatron.core.models.gpt.gpt_model import ModelType
        from verl.utils.model import print_model_size
        from verl.utils.megatron.optimizer import get_megatron_optimizer
        from verl.utils.megatron_utils import get_model, init_megatron_optim_config

        self._init_hf_config_and_tf_config(model_path, self.dtype, override_model_config)

        def megatron_rm_model_provider(pre_process, post_process):
            from verl.models.mcore import init_mcore_model
            parallel_model = init_mcore_model(self.tf_config,
                                              self.hf_config,
                                              pre_process,
                                              post_process,
                                              share_embeddings_and_output_weights=False,
                                              value=True)
            parallel_model.cuda()
            return parallel_model

        # Step 3: initialize the megatron model
        reward_model = get_model(model_provider_func=megatron_rm_model_provider,
                                 model_type=ModelType.encoder_or_decoder,
                                 wrap_with_ddp=False,
                                 use_distributed_optimizer=self.config.reward_model.use_distributed_optimizer)
        # note that here critic_module will be a list to be compatible with the construction of interleaved pp (vpp).
        # but here, we do not use pp (vpp) yet. For simplicity, we remove the list
        # reward_model = nn.ModuleList(reward_model)

        if self.config.load_weight:
            if self.config.megatron.use_dist_checkpointing:
                load_mcore_dist_weights(reward_model, self.config.megatron.dist_checkpointing_path, is_value_model=True)
            else:
                load_megatron_gptmodel_weights(self.config,
                                               self.hf_config,
                                               reward_model,
                                               params_dtype=self.dtype,
                                               is_value_model=True)

        # TODO: add more optimizer args into config
        torch.cuda.empty_cache()
        return reward_model, self.hf_config

    @register(dispatch_mode=Dispatch.ONE_TO_ALL)
    def init_model(self):
        # create critic
        from omegaconf import OmegaConf
        from verl.utils.torch_dtypes import PrecisionType

        if self.config.model.get('external_lib', None) is not None:
            # This is used to import external_lib into the huggingface systems
            import importlib
            importlib.import_module(self.config.model.external_lib)
        override_model_config = OmegaConf.to_container(self.config.model.get('override_config', OmegaConf.create()))

        sft_tokenizer_local_path = copy_to_local(self.config.model.input_tokenizer)
        sft_tokenizer = hf_tokenizer(sft_tokenizer_local_path)
        rm_tokenizer_path = self.config.model.get('rm_tokenizer', None)
        rm_tokenizer = None
        if rm_tokenizer_path is not None:
            rm_tokenizer_local_path = copy_to_local(rm_tokenizer_path)
            rm_tokenizer = hf_tokenizer(rm_tokenizer_local_path)

        self.param_dtype = torch.bfloat16
        self.dtype = PrecisionType.to_dtype(self.param_dtype)

        reward_model_module, reward_model_config = self._build_rm_model(
            model_path=self.config.model.path,
            override_model_config=override_model_config,
        )
        # FIXME(sgm): reward model param offload is implemented in MegatronRewardModel
        # should be implemented in workers
        self.rm = MegatronRewardModel(config=self.config,
                                      reward_model_module=reward_model_module,
                                      model_config=reward_model_config,
                                      hf_config=self.hf_config,
                                      tf_config=self.tf_config,
                                      sft_tokenizer=sft_tokenizer,
                                      rm_tokenizer=rm_tokenizer)

    # TODO: reward model use itself tokenizer instead of sft tokenizer
    # the input_ids, responses, attention_mask and position_ids may be different!
    @register(dispatch_mode=Dispatch.MEGATRON_COMPUTE_PROTO)
    def compute_rm_score(self, data: DataProto):
        data.batch = data.batch.cuda()
        output = self.rm.compute_reward(data)
        output = output.to('cpu')
        return output<|MERGE_RESOLUTION|>--- conflicted
+++ resolved
@@ -209,11 +209,7 @@
 
         log_gpu_memory_usage('After actor optimizer init', logger=logger)
 
-<<<<<<< HEAD
-        return actor_module, hybrid_engine, actor_optimizer, self.hf_config, optim_config
-=======
         return actor_module, actor_optimizer, self.hf_config, optim_config
->>>>>>> 25b0f226
 
     def _build_rollout(self, trust_remote_code=False):
         if self.config.rollout.name == 'vllm':
@@ -251,20 +247,13 @@
             log_gpu_memory_usage('After building vllm rollout', logger=logger)
 
             # perform weight resharding between actor and rollout
-<<<<<<< HEAD
             from verl.models.mcore import get_mcore_weight_converter
             weight_converter = get_mcore_weight_converter(self.actor_model_config, self.dtype)
-            sharding_manager = MegatronVLLMShardingManager(module=self.hybrid_engine,
-                                                           inference_engine=rollout.inference_engine,
-                                                           model_config=self.actor_model_config,
-                                                           layer_name_mapping=layer_name_mapping,
-                                                           weight_converter=weight_converter)
-=======
             sharding_manager = MegatronVLLMShardingManager(inference_engine=rollout.inference_engine,
                                                            model_config=self.actor_model_config,
                                                            layer_name_mapping=layer_name_mapping,
-                                                           actor_module=self.actor.actor_module)
->>>>>>> 25b0f226
+                                                           actor_module=self.actor.actor_module,
+                                                           weight_converter=weight_converter)
             log_gpu_memory_usage('After building sharding manager', logger=logger)
         else:
             raise NotImplementedError('Only vllmRollout is supported with Megatron now')
@@ -290,13 +279,8 @@
                 optim_config = self.config.actor.optim
             else:
                 optim_config = None
-<<<<<<< HEAD
-            self.actor_module, self.hybrid_engine, self.actor_optimizer, \
-            self.actor_model_config, self.actor_hf_config = self._build_model_optimizer(
-=======
             self.actor_module, self.actor_optimizer, \
             self.actor_model_config, self.actor_optim_config = self._build_model_optimizer(
->>>>>>> 25b0f226
                 model_path=self.config.model.path,
                 optim_config=optim_config,
                 override_model_config=override_model_config
