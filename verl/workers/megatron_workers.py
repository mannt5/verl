# Copyright 2024 Bytedance Ltd. and/or its affiliates
#
# Licensed under the Apache License, Version 2.0 (the "License");
# you may not use this file except in compliance with the License.
# You may obtain a copy of the License at
#
#     http://www.apache.org/licenses/LICENSE-2.0
#
# Unless required by applicable law or agreed to in writing, software
# distributed under the License is distributed on an "AS IS" BASIS,
# WITHOUT WARRANTIES OR CONDITIONS OF ANY KIND, either express or implied.
# See the License for the specific language governing permissions and
# limitations under the License.
"""
The main entry point to run the PPO algorithm
"""

import datetime
import logging
import os
import time
<<<<<<< HEAD
from typing import Any, Optional
=======
from typing import Any, Dict, List, Union
>>>>>>> 1dfc1359

import psutil
import torch
import torch.distributed
from codetiming import Timer
from megatron.core import parallel_state as mpu
from omegaconf import DictConfig, OmegaConf

from verl import DataProto
from verl.single_controller.base.decorator import Dispatch, register
from verl.single_controller.base.megatron.worker import MegatronWorker
from verl.utils import hf_tokenizer
from verl.utils.checkpoint.megatron_checkpoint_manager import MegatronCheckpointManager
from verl.utils.config import omega_conf_to_dataclass
from verl.utils.device import get_device_id, get_device_name, get_nccl_backend, get_torch_device
from verl.utils.flops_counter import FlopsCounter
from verl.utils.fs import copy_to_local
from verl.utils.megatron_utils import (
    load_megatron_model_to_gpu,
    load_megatron_optimizer,
    offload_megatron_model_to_cpu,
    offload_megatron_optimizer,
)
from verl.utils.model import get_hf_model_path, load_mcore_dist_weights, load_megatron_gptmodel_weights
from verl.utils.profiler import (
    DistProfiler,
    DistProfilerExtension,
    GPUMemoryLogger,
    log_gpu_memory_usage,
    simple_timer,
)
from verl.utils.profiler.performance import reduce_timing
from verl.workers.actor.megatron_actor import MegatronPPOActor
from verl.workers.critic.megatron_critic import MegatronPPOCritic
from verl.workers.reward_model.megatron.reward_model import MegatronRewardModel

logger = logging.getLogger(__file__)
logger.setLevel(os.getenv("VERL_LOGGING_LEVEL", "WARN"))


def set_random_seed(seed):
    import random

    import numpy as np
    import torch

    torch.manual_seed(seed)
    np.random.seed(seed)
    random.seed(seed)
    if get_torch_device().device_count() > 0:
        from megatron.core import tensor_parallel

        tensor_parallel.model_parallel_cuda_manual_seed(seed)
    # FIXME: torch cumsum not support deterministic (used in vllm sampler),
    # https://github.com/pytorch/pytorch/issues/89492
    # torch.use_deterministic_algorithms(True, warn_only=True)
    # os.environ['CUBLAS_WORKSPACE_CONFIG'] = ':4096:8'


class ActorRolloutRefWorker(MegatronWorker, DistProfilerExtension):
    """
    This worker can be instantiated as a standalone actor or a standalone rollout or a standalone reference policy
    or a hybrid engine based on the config.rollout
    """

    def __init__(self, config: DictConfig, role: str, **kwargs):
        MegatronWorker.__init__(self)
        self.config = config

        # NOTE(sgm): We utilize colocate WorkerGroup by default.
        # As a result, Workers for different model share the same process.
        # Therefore, we only require one distribute initialization.
        # To utilize different parallel strategy in different models:
        # 1, users should disable WorkerDict; 2.assign different ResourcePool to different models,
        # 3. and apply the following patch in ray==2.10, https://github.com/ray-project/ray/pull/44385
        if not torch.distributed.is_initialized():
            rank = int(os.environ["LOCAL_RANK"])
            torch.distributed.init_process_group(
                backend=get_nccl_backend(),
                timeout=datetime.timedelta(seconds=self.config.get("nccl_timeout", 600)),
                init_method=os.environ.get("DIST_INIT_METHOD", None),
            )
            get_torch_device().set_device(rank)

            if self.config.actor.megatron.sequence_parallel:
                os.environ["CUDA_DEVICE_MAX_CONNECTIONS"] = "1"
            mpu.initialize_model_parallel(
                tensor_model_parallel_size=self.config.actor.megatron.tensor_model_parallel_size,
                pipeline_model_parallel_size=self.config.actor.megatron.pipeline_model_parallel_size,
                virtual_pipeline_model_parallel_size=self.config.actor.megatron.virtual_pipeline_model_parallel_size,
                pipeline_model_parallel_split_rank=None,
                use_sharp=False,
                context_parallel_size=self.config.actor.megatron.context_parallel_size,
                expert_model_parallel_size=self.config.actor.megatron.expert_model_parallel_size,
                expert_tensor_parallel_size=self.config.actor.megatron.expert_tensor_parallel_size,
                nccl_communicator_config_path=None,
            )

        set_random_seed(seed=self.config.actor.megatron.seed)

        self.role = role
        assert self.role in ["actor", "rollout", "ref", "actor_rollout", "actor_rollout_ref"]

        self._is_actor = self.role in ["actor", "actor_rollout", "actor_rollout_ref"]
        self._is_rollout = self.role in ["rollout", "actor_rollout", "actor_rollout_ref"]
        self._is_ref = self.role in ["ref", "actor_rollout_ref"]

        profiler_config = omega_conf_to_dataclass(config.get("profiler"))
        DistProfilerExtension.__init__(self, DistProfiler(rank=self.rank, config=profiler_config))

        # TODO(sgm): Currently, we only support reference model param offload
        # will support other offload later
        self._is_offload_param = False
        self._is_offload_grad = False
        self._is_offload_optimizer = False

        # normalize config
        if self._is_actor and self._is_rollout:
            self.config.actor.ppo_mini_batch_size *= self.config.rollout.n
            self.config.actor.ppo_mini_batch_size //= mpu.get_data_parallel_world_size()
            if self.config.actor.get("ppo_micro_batch_size", None):
                self.config.actor.ppo_micro_batch_size //= mpu.get_data_parallel_world_size()
                self.config.rollout.log_prob_micro_batch_size //= mpu.get_data_parallel_world_size()
                self.config.actor.ppo_micro_batch_size_per_gpu = self.config.actor.ppo_micro_batch_size
                self.config.rollout.log_prob_micro_batch_size_per_gpu = self.config.rollout.log_prob_micro_batch_size

            self._is_offload_param = self.config.actor.megatron.get("param_offload", False)
            self._is_offload_grad = self.config.actor.megatron.get("grad_offload", False)
            self._is_offload_optimizer = self.config.actor.megatron.get("optimizer_offload", False)
        elif self._is_ref:
            if self.config.ref.get("log_prob_micro_batch_size", None):
                self.config.ref.log_prob_micro_batch_size //= mpu.get_data_parallel_world_size()
                self.config.ref.log_prob_micro_batch_size_per_gpu = self.config.ref.log_prob_micro_batch_size
            else:
                assert self.config.ref.get("log_prob_micro_batch_size_per_gpu", None) is not None, (
                    "Please note that in the ref policy configuration, `log_prob_micro_batch_size_per_gpu` and "
                    "`log_prob_micro_batch_size` should not be None at the same time."
                )
            self._ref_is_offload_param = self.config.ref.megatron.get("param_offload", False)

    def _build_model_optimizer(self, model_path, optim_config, override_model_config, override_transformer_config):
        from verl.utils.megatron.optimizer import get_megatron_optimizer, get_megatron_optimizer_param_scheduler
        from verl.utils.megatron_utils import get_model, init_megatron_optim_config
        from verl.utils.model import get_generation_config, print_model_size

        self._init_hf_config_and_tf_config(
            model_path,
            model_path,
            self.dtype,
            override_model_config,
            override_transformer_config,
            self.config.model.get("trust_remote_code", False),
            self.config.actor.megatron.use_mbridge,
        )
        self.generation_config = get_generation_config(self.local_path)

        def make_model(wrap_with_ddp=False):
            if self.bridge is not None:
                from verl.models.mcore.mbridge import freeze_moe_router

                post_model_creation_callbacks = []
                if override_model_config.get("moe_config", {}).get("freeze_moe_router", False):
                    post_model_creation_callbacks.append(freeze_moe_router)
                return self.bridge.get_model(
                    post_model_creation_callbacks=post_model_creation_callbacks, wrap_with_ddp=wrap_with_ddp
                )
            else:

                def megatron_actor_model_provider(pre_process, post_process):
                    from verl.models.mcore import init_mcore_model

                    parallel_model = init_mcore_model(
                        self.tf_config,
                        self.hf_config,
                        pre_process,
                        post_process,
                        share_embeddings_and_output_weights=self.share_embeddings_and_output_weights,
                        value=False,
                        freeze_moe_router=override_model_config.get("moe_config", {}).get("freeze_moe_router", False),
                    )
                    parallel_model.to(get_device_name())
                    return parallel_model

                return get_model(
                    megatron_actor_model_provider,
                    wrap_with_ddp=wrap_with_ddp,
                    use_distributed_optimizer=self.config.actor.megatron.use_distributed_optimizer,
                )

        if self._is_actor and self._is_rollout:
            actor_module = make_model(wrap_with_ddp=True)
            print(f"actor_module: {len(actor_module)}")
            if self.config.actor.load_weight:
                if self.config.actor.megatron.use_dist_checkpointing:
                    load_mcore_dist_weights(
                        actor_module, self.config.actor.megatron.dist_checkpointing_path, is_value_model=False
                    )
                else:
                    if self.bridge is not None:
                        local_model_path = get_hf_model_path(self.config)
                        self.bridge.load_weights(actor_module, local_model_path)
                    else:
                        load_megatron_gptmodel_weights(
                            self.config, self.hf_config, actor_module, params_dtype=self.dtype, is_value_model=False
                        )

            if self.rank == 0:
                print_model_size(actor_module[0])
            log_gpu_memory_usage("After MegatronPPOActor init", logger=logger)
        elif self._is_ref:
            print(f"self.config.ref.load_weight: {self.config.ref.load_weight}")
            ref_module = make_model(wrap_with_ddp=False)
            if self.config.ref.load_weight:  # should align with the actor:
                assert self.config.actor.load_weight == self.config.ref.load_weight
                print("load ref weight start")
                if self.config.ref.megatron.use_dist_checkpointing:
                    load_mcore_dist_weights(
                        ref_module, self.config.ref.megatron.dist_checkpointing_path, is_value_model=False
                    )
                else:
                    if self.bridge is not None:
                        local_model_path = get_hf_model_path(self.config)
                        self.bridge.load_weights(ref_module, local_model_path)
                    else:
                        load_megatron_gptmodel_weights(
                            self.config, self.hf_config, ref_module, params_dtype=self.dtype, is_value_model=False
                        )
            log_gpu_memory_usage("After ref module init", logger=logger)
            return ref_module, self.hf_config

        # TODO: add more optimizer args into config
        if self._is_actor:
            optim_config_megatron = init_megatron_optim_config(optim_config)
            actor_optimizer = get_megatron_optimizer(model=actor_module, config=optim_config_megatron)
            actor_optimizer_scheduler = get_megatron_optimizer_param_scheduler(
                optimizer=actor_optimizer, config=optim_config
            )
        else:
            optim_config = None
            actor_optimizer = None
            actor_optimizer_scheduler = None

        log_gpu_memory_usage("After actor optimizer init", logger=logger)

        return actor_module, actor_optimizer, actor_optimizer_scheduler, self.hf_config, optim_config

    def _build_rollout(self, trust_remote_code=False):
        from torch.distributed.device_mesh import init_device_mesh

        layer_name_mapping = {
            "qkv_layer_name": "self_attention.linear_qkv.",
            "gate_proj_layer_name": "linear_fc1.",
        }
        if self.config.rollout.name == "vllm":
            from torch.distributed.device_mesh import init_device_mesh

            from verl.workers.rollout.vllm_rollout import vLLMRollout
            from verl.workers.sharding_manager.megatron_vllm import MegatronVLLMShardingManager

            # NOTE(sgm): If the QKV and gate_up projection layer are concate together in actor,
            # we will reorganize their weight format when resharding from actor to rollout.

            infer_tp = self.config.rollout.tensor_model_parallel_size
            dp = self.world_size // infer_tp
            assert self.world_size % infer_tp == 0, (
                f"rollout world_size: {self.world_size} is not divisible by infer_tp: {infer_tp}"
            )
            rollout_device_mesh = init_device_mesh(
                get_device_name(), mesh_shape=(dp, infer_tp), mesh_dim_names=["dp", "infer_tp"]
            )
            log_gpu_memory_usage("Before building vllm rollout", logger=None)

            local_path = copy_to_local(self.config.model.path, use_shm=self.config.model.get("use_shm", False))
            from verl.workers.rollout.vllm_rollout import vLLMAsyncRollout

            vllm_rollout_cls = vLLMRollout if self.config.rollout.mode == "sync" else vLLMAsyncRollout
            rollout = vllm_rollout_cls(
                model_path=local_path,
                config=self.config.rollout,
                tokenizer=self.tokenizer,
                model_hf_config=self.actor_model_config,
                device_mesh=rollout_device_mesh,
                trust_remote_code=trust_remote_code,
            )
            log_gpu_memory_usage("After building vllm rollout", logger=logger)

            # perform weight resharding between actor and rollout
            from verl.models.mcore import get_mcore_weight_converter

            weight_converter = get_mcore_weight_converter(self.actor_model_config, self.dtype)
            sharding_manager = MegatronVLLMShardingManager(
                inference_engine=rollout.inference_engine,
                model_config=self.actor_model_config,
                transformer_config=self.tf_config,
                rollout_config=self.config.rollout,
                layer_name_mapping=layer_name_mapping,
                actor_module=self.actor.actor_module,
                weight_converter=weight_converter,
                device_mesh=rollout_device_mesh,
                offload_param=self._is_offload_param,
                bridge=self.bridge,
            )
            log_gpu_memory_usage("After building sharding manager", logger=logger)

        elif self.config.rollout.name == "sglang":
            from verl.workers.rollout.sglang_rollout import SGLangRollout

            # NOTE(linjunrong): Due to recent fp8 support in SGLang. Now importing any symbol relate to SGLang's
            # model_runner would check CUDA device capability.
            # However, due to verl's setting, the main process of ray can not find any CUDA device, which would
            # potentially lead to: "RuntimeError: No CUDA GPUs are available".
            # For this reason, sharding_manager.__init__ should not import FSDPSGLangShardingManager and we import it
            # here use the abs path.
            # check: https://github.com/sgl-project/sglang/blob/00f42707eaddfc2c0528e5b1e0094025c640b7a0/python/sglang/srt/layers/quantization/fp8_utils.py#L76
            from verl.workers.sharding_manager.megatron_sglang import MegatronSGLangShardingManager

            infer_tp = self.config.rollout.tensor_model_parallel_size
            dp = self.world_size // infer_tp
            assert self.world_size % infer_tp == 0, (
                f"rollout world_size: {self.world_size} is not divisible by infer_tp: {infer_tp}"
            )
            rollout_device_mesh = init_device_mesh(
                "cpu", mesh_shape=(dp, infer_tp, 1), mesh_dim_names=("dp", "tp", "pp")
            )

            local_path = copy_to_local(self.config.model.path)
            log_gpu_memory_usage(f"Before building {self.config.rollout.name} rollout", logger=None)
            rollout = SGLangRollout(
                actor_module=local_path,
                config=self.config.rollout,
                processing_class=self.processor if self.processor is not None else self.tokenizer,
                model_hf_config=self.actor_model_config,
                trust_remote_code=trust_remote_code,
                device_mesh=rollout_device_mesh,
            )
            log_gpu_memory_usage(f"After building {self.config.rollout.name} rollout", logger=None)

            from verl.models.mcore import get_mcore_weight_converter

            weight_converter = get_mcore_weight_converter(self.actor_model_config, self.dtype)
            sharding_manager = MegatronSGLangShardingManager(
                actor_module=self.actor.actor_module,
                inference_engine=rollout._engine,
                model_config=self.actor_model_config,
                rollout_config=self.config.rollout,
                transformer_config=self.tf_config,
                layer_name_mapping=layer_name_mapping,
                weight_converter=weight_converter,
                bridge=self.bridge,
                device_mesh=rollout_device_mesh,
                offload_param=self._is_offload_param,
            )
            log_gpu_memory_usage("After building sharding manager", logger=logger)
        else:
            raise NotImplementedError("Only vllmRollout is supported with Megatron now")
        print(f"rollout and sharding manager init done sharding_manager: {sharding_manager}")
        return rollout, sharding_manager

    @register(dispatch_mode=Dispatch.ONE_TO_ALL)
    def init_model(self):
        if self.config.model.get("external_lib", None) is not None:
            # This is used to import external_lib into the huggingface systems
            import importlib

            importlib.import_module(self.config.model.external_lib)

        from verl.utils.torch_dtypes import PrecisionType

        override_model_config = OmegaConf.to_container(self.config.model.get("override_config", OmegaConf.create()))
        if self._is_actor:
            override_transformer_config = OmegaConf.to_container(
                self.config.actor.megatron.get("override_transformer_config", OmegaConf.create()), resolve=True
            )
        elif self._is_ref:
            override_transformer_config = OmegaConf.to_container(
                self.config.ref.megatron.get("override_transformer_config", OmegaConf.create()), resolve=True
            )
        else:
            override_transformer_config = None
        self.param_dtype = torch.bfloat16
        log_gpu_memory_usage("Before init actor model and optimizer", logger=logger)
        self.dtype = PrecisionType.to_dtype(self.param_dtype)
        if self._is_actor or self._is_rollout:
            # we need the model for actor and rollout
            optim_config = self.config.actor.optim if self._is_actor else None
            (
                self.actor_module,
                self.actor_optimizer,
                self.actor_optimizer_scheduler,
                self.actor_model_config,
                self.actor_optim_config,
            ) = self._build_model_optimizer(
                model_path=self.config.model.path,
                optim_config=optim_config,
                override_model_config=override_model_config,
                override_transformer_config=override_transformer_config,
            )
            if self._is_offload_param:
                offload_megatron_model_to_cpu(self.actor_module)
                log_gpu_memory_usage("After offload actor params and grad during init", logger=logger)
            if self._is_offload_optimizer:
                offload_megatron_optimizer(self.actor_optimizer)
                log_gpu_memory_usage("After offload actor optimizer during init", logger=logger)

        if self._is_actor:
            self.actor = MegatronPPOActor(
                config=self.config.actor,
                model_config=self.actor_model_config,
                hf_config=self.hf_config,
                tf_config=self.tf_config,
                actor_module=self.actor_module,
                actor_optimizer=self.actor_optimizer,
            )
            log_gpu_memory_usage("After MegatronPPOActor init", logger=logger)

        if self._is_rollout:
            self.rollout, self.sharding_manager = self._build_rollout(
                trust_remote_code=self.config.model.get("trust_remote_code", False)
            )
            # used for sleep/wake_up
            self.rollout.sharding_manager = self.sharding_manager
            log_gpu_memory_usage("After rollout init", logger=logger)

        if self._is_ref:
            self.ref_module, self.ref_model_config = self._build_model_optimizer(
                model_path=self.config.model.path,
                optim_config=None,
                override_model_config=override_model_config,
                override_transformer_config=override_transformer_config,
            )
            log_gpu_memory_usage("After ref model init", logger=logger)
            self.ref_policy = MegatronPPOActor(
                config=self.config.ref,
                model_config=self.ref_model_config,
                hf_config=self.hf_config,
                tf_config=self.tf_config,
                actor_module=self.ref_module,
                actor_optimizer=None,
            )
            if self._ref_is_offload_param:
                offload_megatron_model_to_cpu(self.ref_module)
                log_gpu_memory_usage("After offload ref params during init", logger=logger)

        if self._is_actor:
            self.flops_counter = FlopsCounter(self.actor_model_config)
            self.checkpoint_mananager = MegatronCheckpointManager(
                config=self.config,
                checkpoint_config=self.config.actor.checkpoint,
                model_config=self.actor_model_config,
                transformer_config=self.tf_config,
                role="actor",
                model=self.actor_module,
                arch=self.architectures[0],
                hf_config=self.hf_config,
                param_dtype=self.param_dtype,
                share_embeddings_and_output_weights=self.share_embeddings_and_output_weights,
                processing_class=self.processor if self.processor is not None else self.tokenizer,
                optimizer=self.actor_optimizer,
                optimizer_scheduler=self.actor_optimizer_scheduler,
                use_distributed_optimizer=self.config.actor.megatron.use_distributed_optimizer,
                use_checkpoint_opt_param_scheduler=self.config.actor.optim.use_checkpoint_opt_param_scheduler,
                bridge=self.bridge,
                use_dist_checkpointing=self.config.actor.megatron.use_dist_checkpointing,
            )
        get_torch_device().empty_cache()
        log_gpu_memory_usage("After init_model finish", logger=logger)

    @register(dispatch_mode=Dispatch.MEGATRON_COMPUTE_PROTO)
    @GPUMemoryLogger(role="update_actor", logger=logger)
    @DistProfiler.annotate(color="red")
    def update_actor(self, data: DataProto):
        assert self._is_actor
        if self._is_offload_param:
            load_megatron_model_to_gpu(self.actor_module)
            log_gpu_memory_usage("After load actor params and grad during update_actor", logger=logger)
        if self._is_offload_optimizer:
            load_megatron_optimizer(self.actor_optimizer)
            log_gpu_memory_usage("After load actor optimizer during update_actor", logger=logger)
        data.batch = data.batch.to(get_device_name())

        micro_batch_size = self.config.actor.ppo_micro_batch_size_per_gpu
        data.meta_info["micro_batch_size"] = micro_batch_size
        dataloader = self.actor.make_minibatch_iterator(data=data)
        with Timer(name="update_policy", logger=None) as timer:
            metrics = self.actor.update_policy(dataloader=dataloader)
        delta_time = timer.last
        global_num_tokens = data.meta_info["global_token_num"]
        estimated_flops, promised_flops = self.flops_counter.estimate_flops(global_num_tokens, delta_time)
        metrics["perf/mfu/actor"] = estimated_flops * self.config.actor.ppo_epochs / promised_flops / self.world_size
        metrics["perf/max_memory_allocated_gb"] = get_torch_device().max_memory_allocated() / (1024**3)
        metrics["perf/max_memory_reserved_gb"] = get_torch_device().max_memory_reserved() / (1024**3)
        metrics["perf/cpu_memory_used_gb"] = psutil.virtual_memory().used / (1024**3)
        from verl.utils.megatron.optimizer import get_megatron_last_lr

        metrics["actor/lr"] = get_megatron_last_lr(self.actor_optimizer)
        self.actor_optimizer_scheduler.step(1)

        # TODO: here, we should return all metrics
        output = DataProto(meta_info={"metrics": metrics})
        output = output.to("cpu")

        if self._is_offload_param:
            offload_megatron_model_to_cpu(self.actor_module)
            log_gpu_memory_usage("After offload actor params and grad during update_actor", logger=logger)
        if self._is_offload_optimizer:
            offload_megatron_optimizer(self.actor_optimizer)
            log_gpu_memory_usage("After offload actor optimizer during update_actor", logger=logger)

        get_torch_device().empty_cache()
        return output

    @register(dispatch_mode=Dispatch.DP_COMPUTE_PROTO)
    @GPUMemoryLogger(role="generate_sequences", logger=logger)
    @DistProfiler.annotate(color="red")
    def generate_sequences(self, prompts: DataProto):
        assert self._is_rollout
        prompts.batch = prompts.batch.to(get_device_name())
        meta_info = {
            "eos_token_id": self.generation_config.eos_token_id
            if self.generation_config is not None
            else self.tokenizer.eos_token_id,
            "pad_token_id": self.generation_config.pad_token_id
            if self.generation_config is not None
            else self.tokenizer.pad_token_id,
        }
        prompts.meta_info.update(meta_info)
        if self._is_offload_optimizer:
            offload_megatron_optimizer(self.actor_optimizer)

        timing_generate = {}
        with self.sharding_manager:
            log_gpu_memory_usage("After entering sharding manager", logger=logger)
            prompts = self.sharding_manager.preprocess_data(prompts)
            with simple_timer("generate_sequences", timing_generate):
                output = self.rollout.generate_sequences(prompts=prompts)
            output = self.sharding_manager.postprocess_data(output)
            log_gpu_memory_usage("After rollout generation", logger=logger)

        timing_generate.update(self.sharding_manager.timing)
        # We calculate the average timing across all ranks
        # to make sure meta_info["timing"] is the same
        timing_generate = reduce_timing(timing_generate)
        output.meta_info["timing"] = timing_generate
        output = output.to("cpu")
        # clear kv cache
        get_torch_device().empty_cache()
        return output

    @register(dispatch_mode=Dispatch.MEGATRON_COMPUTE_PROTO)
    @GPUMemoryLogger(role="compute_ref_log_prob", logger=logger)
    @DistProfiler.annotate(color="olive")
    def compute_ref_log_prob(self, data: DataProto):
        assert self._is_ref
        if self._ref_is_offload_param:
            load_megatron_model_to_gpu(self.ref_module, load_grad=False)
            log_gpu_memory_usage("After load ref params and grad during compute_ref_log_prob", logger=logger)
        micro_batch_size = self.config.ref.log_prob_micro_batch_size_per_gpu
        data.meta_info["micro_batch_size"] = micro_batch_size
        data.meta_info["max_token_len"] = self.config.ref.log_prob_max_token_len_per_gpu
        data.meta_info["use_dynamic_bsz"] = self.config.ref.log_prob_use_dynamic_bsz
        data.meta_info["temperature"] = self.config.rollout.temperature
        data = data.to(get_device_id())
        output, _ = self.ref_policy.compute_log_prob(data=data, calculate_entropy=False)
        output = DataProto.from_dict(tensors={"ref_log_prob": output})
        output = output.to("cpu")
        if self._ref_is_offload_param:
            offload_megatron_model_to_cpu(self.ref_module)
            log_gpu_memory_usage("After offload ref params and grad during compute_ref_log_prob", logger=logger)
        get_torch_device().empty_cache()
        return output

    @register(dispatch_mode=Dispatch.MEGATRON_COMPUTE_PROTO)
    @GPUMemoryLogger(role="compute_log_prob", logger=logger)
    @DistProfiler.annotate(color="blue")
    def compute_log_prob(self, data: DataProto):
        assert self._is_actor
        if self._is_offload_param:
            load_megatron_model_to_gpu(self.actor_module, load_grad=False)
            log_gpu_memory_usage("After load actor params and grad during compute_log_prob", logger=logger)
        # we should always recompute old_log_probs when it is HybridEngine
        data.meta_info["micro_batch_size"] = self.config.rollout.log_prob_micro_batch_size_per_gpu
        data.meta_info["max_token_len"] = self.config.rollout.log_prob_max_token_len_per_gpu
        data.meta_info["use_dynamic_bsz"] = self.config.rollout.log_prob_use_dynamic_bsz
        data.meta_info["temperature"] = self.config.rollout.temperature
        data = data.to(get_device_id())
        output, entropys = self.actor.compute_log_prob(data=data, calculate_entropy=True)
        output = DataProto.from_dict(
            tensors={"old_log_probs": output, "entropys": entropys},
            meta_info={"temperature": self.config.rollout.temperature},
        )
        output = output.to("cpu")
        # clear kv cache
        if self._is_offload_param:
            offload_megatron_model_to_cpu(self.actor_module)
            log_gpu_memory_usage("After offload actor params and grad during compute_log_prob", logger=logger)
        get_torch_device().empty_cache()
        return output

    @register(dispatch_mode=Dispatch.ONE_TO_ALL)
    def load_checkpoint(self, checkpoint_path, hdfs_path=None, del_local_after_load=True):
        if self._is_offload_param:
            load_megatron_model_to_gpu(self.actor_module)
        self.checkpoint_mananager.load_checkpoint(
            local_path=checkpoint_path, hdfs_path=hdfs_path, del_local_after_load=del_local_after_load
        )
        if self._is_offload_param:
            offload_megatron_model_to_cpu(self.actor_module)
        if self._is_offload_optimizer:
            offload_megatron_optimizer(self.actor_optimizer)

    @register(dispatch_mode=Dispatch.ONE_TO_ALL)
    def load_pretrained_model(self, checkpoint_path, del_local_after_load=True):
        pass

    @register(dispatch_mode=Dispatch.ONE_TO_ALL)
    def save_checkpoint(self, checkpoint_path, hdfs_path=None, global_step=0, max_ckpt_to_keep=None):
        if self._is_offload_param:
            load_megatron_model_to_gpu(self.actor_module)
        self.checkpoint_mananager.save_checkpoint(
            local_path=checkpoint_path, hdfs_path=hdfs_path, global_step=global_step, max_ckpt_to_keep=max_ckpt_to_keep
        )
        torch.distributed.barrier()
        if self._is_offload_param:
            offload_megatron_model_to_cpu(self.actor_module)


class AsyncActorRolloutRefWorker(ActorRolloutRefWorker):
    def _build_rollout(self, trust_remote_code=False):
        rollout, rollout_sharding_manager = super()._build_rollout(trust_remote_code)

        # NOTE: rollout is not actually initialized here, it's deferred
        # to be initialized by AsyncvLLMServer.

        self.vllm_tp_size = self.config.rollout.tensor_model_parallel_size
        self.vllm_dp_rank = int(os.environ["RANK"]) // self.vllm_tp_size
        self.vllm_tp_rank = int(os.environ["RANK"]) % self.vllm_tp_size

        # used for sleep/wake_up
        rollout.sharding_manager = rollout_sharding_manager

        return rollout, rollout_sharding_manager

    # ============================ vLLM related ============================

    @register(dispatch_mode=Dispatch.DIRECT_ROLLOUT_METHOD)
    def execute_method(self, method: str | bytes, *args, **kwargs):
        """Called by ExternalRayDistributedExecutor collective_rpc."""
        if self.vllm_tp_rank == 0 and method != "execute_model":
            print(
                f"[DP={self.vllm_dp_rank},TP={self.vllm_tp_rank}] execute_method: "
                f"{method if isinstance(method, str) else 'Callable'}"
            )
        return self.rollout.execute_method(method, *args, **kwargs)

    @register(dispatch_mode=Dispatch.DIRECT_ROLLOUT_METHOD)
    def get_zeromq_address(self):
        return self.rollout.get_zeromq_address()

    # ============================ SGLang related ============================

    @register(dispatch_mode=Dispatch.DIRECT_ROLLOUT_METHOD, blocking=False)
    async def chat_completion(self, json_request):
        ret = await self.rollout.chat_completion(json_request)
        return ret

    @register(dispatch_mode=Dispatch.DIRECT_ROLLOUT_METHOD, blocking=False)
    async def generate(self, prompt_ids: list[int], sampling_params: dict[str, Any], request_id: str) -> list[int]:
        ret = await self.rollout.generate(prompt_ids, sampling_params, request_id)
        return ret

    @register(dispatch_mode=Dispatch.DIRECT_ROLLOUT_METHOD)
    async def wake_up(self):
        if self.config.rollout.free_cache_engine:
            await self.rollout.wake_up()
        # return something to block the caller
        return True

    @register(dispatch_mode=Dispatch.DIRECT_ROLLOUT_METHOD)
    async def sleep(self):
        if self.config.rollout.free_cache_engine:
            await self.rollout.sleep()
        # return something to block the caller
        return True


class CriticWorker(MegatronWorker, DistProfilerExtension):
    def __init__(self, config):
        MegatronWorker.__init__(self)
        DistProfilerExtension.__init__(
            self, DistProfiler(rank=self.rank, config=omega_conf_to_dataclass(config.get("profiler")))
        )
        self.config = config

        # NOTE(sgm): We utilize colocate WorkerGroup by default.
        # As a result, Workers for different model share the same process.
        # Therefore, we only require one distribute initialization.
        # To utilize different parallel strategy in different models:
        # 1, users should disable WorkerDict; 2.assign different ResourcePool to different models,
        # 3. and apply the following patch in ray==2.10, https://github.com/ray-project/ray/pull/44385
        if not torch.distributed.is_initialized():
            rank = int(os.environ["LOCAL_RANK"])
            torch.distributed.init_process_group(
                backend=get_nccl_backend(),
                timeout=datetime.timedelta(seconds=self.config.get("nccl_timeout", 600)),
                init_method=os.environ.get("DIST_INIT_METHOD", None),
            )
            get_torch_device().set_device(rank)

            if self.config.megatron.sequence_parallel:
                os.environ["CUDA_DEVICE_MAX_CONNECTIONS"] = "1"
            mpu.initialize_model_parallel(
                tensor_model_parallel_size=self.config.megatron.tensor_model_parallel_size,
                pipeline_model_parallel_size=self.config.megatron.pipeline_model_parallel_size,
                virtual_pipeline_model_parallel_size=self.config.megatron.virtual_pipeline_model_parallel_size,
                pipeline_model_parallel_split_rank=None,
                use_sharp=False,
                context_parallel_size=self.config.megatron.context_parallel_size,
                expert_model_parallel_size=self.config.megatron.expert_model_parallel_size,
                expert_tensor_parallel_size=self.config.megatron.expert_tensor_parallel_size,
                nccl_communicator_config_path=None,
            )

        set_random_seed(seed=self.config.megatron.seed)

        # set FSDP offload params
        self._is_offload_param = self.config.megatron.param_offload
        self._is_offload_optimizer = self.config.megatron.optimizer_offload

        # normalize config
        self.config.ppo_mini_batch_size *= self.config.rollout_n
        self.config.ppo_mini_batch_size //= mpu.get_data_parallel_world_size()
        if self.config.get("ppo_micro_batch_size", None):
            self.config.ppo_micro_batch_size //= mpu.get_data_parallel_world_size()
            self.config.ppo_micro_batch_size_per_gpu = self.config.ppo_micro_batch_size

        # TODO(sgm): support critic model offload

    def _build_critic_model_optimizer(
        self, model_path, optim_config, override_model_config, override_transformer_config
    ):
        from megatron.core.models.gpt.gpt_model import ModelType

        from verl.utils.megatron.optimizer import get_megatron_optimizer, get_megatron_optimizer_param_scheduler
        from verl.utils.megatron_utils import get_model, init_megatron_optim_config
        from verl.utils.model import print_model_size

        self._init_hf_config_and_tf_config(
            model_path,
            self.config.model.tokenizer_path,
            self.dtype,
            override_model_config,
            override_transformer_config,
            self.config.model.get("trust_remote_code", False),
            self.config.megatron.use_mbridge,
        )

        if self.bridge is not None:
            from verl.models.mcore.mbridge import freeze_moe_router, make_value_model

            post_model_creation_callbacks = [make_value_model]
            if override_model_config.get("moe_config", {}).get("freeze_moe_router", False):
                post_model_creation_callbacks.append(freeze_moe_router)
            critic_module = self.bridge.get_model(
                post_model_creation_callbacks=post_model_creation_callbacks, wrap_with_ddp=True
            )
        else:

            def megatron_critic_model_provider(pre_process, post_process):
                from verl.models.mcore import init_mcore_model

                parallel_model = init_mcore_model(
                    self.tf_config,
                    self.hf_config,
                    pre_process,
                    post_process,
                    share_embeddings_and_output_weights=False,
                    value=True,
                    freeze_moe_router=override_model_config.get("moe_config", {}).get("freeze_moe_router", False),
                )
                parallel_model.to(get_device_name())
                return parallel_model

            # Step 3: initialize the megatron model
            critic_module = get_model(
                model_provider_func=megatron_critic_model_provider,
                model_type=ModelType.encoder_or_decoder,
                wrap_with_ddp=True,
                use_distributed_optimizer=self.config.megatron.use_distributed_optimizer,
            )
        # note that here critic_module will be a list to be compatible with the construction of interleaved pp (vpp).
        # but here, we do not use pp (vpp) yet. For simplicity, we remove the list
        # critic_module = nn.ModuleList(critic_module)

        if self.config.load_weight:
            t0 = time.time()
            if self.config.megatron.use_dist_checkpointing:
                load_mcore_dist_weights(
                    critic_module, self.config.megatron.dist_checkpointing_path, is_value_model=True
                )
            else:
                if self.bridge is not None:
                    local_model_path = get_hf_model_path(self.config)
                    self.bridge.load_weights(critic_module, local_model_path)
                else:
                    load_megatron_gptmodel_weights(
                        self.config, self.hf_config, critic_module, params_dtype=self.dtype, is_value_model=True
                    )
            t1 = time.time()
            if torch.distributed.get_rank() == 0:
                print(f"critic load_weight time: {t1 - t0}")
        if self.rank == 0:
            print_model_size(critic_module[0])

        # TODO: add more optimizer args into config
        optim_config_megatron = init_megatron_optim_config(optim_config)
        critic_optimizer = get_megatron_optimizer(model=critic_module, config=optim_config_megatron)
        critic_optimizer_scheduler = get_megatron_optimizer_param_scheduler(
            optimizer=critic_optimizer, config=optim_config
        )
        get_torch_device().empty_cache()
        return critic_module, critic_optimizer, critic_optimizer_scheduler, self.hf_config, optim_config

    @register(dispatch_mode=Dispatch.ONE_TO_ALL)
    def init_model(self):
        # create critic

        from verl.utils.torch_dtypes import PrecisionType

        if self.config.model.get("external_lib", None) is not None:
            # This is used to import external_lib into the huggingface systems
            import importlib

            importlib.import_module(self.config.model.external_lib)
        override_model_config = OmegaConf.to_container(self.config.model.get("override_config", OmegaConf.create()))
        override_transformer_config = OmegaConf.to_container(
            self.config.megatron.get("override_transformer_config", OmegaConf.create()), resolve=True
        )
        self.param_dtype = torch.bfloat16
        self.dtype = PrecisionType.to_dtype(self.param_dtype)
        (
            self.critic_module,
            self.critic_optimizer,
            self.critic_optimizer_scheduler,
            self.critic_model_config,
            critic_optimizer_config,
        ) = self._build_critic_model_optimizer(
            model_path=self.config.model.path,
            optim_config=self.config.optim,
            override_model_config=override_model_config,
            override_transformer_config=override_transformer_config,
        )
        if self._is_offload_param:
            offload_megatron_model_to_cpu(self.critic_module)
        if self._is_offload_optimizer:
            offload_megatron_optimizer(self.critic_optimizer)

        self.critic = MegatronPPOCritic(
            config=self.config,
            model_config=self.critic_model_config,
            hf_config=self.hf_config,
            tf_config=self.tf_config,
            critic_module=self.critic_module,
            critic_optimizer=self.critic_optimizer,
            critic_optimizer_config=critic_optimizer_config,
        )
        self.flops_counter = FlopsCounter(self.critic_model_config)
        self.checkpoint_mananager = MegatronCheckpointManager(
            config=self.config,
            checkpoint_config=self.config.checkpoint,
            model_config=self.critic_model_config,
            transformer_config=self.tf_config,
            role="critic",
            model=self.critic_module,
            arch=self.architectures[0],
            hf_config=self.hf_config,
            param_dtype=self.param_dtype,
            share_embeddings_and_output_weights=False,
            processing_class=self.processor if self.processor is not None else self.tokenizer,
            optimizer=self.critic_optimizer,
            optimizer_scheduler=self.critic_optimizer_scheduler,
            use_distributed_optimizer=self.config.megatron.use_distributed_optimizer,
            use_checkpoint_opt_param_scheduler=self.config.optim.use_checkpoint_opt_param_scheduler,
            bridge=self.bridge,
            use_dist_checkpointing=self.config.megatron.use_dist_checkpointing,
        )

    @register(dispatch_mode=Dispatch.MEGATRON_COMPUTE_PROTO)
    @DistProfiler.annotate(color="cyan")
    def compute_values(self, data: DataProto):
        micro_batch_size = self.config.ppo_micro_batch_size_per_gpu
        data.meta_info["micro_batch_size"] = micro_batch_size
        data.meta_info["max_token_len"] = self.config.forward_max_token_len_per_gpu
        data.meta_info["use_dynamic_bsz"] = self.config.use_dynamic_bsz
        data = data.to(get_device_id())
        if self._is_offload_param:
            load_megatron_model_to_gpu(self.critic_module)
        values = self.critic.compute_values(data=data)
        output = DataProto.from_dict(tensors={"values": values})
        output = output.to("cpu")
        if self._is_offload_param:
            offload_megatron_model_to_cpu(self.critic_module)
        return output

    @register(dispatch_mode=Dispatch.MEGATRON_COMPUTE_PROTO)
    @DistProfiler.annotate(color="pink")
    def update_critic(self, data: DataProto):
        data = data.to(get_device_id())

        if self._is_offload_param:
            load_megatron_model_to_gpu(self.critic_module)
        if self._is_offload_optimizer:
            load_megatron_optimizer(self.critic_optimizer)

        dataloader = self.critic.make_minibatch_iterator(data)
        with Timer(name="update_critic", logger=None) as timer:
            metrics = self.critic.update_critic(dataloader=dataloader)
        delta_time = timer.last
        global_num_tokens = data.meta_info["global_token_num"]
        estimated_flops, promised_flops = self.flops_counter.estimate_flops(global_num_tokens, delta_time)
        metrics["perf/mfu/critic"] = estimated_flops * self.config.ppo_epochs / promised_flops / self.world_size
        from verl.utils.megatron.optimizer import get_megatron_last_lr

        metrics["critic/lr"] = get_megatron_last_lr(self.critic_optimizer)
        self.critic_optimizer_scheduler.step(1)

        output = DataProto(batch=None, meta_info={"metrics": metrics})

        if self._is_offload_param:
            offload_megatron_model_to_cpu(self.critic_module)
        if self._is_offload_optimizer:
            offload_megatron_optimizer(self.critic_optimizer)
        output = output.to("cpu")
        return output

    @register(dispatch_mode=Dispatch.ONE_TO_ALL)
    def load_checkpoint(self, checkpoint_path, hdfs_path=None, del_local_after_load=True):
        if self._is_offload_param:
            load_megatron_model_to_gpu(self.critic_module)
        self.checkpoint_mananager.load_checkpoint(
            local_path=checkpoint_path, hdfs_path=hdfs_path, del_local_after_load=del_local_after_load
        )
        if self._is_offload_param:
            offload_megatron_model_to_cpu(self.critic_module)
        if self._is_offload_optimizer:
            offload_megatron_optimizer(self.critic_optimizer)

    @register(dispatch_mode=Dispatch.ONE_TO_ALL)
    def save_checkpoint(self, checkpoint_path, hdfs_path=None, global_steps=0, max_ckpt_to_keep=None):
        if self._is_offload_param:
            load_megatron_model_to_gpu(self.critic_module)
        self.checkpoint_mananager.save_checkpoint(
            local_path=checkpoint_path, hdfs_path=hdfs_path, global_step=global_steps, max_ckpt_to_keep=max_ckpt_to_keep
        )
        if self._is_offload_param:
            offload_megatron_model_to_cpu(self.critic_module)


class RewardModelWorker(MegatronWorker, DistProfilerExtension):
    """
    Note that we only implement the reward model that is subclass of AutoModelForSequenceClassification.
    """

    def __init__(self, config):
        MegatronWorker.__init__(self)
        DistProfilerExtension.__init__(
            self, DistProfiler(rank=self.rank, config=omega_conf_to_dataclass(config.get("profiler")))
        )
        self.config = config

        # NOTE(sgm): We utilize colocate WorkerGroup by default.
        # As a result, Workers for different model share the same process.
        # Therefore, we only require one distribute initialization.
        # To utilize different parallel strategy in different models:
        # 1, users should disable WorkerDict; 2.assign different ResourcePool to different models,
        # 3. and apply the following patch in ray==2.10, https://github.com/ray-project/ray/pull/44385
        if not torch.distributed.is_initialized():
            rank = int(os.environ["LOCAL_RANK"])
            torch.distributed.init_process_group(
                backend=get_nccl_backend(),
                timeout=datetime.timedelta(seconds=self.config.get("nccl_timeout", 600)),
                init_method=os.environ.get("DIST_INIT_METHOD", None),
            )
            get_torch_device().set_device(rank)

            if self.config.megatron.sequence_parallel:
                os.environ["CUDA_DEVICE_MAX_CONNECTIONS"] = "1"
            mpu.initialize_model_parallel(
                tensor_model_parallel_size=self.config.megatron.tensor_model_parallel_size,
                pipeline_model_parallel_size=self.config.megatron.pipeline_model_parallel_size,
                virtual_pipeline_model_parallel_size=self.config.megatron.virtual_pipeline_model_parallel_size,
                pipeline_model_parallel_split_rank=None,
                use_sharp=False,
                context_parallel_size=self.config.megatron.context_parallel_size,
                expert_model_parallel_size=self.config.megatron.expert_model_parallel_size,
                expert_tensor_parallel_size=self.config.megatron.expert_tensor_parallel_size,
                nccl_communicator_config_path=None,
            )

        set_random_seed(seed=self.config.megatron.seed)

        # normalize config
        if self.config.micro_batch_size is not None:
            self.config.micro_batch_size //= mpu.get_data_parallel_world_size()
            self.config.micro_batch_size_per_gpu = self.config.micro_batch_size

    def _build_rm_model(self, model_path, tokenizer, override_model_config, override_transformer_config):
        from megatron.core.models.gpt.gpt_model import ModelType

        from verl.utils.megatron_utils import get_model

        self._init_hf_config_and_tf_config(
            model_path,
            tokenizer,
            self.dtype,
            override_model_config,
            override_transformer_config,
            self.config.model.get("trust_remote_code", False),
            self.config.megatron.use_mbridge,
        )
        if self.bridge is not None:
            from verl.models.mcore.mbridge import freeze_moe_router, make_value_model

            post_model_creation_callbacks = [make_value_model]
            if override_model_config.get("moe_config", {}).get("freeze_moe_router", False):
                post_model_creation_callbacks.append(freeze_moe_router)
            reward_model = self.bridge.get_model(
                post_model_creation_callbacks=post_model_creation_callbacks, wrap_with_ddp=False
            )
        else:

            def megatron_rm_model_provider(pre_process, post_process):
                from verl.models.mcore import init_mcore_model

                parallel_model = init_mcore_model(
                    self.tf_config,
                    self.hf_config,
                    pre_process,
                    post_process,
                    share_embeddings_and_output_weights=False,
                    value=True,
                )
                parallel_model.to(get_device_name())
                return parallel_model

            # Step 3: initialize the megatron model
            reward_model = get_model(
                model_provider_func=megatron_rm_model_provider,
                model_type=ModelType.encoder_or_decoder,
                wrap_with_ddp=False,
                use_distributed_optimizer=self.config.megatron.use_distributed_optimizer,
            )
            # note that here reward_model will be a list to be compatible with the construction of interleaved pp (vpp)
            # but here, we do not use pp (vpp) yet. For simplicity, we remove the list
            # reward_model = nn.ModuleList(reward_model)

        if self.config.load_weight:
            if self.config.megatron.use_dist_checkpointing:
                load_mcore_dist_weights(reward_model, self.config.megatron.dist_checkpointing_path, is_value_model=True)
            else:
                if self.bridge is not None:
                    local_model_path = get_hf_model_path(self.config)
                    self.bridge.load_weights(reward_model, local_model_path)
                else:
                    load_megatron_gptmodel_weights(
                        self.config, self.hf_config, reward_model, params_dtype=self.dtype, is_value_model=True
                    )

        # TODO: add more optimizer args into config
        get_torch_device().empty_cache()
        return reward_model, self.hf_config

    @register(dispatch_mode=Dispatch.ONE_TO_ALL)
    def init_model(self):
        # create critic

        from verl.utils.torch_dtypes import PrecisionType

        if self.config.model.get("external_lib", None) is not None:
            # This is used to import external_lib into the huggingface systems
            import importlib

            importlib.import_module(self.config.model.external_lib)
        override_model_config = OmegaConf.to_container(self.config.model.get("override_config", OmegaConf.create()))
        override_transformer_config = OmegaConf.to_container(
            self.config.megatron.get("override_transformer_config", OmegaConf.create()), resolve=True
        )

        use_shm = self.config.model.get("use_shm", False)
        sft_tokenizer_local_path = copy_to_local(self.config.model.input_tokenizer, use_shm=use_shm)
        sft_tokenizer = hf_tokenizer(sft_tokenizer_local_path)
        rm_tokenizer_path = self.config.model.get("rm_tokenizer", None)
        rm_tokenizer = None
        if rm_tokenizer_path is not None:
            rm_tokenizer_local_path = copy_to_local(rm_tokenizer_path, use_shm=use_shm)
            rm_tokenizer = hf_tokenizer(
                rm_tokenizer_local_path, trust_remote_code=self.config.model.get("trust_remote_code", False)
            )

        self.param_dtype = torch.bfloat16
        self.dtype = PrecisionType.to_dtype(self.param_dtype)

        reward_model_module, reward_model_config = self._build_rm_model(
            model_path=self.config.model.path,
            tokenizer=rm_tokenizer,
            override_model_config=override_model_config,
            override_transformer_config=override_transformer_config,
        )
        # FIXME(sgm): reward model param offload is implemented in MegatronRewardModel
        # should be implemented in workers
        self.rm = MegatronRewardModel(
            config=self.config,
            reward_model_module=reward_model_module,
            model_config=reward_model_config,
            hf_config=self.hf_config,
            tf_config=self.tf_config,
            sft_tokenizer=sft_tokenizer,
            rm_tokenizer=rm_tokenizer,
        )

    # TODO: reward model use itself tokenizer instead of sft tokenizer
    # the input_ids, responses, attention_mask and position_ids may be different!
    @register(dispatch_mode=Dispatch.MEGATRON_COMPUTE_PROTO)
    @DistProfiler.annotate(color="brown")
    def compute_rm_score(self, data: DataProto):
        data.meta_info["micro_batch_size"] = self.config.micro_batch_size_per_gpu
        data.meta_info["max_token_len"] = self.config.forward_max_token_len_per_gpu
        data.meta_info["use_dynamic_bsz"] = self.config.use_dynamic_bsz
        data = data.to(get_device_id())
        output = self.rm.compute_reward(data)
        output = output.to("cpu")
        return output<|MERGE_RESOLUTION|>--- conflicted
+++ resolved
@@ -19,11 +19,7 @@
 import logging
 import os
 import time
-<<<<<<< HEAD
 from typing import Any, Optional
-=======
-from typing import Any, Dict, List, Union
->>>>>>> 1dfc1359
 
 import psutil
 import torch
