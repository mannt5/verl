--- conflicted
+++ resolved
@@ -256,7 +256,6 @@
             log_gpu_memory_usage("After building vllm rollout", logger=logger)
 
             # perform weight resharding between actor and rollout
-<<<<<<< HEAD
             sharding_manager = MegatronVLLMShardingManager(inference_engine=rollout.inference_engine,
                                                            model_config=self.actor_model_config,
                                                            layer_name_mapping=layer_name_mapping,
@@ -282,15 +281,6 @@
                                                              model_config=self.actor_model_config,
                                                              layer_name_mapping=layer_name_mapping)
             log_gpu_memory_usage('After building sharding manager', logger=logger)
-=======
-            sharding_manager = MegatronVLLMShardingManager(
-                inference_engine=rollout.inference_engine,
-                model_config=self.actor_model_config,
-                layer_name_mapping=layer_name_mapping,
-                actor_module=self.actor.actor_module,
-            )
-            log_gpu_memory_usage("After building sharding manager", logger=logger)
->>>>>>> b00f77d8
         else:
             raise NotImplementedError("Only vllmRollout is supported with Megatron now")
 
