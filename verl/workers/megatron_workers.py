--- conflicted
+++ resolved
@@ -405,13 +405,9 @@
                 optimizer=self.actor_optimizer,
                 optimizer_scheduler=self.actor_optimizer_scheduler,
                 use_distributed_optimizer=self.config.actor.megatron.use_distributed_optimizer,
-<<<<<<< HEAD
+                use_checkpoint_opt_param_scheduler=self.config.actor.optim.use_checkpoint_opt_param_scheduler,
                 checkpoint_load_contents=self.config.actor.checkpoint_contents.load,
                 checkpoint_save_contents=self.config.actor.checkpoint_contents.save,
-=======
-                use_checkpoint_opt_param_scheduler=self.config.actor.optim.use_checkpoint_opt_param_scheduler,
-                checkpoint_contents=self.config.actor.checkpoint.contents,
->>>>>>> 60138ebd
             )
         torch.cuda.empty_cache()
         log_gpu_memory_usage("After init_model finish", logger=logger)
@@ -754,13 +750,9 @@
             optimizer=self.critic_optimizer,
             optimizer_scheduler=self.critic_optimizer_scheduler,
             use_distributed_optimizer=self.config.megatron.use_distributed_optimizer,
-<<<<<<< HEAD
+            use_checkpoint_opt_param_scheduler=self.config.optim.use_checkpoint_opt_param_scheduler,
             checkpoint_load_contents=self.config.critic.checkpoint_contents.load,
             checkpoint_save_contents=self.config.critic.checkpoint_contents.save,
-=======
-            use_checkpoint_opt_param_scheduler=self.config.optim.use_checkpoint_opt_param_scheduler,
-            checkpoint_contents=self.config.checkpoint.contents,
->>>>>>> 60138ebd
         )
 
     @register(dispatch_mode=Dispatch.MEGATRON_COMPUTE_PROTO)
