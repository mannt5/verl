--- conflicted
+++ resolved
@@ -256,12 +256,17 @@
             log_gpu_memory_usage("After building vllm rollout", logger=logger)
 
             # perform weight resharding between actor and rollout
-<<<<<<< HEAD
-            sharding_manager = MegatronVLLMShardingManager(inference_engine=rollout.inference_engine,
-                                                           model_config=self.actor_model_config,
-                                                           layer_name_mapping=layer_name_mapping,
-                                                           actor_module=self.actor.actor_module)
-            log_gpu_memory_usage('After building sharding manager', logger=logger)
+            from verl.models.mcore import get_mcore_weight_converter
+
+            weight_converter = get_mcore_weight_converter(self.actor_model_config, self.dtype)
+            sharding_manager = MegatronVLLMShardingManager(
+                inference_engine=rollout.inference_engine,
+                model_config=self.actor_model_config,
+                layer_name_mapping=layer_name_mapping,
+                actor_module=self.actor.actor_module,
+                weight_converter=weight_converter,
+            )
+            log_gpu_memory_usage("After building sharding manager", logger=logger)
         elif self.config.rollout.name == 'sglang':
             from verl.workers.rollout.sglang_rollout import SGLangRollout
             # NOTE(linjunrong): Due to recent fp8 support in SGLang. Now importing any symbol relate to SGLang's model_runner would check CUDA device capability.
@@ -282,19 +287,6 @@
                                                              model_config=self.actor_model_config,
                                                              layer_name_mapping=layer_name_mapping)
             log_gpu_memory_usage('After building sharding manager', logger=logger)
-=======
-            from verl.models.mcore import get_mcore_weight_converter
-
-            weight_converter = get_mcore_weight_converter(self.actor_model_config, self.dtype)
-            sharding_manager = MegatronVLLMShardingManager(
-                inference_engine=rollout.inference_engine,
-                model_config=self.actor_model_config,
-                layer_name_mapping=layer_name_mapping,
-                actor_module=self.actor.actor_module,
-                weight_converter=weight_converter,
-            )
-            log_gpu_memory_usage("After building sharding manager", logger=logger)
->>>>>>> 103f9011
         else:
             raise NotImplementedError("Only vllmRollout is supported with Megatron now")
 
