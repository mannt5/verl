--- conflicted
+++ resolved
@@ -459,27 +459,17 @@
                 offload_megatron_optimizer(self.actor_optimizer)
             log_gpu_memory_usage("After entering sharding manager", logger=logger)
 
-            # (zhangchi.usc1992) wake up kv cache here. Currently only support vllm.
-            # Will support sglang once separate wakeup of model weights and kv cache is supported
-            # This API should be exposed by the rollout. Will rewrite this part when we refactor after v0.4 release.
-            # Currently, we hack here to support running large models (QWen3-236b and DeepSeek-671b)
-            if self.config.rollout.name == "vllm":
-                import inspect
-
-<<<<<<< HEAD
-                if (isinstance(self.rollout, AsyncSGLangRollout) and hasattr(self.rollout, "_tool_schemas") and len(self.rollout._tool_schemas) > 0) or (isinstance(self.rollout, AsyncSGLangRollout) and hasattr(self.rollout, "interaction") and self.rollout.interaction is not None):
-                    output = self.rollout.generate_sequences_multi_turns(prompts=prompts)
+            prompts = self.sharding_manager.preprocess_data(prompts)
+            # output = self.rollout.generate_sequences(prompts=prompts)
+            if self.config.rollout.name == "sglang_async":
+                from verl.workers.rollout.sglang_rollout import AsyncSGLangRollout
+
+                if isinstance(self.rollout, AsyncSGLangRollout) and hasattr(self.rollout, "_tool_schemas") and len(self.rollout._tool_schemas) > 0:
+                    output = self.rollout.generate_sequences_with_tools(prompts=prompts)
                 else:
                     output = self.rollout.generate_sequences(prompts=prompts)
             else:
                 output = self.rollout.generate_sequences(prompts=prompts)
-=======
-                if "tags" in inspect.signature(self.rollout.inference_engine.wake_up).parameters:
-                    self.rollout.inference_engine.wake_up(tags=["kv_cache"])
-
-            prompts = self.sharding_manager.preprocess_data(prompts)
-            output = self.rollout.generate_sequences(prompts=prompts)
->>>>>>> fba8f346
             output = self.sharding_manager.postprocess_data(output)
 
         output = output.to("cpu")
