--- conflicted
+++ resolved
@@ -539,13 +539,9 @@
         update_model_config(critic_model_config, override_config_kwargs=override_config_kwargs)
         self.architectures = getattr(critic_model_config, "architectures", None)
         if self.rank == 0:
-<<<<<<< HEAD
             print(f'Model config after override: {critic_model_config}')
         tfconfig = convert_config(critic_model_config, megatron_config)
         print(f'TF config: {tfconfig}')
-=======
-            print(f'Model config after override: critic_model_config {critic_model_config}')
->>>>>>> 36c10bff
 
         def megatron_critic_model_provider(pre_process, post_process):
             from verl.utils.model import get_parallel_gptmodel_from_config
@@ -568,19 +564,11 @@
         # critic_module = nn.ModuleList(critic_module)
 
         if self.config.load_weight:
-<<<<<<< HEAD
             load_megatron_gptmodel_weights(self.config,
                                            critic_model_config,
                                            critic_module,
                                            params_dtype=megatron_config.params_dtype,
                                            is_value_model=True)
-=======
-            self.hf_config = load_megatron_model_weights(self.config,
-                                                         critic_model_config,
-                                                         critic_module,
-                                                         params_dtype=megatron_config.params_dtype,
-                                                         is_value_model=True)
->>>>>>> 36c10bff
         if self.rank == 0:
             print_model_size(critic_module[0])
 
