# Copyright 2024 Bytedance Ltd. and/or its affiliates
#
# Licensed under the Apache License, Version 2.0 (the "License");
# you may not use this file except in compliance with the License.
# You may obtain a copy of the License at
#
#     http://www.apache.org/licenses/LICENSE-2.0
#
# Unless required by applicable law or agreed to in writing, software
# distributed under the License is distributed on an "AS IS" BASIS,
# WITHOUT WARRANTIES OR CONDITIONS OF ANY KIND, either express or implied.
# See the License for the specific language governing permissions and
# limitations under the License.
"""
The main entry point to run the PPO algorithm
"""

import logging
import os
import warnings
from typing import Union

import psutil
import torch
import torch.distributed
from codetiming import Timer
from omegaconf import DictConfig, open_dict
from torch.distributed.device_mesh import init_device_mesh

import verl.utils.torch_functional as verl_F
from verl.utils.py_functional import convert_to_regular_types
from verl import DataProto
from verl.models.transformers.monkey_patch import apply_monkey_patch
from verl.single_controller.base import Worker
from verl.single_controller.base.decorator import Dispatch, register
from verl.utils import hf_processor, hf_tokenizer
from verl.utils.activation_offload import enable_activation_offloading
from verl.utils.checkpoint.fsdp_checkpoint_manager import FSDPCheckpointManager
from verl.utils.debug import log_gpu_memory_usage
from verl.utils.flops_counter import FlopsCounter
from verl.utils.fs import copy_to_local
from verl.utils.fsdp_utils import (
    CPUOffloadPolicy,
    MixedPrecisionPolicy,
    apply_fsdp2,
    fsdp2_load_full_state_dict,
    fsdp_version,
    get_fsdp_wrap_policy,
    get_init_weight_context_manager,
    init_fn,
    load_fsdp_model_to_gpu,
    load_fsdp_optimizer,
    offload_fsdp_model_to_cpu,
    offload_fsdp_optimizer,
    layered_summon_lora_params,
)
from verl.utils.import_utils import import_external_libs
from verl.utils.model import compute_position_id_with_mask
from verl.workers.sharding_manager.fsdp_ulysses import FSDPUlyssesShardingManager
from verl.utils.device import get_device_name, get_torch_device, is_cuda_available, is_npu_available


from peft import LoraConfig, TaskType, get_peft_model
from codetiming import Timer

import torch.distributed as dist
from torch.distributed.fsdp import FullyShardedDataParallel as FSDP
from peft import PeftModel
from safetensors.torch import save_file
from dataclasses import asdict
import json


logger = logging.getLogger(__file__)
logger.setLevel(os.getenv("VERL_LOGGING_LEVEL", "WARN"))

device_name = get_device_name()


def create_device_mesh(world_size, fsdp_size):
    if fsdp_size < 0 or fsdp_size >= world_size:
        device_mesh = init_device_mesh(device_name, mesh_shape=(world_size,), mesh_dim_names=["fsdp"])
    else:
        device_mesh = init_device_mesh(device_name, mesh_shape=(world_size // fsdp_size, fsdp_size), mesh_dim_names=["ddp", "fsdp"])
    return device_mesh


def get_sharding_strategy(device_mesh):
    from torch.distributed.fsdp import ShardingStrategy

    if device_mesh.ndim == 1:
        sharding_strategy = ShardingStrategy.FULL_SHARD
    elif device_mesh.ndim == 2:
        sharding_strategy = ShardingStrategy.HYBRID_SHARD
    else:
        raise NotImplementedError(f"Get device mesh ndim={device_mesh.ndim}, but only support 1 or 2")
    return sharding_strategy


class ActorRolloutRefWorker(Worker):
    """
    This worker can be instantiated as a standalone actor or a standalone rollout or a standalone reference policy
    or a hybrid engine based on the config.rollout
    """

    def __init__(self, config: DictConfig, role: str):
        super().__init__()
        self.config = config
        import torch.distributed

        if not torch.distributed.is_initialized():
            rank = int(os.environ.get("RANK", 0))
            world_size = int(os.environ.get("WORLD_SIZE", 1))
            torch.distributed.init_process_group(backend="cpu:gloo,cuda:nccl" if is_cuda_available else "cpu:gloo,npu:hccl", rank=rank, world_size=world_size)

        # build device mesh for FSDP
        world_size = torch.distributed.get_world_size()
        # TODO(sgm): support FSDP hybrid shard for larger model
        self.device_mesh = create_device_mesh(world_size=world_size, fsdp_size=self.config.actor.fsdp_config.fsdp_size)

        # build device mesh for Ulysses Sequence Parallel
        self.ulysses_device_mesh = None
        self.ulysses_sequence_parallel_size = self.config.actor.get("ulysses_sequence_parallel_size", 1)
        dp = world_size // self.ulysses_sequence_parallel_size
        if self.ulysses_sequence_parallel_size > 1:
            self.ulysses_device_mesh = init_device_mesh(device_name, mesh_shape=(dp, self.ulysses_sequence_parallel_size), mesh_dim_names=["dp", "sp"])

        self.ulysses_sharding_manager = FSDPUlyssesShardingManager(self.ulysses_device_mesh)
        self._lora_rank = self.config.model.get('lora_rank', 0)
        self._is_lora = self._lora_rank > 0

        self.role = role
        assert self.role in ["actor", "rollout", "ref", "actor_rollout", "actor_rollout_ref"]

        self._is_actor = self.role in ["actor", "actor_rollout", "actor_rollout_ref"]
        self._is_rollout = self.role in ["rollout", "actor_rollout", "actor_rollout_ref"]
        self._is_ref = self.role in ["ref", "actor_rollout_ref"]

        self._is_offload_param = False
        self._is_offload_optimizer = False
        if self._is_actor:
            self._is_offload_param = self.config.actor.fsdp_config.get("param_offload", False)
            self._is_offload_optimizer = self.config.actor.fsdp_config.get("optimizer_offload", False)
        elif self._is_ref:
            # TODO: it seems that manual offload is slowly than FSDP offload
            self._is_offload_param = self.config.ref.fsdp_config.get("param_offload", False)

        # normalize config
        if self._is_actor:
            self.config.actor.ppo_mini_batch_size *= self.config.rollout.n
            self.config.actor.ppo_mini_batch_size //= self.device_mesh.size() // self.ulysses_sequence_parallel_size
            assert self.config.actor.ppo_mini_batch_size > 0, f"ppo_mini_batch_size {self.config.actor.ppo_mini_batch_size} should be larger than 0 after normalization"
            # micro bsz
            if self.config.actor.ppo_micro_batch_size is not None:
                self.config.actor.ppo_micro_batch_size //= self.device_mesh.size() // self.ulysses_sequence_parallel_size
                self.config.actor.ppo_micro_batch_size_per_gpu = self.config.actor.ppo_micro_batch_size

            if self.config.actor.ppo_micro_batch_size_per_gpu is not None:
                assert self.config.actor.ppo_mini_batch_size % self.config.actor.ppo_micro_batch_size_per_gpu == 0, f"normalized ppo_mini_batch_size {self.config.actor.ppo_mini_batch_size} should be divisible by ppo_micro_batch_size_per_gpu {self.config.actor.ppo_micro_batch_size_per_gpu}"
                assert self.config.actor.ppo_mini_batch_size // self.config.actor.ppo_micro_batch_size_per_gpu > 0, f"normalized ppo_mini_batch_size {self.config.actor.ppo_mini_batch_size} should be larger than ppo_micro_batch_size_per_gpu {self.config.actor.ppo_micro_batch_size_per_gpu}"

        # normalize rollout config
        if self._is_rollout and self.config.rollout.log_prob_micro_batch_size is not None:
            self.config.rollout.log_prob_micro_batch_size //= self.device_mesh.size() // self.ulysses_sequence_parallel_size
            self.config.rollout.log_prob_micro_batch_size_per_gpu = self.config.rollout.log_prob_micro_batch_size
        # normalize ref config
        if self._is_ref and self.config.ref.log_prob_micro_batch_size is not None:
            self.config.ref.log_prob_micro_batch_size //= self.device_mesh.size() // self.ulysses_sequence_parallel_size
            self.config.ref.log_prob_micro_batch_size_per_gpu = self.config.ref.log_prob_micro_batch_size

    def _build_model_optimizer(
        self,
        model_path,
        fsdp_config,
        optim_config,
        override_model_config,
        use_remove_padding=False,
        use_fused_kernels=False,
        enable_gradient_checkpointing=False,
        trust_remote_code=False,
        use_liger=False,
        role="actor",
        enable_activation_offload=False,
    ):
        from torch import optim
        from torch.distributed.fsdp import CPUOffload, MixedPrecision
        from torch.distributed.fsdp import FullyShardedDataParallel as FSDP
        from transformers import AutoConfig, AutoModelForCausalLM, AutoModelForVision2Seq

        from verl.utils.model import get_generation_config, print_model_size, update_model_config
        from verl.utils.torch_dtypes import PrecisionType

        assert role in ["actor", "ref"]

        log_gpu_memory_usage(f"Before init {role} from HF AutoModel", logger=logger)
        local_path = model_path

        # note that we have to create model in fp32. Otherwise, the optimizer is in bf16, which is incorrect
        # TODO(zhangchi.usc1992): 1. support create from random initialized model. 2. Support init with FSDP directly
        self.tokenizer = hf_tokenizer(local_path, trust_remote_code=trust_remote_code)
        self.processor = hf_processor(local_path, trust_remote_code=trust_remote_code)

        torch_dtype = fsdp_config.get("model_dtype", None)
        if torch_dtype is None:
            torch_dtype = torch.float32 if self._is_actor else torch.bfloat16
        else:
            torch_dtype = PrecisionType.to_dtype(torch_dtype)

        # override model kwargs
        actor_model_config = AutoConfig.from_pretrained(local_path, trust_remote_code=trust_remote_code)

        self.generation_config = get_generation_config(local_path, trust_remote_code=trust_remote_code)

        override_config_kwargs = {
            "bos_token_id": self.tokenizer.bos_token_id,
            "eos_token_id": self.tokenizer.eos_token_id,
            "pad_token_id": self.tokenizer.pad_token_id,
        }
        override_config_kwargs.update(override_model_config)
        update_model_config(actor_model_config, override_config_kwargs=override_config_kwargs)
        if self.rank == 0:
            print(f"Model config after override: {actor_model_config}")

        # NOTE(fix me): tie_word_embedding causes meta_tensor init to hang
        init_context = get_init_weight_context_manager(use_meta_tensor=not actor_model_config.tie_word_embeddings, mesh=self.device_mesh)

        with init_context(), warnings.catch_warnings():
            warnings.simplefilter("ignore")
            if type(actor_model_config) in AutoModelForVision2Seq._model_mapping.keys():
                actor_module_class = AutoModelForVision2Seq
            else:
                actor_module_class = AutoModelForCausalLM

            actor_module = actor_module_class.from_pretrained(
                pretrained_model_name_or_path=local_path,
                torch_dtype=torch_dtype,
                config=actor_model_config,
                attn_implementation="flash_attention_2",
                trust_remote_code=trust_remote_code,
            )

            # Apply Liger kernel to the model if use_liger is set to True
            if use_liger:
                from liger_kernel.transformers.monkey_patch import _apply_liger_kernel_to_instance

                _apply_liger_kernel_to_instance(model=actor_module)

            apply_monkey_patch(
                model=actor_module,
                use_remove_padding=use_remove_padding,
                ulysses_sp_size=self.ulysses_sequence_parallel_size,
                use_fused_kernels=use_fused_kernels,
            )

            # some parameters may not in torch_dtype. TODO(zhangchi.usc1992) remove this after we switch to fsdp2
            actor_module.to(torch_dtype)

            if enable_gradient_checkpointing:
                actor_module.gradient_checkpointing_enable(gradient_checkpointing_kwargs={"use_reentrant": False})
            if self._is_lora:
                print("Applying LoRA to actor module")
                actor_module.enable_input_require_grads()
                # Convert config to regular Python types before creating PEFT model
                lora_config = {
                    'task_type': TaskType.CAUSAL_LM,
                    'r': self.config.model.lora_rank,
                    'lora_alpha': self.config.model.lora_alpha,
                    'target_modules': convert_to_regular_types(self.config.model.target_modules),
                    'bias': "none"
                }
                actor_module = get_peft_model(actor_module, LoraConfig(**lora_config))
        torch.distributed.barrier()

        if self.rank == 0:
            print_model_size(actor_module)

        log_gpu_memory_usage(f"After init {role} from HF AutoModel", logger=logger)

        # We wrap FSDP for rollout as well
        mixed_precision_config = fsdp_config.get("mixed_precision", None)
        if mixed_precision_config is not None:
            param_dtype = PrecisionType.to_dtype(mixed_precision_config.get("param_dtype", "bf16"))
            reduce_dtype = PrecisionType.to_dtype(mixed_precision_config.get("reduce_dtype", "fp32"))
            buffer_dtype = PrecisionType.to_dtype(mixed_precision_config.get("buffer_dtype", "fp32"))
        else:
            param_dtype = torch.bfloat16
            reduce_dtype = torch.float32
            buffer_dtype = torch.float32

        mixed_precision = MixedPrecision(param_dtype=param_dtype, reduce_dtype=reduce_dtype, buffer_dtype=buffer_dtype)

        auto_wrap_policy = get_fsdp_wrap_policy(module=actor_module, config=fsdp_config.get("wrap_policy", None), is_lora=self.config.model.get('lora_rank', 0) > 0)

        if self._is_rollout and self.config.rollout.name == "hf":
            # TODO(zhangchi.usc1992, shengguangming) fix me. Current, auto_wrap_policy causes HFRollout to hang in Gemma
            auto_wrap_policy = None

        print(f"wrap_policy: {auto_wrap_policy}")

        fsdp_mesh = self.device_mesh
        sharding_strategy = get_sharding_strategy(fsdp_mesh)

        # TODO: add transformer policy
        # We force reference policy to use CPUOffload to save memory.
        # We force turn off CPUOffload for actor because it causes incorrect results when using grad accumulation
        cpu_offload = None if role == "actor" else CPUOffload(offload_params=True)
        fsdp_strategy = self.config.actor.strategy
        if fsdp_strategy == "fsdp":
            actor_module_fsdp = FSDP(
                actor_module,
                cpu_offload=cpu_offload,
                param_init_fn=init_fn,
                use_orig_params=False,
                auto_wrap_policy=auto_wrap_policy,
                device_id=get_torch_device().current_device(),
                sharding_strategy=sharding_strategy,  # zero3
                mixed_precision=mixed_precision,
                sync_module_states=True,
                device_mesh=self.device_mesh,
                forward_prefetch=False,
            )
        elif fsdp_strategy == "fsdp2":
            assert CPUOffloadPolicy is not None, "PyTorch version >= 2.4 is required for using fully_shard API (FSDP2)"
            mp_policy = MixedPrecisionPolicy(param_dtype=param_dtype, reduce_dtype=reduce_dtype, cast_forward_inputs=True)
            if role == "actor" and fsdp_config.offload_policy:
                cpu_offload = CPUOffloadPolicy(pin_memory=True)
                self._is_offload_param = False
                self._is_offload_optimizer = False
            else:
                cpu_offload = None if role == "actor" else CPUOffloadPolicy(pin_memory=True)

            fsdp_kwargs = {
                "mesh": fsdp_mesh,
                "mp_policy": mp_policy,
                "offload_policy": cpu_offload,
                "reshard_after_forward": fsdp_config.reshard_after_forward,
            }
            full_state = actor_module.state_dict()
            apply_fsdp2(actor_module, fsdp_kwargs, fsdp_config)
            fsdp2_load_full_state_dict(actor_module, full_state, fsdp_mesh, cpu_offload)
            actor_module_fsdp = actor_module
        else:
            raise NotImplementedError(f"not implement {fsdp_strategy}")

        if enable_activation_offload:
            enable_activation_offloading(actor_module_fsdp, fsdp_strategy, enable_gradient_checkpointing)

        log_gpu_memory_usage(f"After {role} FSDP init", logger=logger)

        # TODO: add more optimizer args into config
        if role == "actor" and optim_config is not None:
            from verl.utils.torch_functional import get_constant_schedule_with_warmup, get_cosine_schedule_with_warmup

            actor_optimizer = optim.AdamW(
                actor_module_fsdp.parameters(),
                lr=optim_config.lr,
                betas=optim_config.get("betas", (0.9, 0.999)),
                weight_decay=optim_config.get("weight_decay", 1e-2),
            )

            total_steps = optim_config.get("total_training_steps", 0)
            num_warmup_steps = int(optim_config.get("lr_warmup_steps", -1))
            warmup_style = optim_config.get("warmup_style", "constant")
            min_lr_ratio = optim_config.get("min_lr_ratio", 0.0)
            num_cycles = optim_config.get("num_cycles", 0.5)
            if num_warmup_steps < 0:
                num_warmup_steps_ratio = optim_config.get("lr_warmup_steps_ratio", 0.0)
                num_warmup_steps = int(num_warmup_steps_ratio * total_steps)

            print(f"Total steps: {total_steps}, num_warmup_steps: {num_warmup_steps}")

            if warmup_style == "constant":
                actor_lr_scheduler = get_constant_schedule_with_warmup(optimizer=actor_optimizer, num_warmup_steps=num_warmup_steps)
            elif warmup_style == "cosine":
                actor_lr_scheduler = get_cosine_schedule_with_warmup(optimizer=actor_optimizer, num_warmup_steps=num_warmup_steps, num_training_steps=total_steps, min_lr_ratio=min_lr_ratio, num_cycles=num_cycles)
            else:
                raise NotImplementedError(f"Warmup style {warmup_style} is not supported")

            log_gpu_memory_usage(f"After {role} optimizer init", logger=logger)
        else:
            actor_optimizer = None
            actor_lr_scheduler = None

        return actor_module_fsdp, actor_optimizer, actor_lr_scheduler, actor_model_config

    def _build_rollout(self, trust_remote_code=False):
        from torch.distributed.device_mesh import init_device_mesh

        # TODO(sgm): support FSDP hybrid shard for larger model
        infer_tp = self.config.rollout.tensor_model_parallel_size
        dp = self.world_size // infer_tp
        assert self.world_size % infer_tp == 0, f"rollout world_size: {self.world_size} is not divisible by infer_tp: {infer_tp}"
        rollout_device_mesh = init_device_mesh(device_name, mesh_shape=(dp, infer_tp), mesh_dim_names=["dp", "infer_tp"])
        rollout_name = self.config.rollout.name
        if rollout_name == "hf":
            from verl.workers.rollout import HFRollout
            from verl.workers.sharding_manager.base import BaseShardingManager

            rollout = HFRollout(module=self.actor_module_fsdp, config=self.config.rollout)
            rollout_sharding_manager = BaseShardingManager()
            # TODO: a sharding manager that do nothing?

        elif rollout_name == "vllm":
            from verl.workers.rollout.vllm_rollout import vllm_mode, vLLMRollout
            from verl.workers.sharding_manager.fsdp_vllm import FSDPVLLMShardingManager

            log_gpu_memory_usage(f"Before building {rollout_name} rollout", logger=logger)
            local_path = copy_to_local(self.config.model.path, use_shm=self.config.model.get('use_shm', False))
            lora_kwargs = {'lora_kwargs': {"enable_lora":True, "max_loras":1, "max_lora_rank":self._lora_rank}} if self._is_lora else {}
            # lora_kwargs = {}
            if vllm_mode == "customized":
                rollout = vLLMRollout(
                    actor_module=self.actor_module_fsdp,
                    config=self.config.rollout,
                    tokenizer=self.tokenizer,
                    model_hf_config=self.actor_model_config,
                    trust_remote_code=trust_remote_code,
                    **lora_kwargs)
            elif vllm_mode == "spmd":
                from verl.workers.rollout.vllm_rollout import vLLMAsyncRollout

                vllm_rollout_cls = vLLMRollout if self.config.rollout.mode == "sync" else vLLMAsyncRollout
                rollout = vllm_rollout_cls(
                    model_path=local_path,
                    config=self.config.rollout,
                    tokenizer=self.tokenizer,
                    model_hf_config=self.actor_model_config,
                    device_mesh=rollout_device_mesh,
                    trust_remote_code=trust_remote_code,
                    **lora_kwargs)
            else:
                raise NotImplementedError("vllm_mode must be 'customized' or 'spmd'")

            log_gpu_memory_usage(f"After building {rollout_name} rollout", logger=logger)
            full_params = torch.distributed.get_world_size() == 1
            rollout_sharding_manager = FSDPVLLMShardingManager(
                module=self.actor_module_fsdp,
                inference_engine=rollout.inference_engine,
                model_config=self.actor_model_config,
                full_params=full_params,
                device_mesh=rollout_device_mesh,
                offload_param=self._is_offload_param,
                load_format=self.config.rollout.load_format,
                layered_summon=self.config.rollout.get('layered_summon', False),
            )
            log_gpu_memory_usage("After building sharding manager", logger=logger)

<<<<<<< HEAD
        elif rollout_name in ["sglang", "sglang_async"]:
            if rollout_name == "sglang_async":
                warnings.warn(
                    "'sglang_async' has been deprecated and merged into 'sglang'. "
                    "Please use 'sglang' going forward.",
                    DeprecationWarning,
                    stacklevel=2,
                )
            from verl.workers.rollout.sglang_rollout import SGLangRollout
            # NOTE(linjunrong): Due to recent fp8 support in SGLang. Now importing any symbol relate to
            # SGLang's model_runner would check CUDA device capability. However, due to verl's setting,
            # the main process of ray can not find any CUDA device, which would potentially lead to:
            # "RuntimeError: No CUDA GPUs are available".
            # For this reason, sharding_manager.__init__ should not import FSDPSGLangShardingManager and
            # we import it here use the abs path.
            # check: https://github.com/sgl-project/sglang/blob/00f42707eaddfc2c0528e5b1e0094025c640b7a0/python/sglang/srt/layers/quantization/fp8_utils.py#L76

            from verl.workers.sharding_manager.fsdp_sglang import FSDPSGLangShardingManager

            local_path = copy_to_local(self.config.model.path)
            log_gpu_memory_usage(f"Before building {rollout_name} rollout", logger=logger)
            rollout = SGLangRollout(
=======
        elif rollout_name == "sglang":
            if self.config.rollout.mode == "sync":
                from verl.workers.rollout.sglang_rollout import SGLangRollout

                # NOTE(linjunrong): Due to recent fp8 support in SGLang. Now importing any symbol relate to
                # SGLang's model_runner would check CUDA device capability. However, due to verl's setting,
                # the main process of ray can not find any CUDA device, which would potentially lead to:
                # "RuntimeError: No CUDA GPUs are available".
                # For this reason, sharding_manager.__init__ should not import FSDPSGLangShardingManager and
                # we import it here use the abs path.
                # check: https://github.com/sgl-project/sglang/blob/00f42707eaddfc2c0528e5b1e0094025c640b7a0/python/sglang/srt/layers/quantization/fp8_utils.py#L76
                from verl.workers.sharding_manager.fsdp_sglang import FSDPSGLangShardingManager

                log_gpu_memory_usage(f"Before building {rollout_name} rollout", logger=logger)
                local_path = copy_to_local(self.config.model.path)
                rollout = SGLangRollout(
                    actor_module=local_path,
                    config=self.config.rollout,
                    tokenizer=self.tokenizer,
                    model_hf_config=self.actor_model_config,
                    trust_remote_code=trust_remote_code,
                )
                log_gpu_memory_usage(f"After building {rollout_name} rollout", logger=logger)

                if torch.distributed.get_world_size() == 1:
                    self.config.rollout.load_format = "dummy_hf"
                rollout_sharding_manager = FSDPSGLangShardingManager(
                    module=self.actor_module_fsdp,
                    inference_engine=rollout.inference_engine,
                    model_config=self.actor_model_config,
                    full_params="hf" in self.config.rollout.load_format,
                    device_mesh=rollout_device_mesh,
                    offload_param=self._is_offload_param,
                )
                log_gpu_memory_usage("After building sharding manager", logger=logger)
            elif self.config.rollout.mode == "async":
                from verl.workers.rollout.sglang_rollout import AsyncSGLangRollout
                from verl.workers.sharding_manager.fsdp_sglang import FSDPAsyncSGLangShardingManager

                local_path = copy_to_local(self.config.model.path)
                log_gpu_memory_usage(f"Before building {rollout_name} rollout", logger=None)
                rollout = AsyncSGLangRollout(
                    actor_module=local_path,
                    config=self.config.rollout,
                    tokenizer=self.tokenizer,
                    model_hf_config=self.actor_model_config,
                    trust_remote_code=trust_remote_code,
                )
                log_gpu_memory_usage(f"After building {rollout_name} rollout", logger=None)

                if torch.distributed.get_world_size() == 1:
                    self.config.rollout.load_format = "dummy_hf"
                rollout_sharding_manager = FSDPAsyncSGLangShardingManager(
                    module=self.actor_module_fsdp,
                    inference_engine=rollout._engine,
                    model_config=self.actor_model_config,
                    full_params="hf" in self.config.rollout.load_format,
                    device_mesh=rollout_device_mesh,
                    offload_param=self._is_offload_param,
                )
                log_gpu_memory_usage("After building sharding manager", logger=None)
        elif rollout_name == "sglang_async":
            # TODO replace by rollout.mode == "async"
            from verl.workers.rollout.sglang_rollout import AsyncSGLangRollout
            from verl.workers.sharding_manager.fsdp_sglang import FSDPAsyncSGLangShardingManager

            local_path = copy_to_local(self.config.model.path)
            log_gpu_memory_usage(f"Before building {rollout_name} rollout", logger=None)
            rollout = AsyncSGLangRollout(
>>>>>>> b8ae4a1f
                actor_module=local_path,
                config=self.config.rollout,
                tokenizer=self.tokenizer,
                model_hf_config=self.actor_model_config,
                trust_remote_code=trust_remote_code,
            )
<<<<<<< HEAD
            log_gpu_memory_usage(f"After building {rollout_name} rollout", logger=logger)

            if torch.distributed.get_world_size() == 1:
                self.config.rollout.load_format = "dummy_hf"
            rollout_sharding_manager = FSDPSGLangShardingManager(
=======
            log_gpu_memory_usage(f"After building {rollout_name} rollout", logger=None)

            if torch.distributed.get_world_size() == 1:
                self.config.rollout.load_format = "dummy_hf"
            rollout_sharding_manager = FSDPAsyncSGLangShardingManager(
>>>>>>> b8ae4a1f
                module=self.actor_module_fsdp,
                inference_engine=rollout._engine,
                model_config=self.actor_model_config,
                full_params="hf" in self.config.rollout.load_format,
                device_mesh=rollout_device_mesh,
                offload_param=self._is_offload_param,
            )
            log_gpu_memory_usage("After building sharding manager", logger=logger)

        else:
            raise NotImplementedError(f"Rollout name: {self.config.rollout.name} is not supported")

        return rollout, rollout_sharding_manager

    @register(dispatch_mode=Dispatch.ONE_TO_ALL)
    def init_model(self):
        from verl.workers.actor import DataParallelPPOActor

        # This is used to import external_lib into the huggingface systems
        import_external_libs(self.config.model.get("external_lib", None))

        from omegaconf import OmegaConf

        override_model_config = OmegaConf.to_container(self.config.model.get("override_config", OmegaConf.create()))

        use_remove_padding = self.config.model.get("use_remove_padding", False)
        use_shm = self.config.model.get('use_shm', False)
        use_fused_kernels = self.config.model.get("use_fused_kernels", False)

        if self._is_actor or self._is_rollout:
            # we need the model for actor and rollout
            if self._is_actor:
                optim_config = self.config.actor.optim
                fsdp_config = self.config.actor.fsdp_config
            else:
                optim_config = None
                fsdp_config = OmegaConf.create()

            local_path = copy_to_local(self.config.model.path, use_shm)
            (
                self.actor_module_fsdp,
                self.actor_optimizer,
                self.actor_lr_scheduler,
                self.actor_model_config,
            ) = self._build_model_optimizer(
                model_path=local_path,
                fsdp_config=fsdp_config,
                optim_config=optim_config,
                override_model_config=override_model_config,
                use_remove_padding=use_remove_padding,
                use_fused_kernels=use_fused_kernels,
                enable_gradient_checkpointing=self.config.model.get("enable_gradient_checkpointing", False),
                trust_remote_code=self.config.model.get("trust_remote_code", False),
                use_liger=self.config.model.get("use_liger", False),
                role="actor",
                enable_activation_offload=self.config.model.get("enable_activation_offload", False),
            )

            # get the original unwrapped module
            if fsdp_version(self.actor_module_fsdp) == 1:
                self.actor_module = self.actor_module_fsdp._fsdp_wrapped_module

            if self._is_offload_param:
                offload_fsdp_model_to_cpu(self.actor_module_fsdp)
                log_gpu_memory_usage("After offload actor model during init", logger=logger)

            if self._is_offload_optimizer:
                offload_fsdp_optimizer(optimizer=self.actor_optimizer)
                log_gpu_memory_usage("After offload actor optimizer during init", logger=logger)
        # load from checkpoint
        if self._is_actor:
            OmegaConf.set_struct(self.config.actor, True)
            with open_dict(self.config.actor):
                self.config.actor.use_remove_padding = use_remove_padding
                self.config.actor.use_fused_kernels = use_fused_kernels
            self.actor = DataParallelPPOActor(config=self.config.actor, actor_module=self.actor_module_fsdp, actor_optimizer=self.actor_optimizer)

        if self._is_rollout:
            self.rollout, self.rollout_sharding_manager = self._build_rollout(trust_remote_code=self.config.model.get("trust_remote_code", False))

        if self._is_ref:
            local_path = copy_to_local(self.config.model.path, use_shm)
            self.ref_module_fsdp = self._build_model_optimizer(
                model_path=local_path,
                fsdp_config=self.config.ref.fsdp_config,
                optim_config=None,
                override_model_config=override_model_config,
                use_remove_padding=use_remove_padding,
                use_fused_kernels=use_fused_kernels,
                trust_remote_code=self.config.model.get("trust_remote_code", False),
                use_liger=self.config.model.get("use_liger", False),
                role="ref",
            )[0]
            OmegaConf.set_struct(self.config.ref, True)
            with open_dict(self.config.ref):
                self.config.ref.use_remove_padding = use_remove_padding
                self.config.ref.use_fused_kernels = use_fused_kernels
            self.ref_policy = DataParallelPPOActor(config=self.config.ref, actor_module=self.ref_module_fsdp)

        if self._is_actor:
            self.flops_counter = FlopsCounter(self.actor_model_config)
            self.checkpoint_manager = FSDPCheckpointManager(
                model=self.actor_module_fsdp,
                optimizer=self.actor.actor_optimizer,
                lr_scheduler=self.actor_lr_scheduler,
                processing_class=self.processor if self.processor is not None else self.tokenizer,
                checkpoint_contents=self.config.actor.checkpoint.contents,
            )

    @register(dispatch_mode=Dispatch.DP_COMPUTE_PROTO)
    def update_actor(self, data: DataProto):
        # Support all hardwares
        data = data.to(get_torch_device().current_device())

        assert self._is_actor
        if self._is_offload_param:
            load_fsdp_model_to_gpu(self.actor_module_fsdp)
        if self._is_offload_optimizer:
            load_fsdp_optimizer(optimizer=self.actor_optimizer, device_id=get_torch_device().current_device())

        with self.ulysses_sharding_manager:
            data = self.ulysses_sharding_manager.preprocess_data(data=data)
            # perform training
            with Timer(name="update_policy", logger=None) as timer:
                metrics = self.actor.update_policy(data=data)
            delta_time = timer.last
            global_num_tokens = data.meta_info["global_token_num"]
            estimated_flops, promised_flops = self.flops_counter.estimate_flops(global_num_tokens, delta_time)
            metrics["perf/mfu/actor"] = estimated_flops * self.config.actor.ppo_epochs / promised_flops / self.world_size
            metrics["perf/max_memory_allocated_gb"] = get_torch_device().max_memory_allocated() / (1024**3)
            metrics["perf/max_memory_reserved_gb"] = get_torch_device().max_memory_reserved() / (1024**3)
            metrics["perf/cpu_memory_used_gb"] = psutil.virtual_memory().used / (1024**3)

            lr = self.actor_lr_scheduler.get_last_lr()[0]
            metrics["actor/lr"] = lr
            self.actor_lr_scheduler.step()

            # TODO: here, we should return all metrics
            output = DataProto(meta_info={"metrics": metrics})

            output = self.ulysses_sharding_manager.postprocess_data(data=output)
            output = output.to("cpu")

        if self._is_offload_param:
            offload_fsdp_model_to_cpu(self.actor_module_fsdp)
            log_gpu_memory_usage("After offload actor model during update_actor", logger=logger)
        if self._is_offload_optimizer:
            offload_fsdp_optimizer(optimizer=self.actor_optimizer)
            log_gpu_memory_usage("After offload actor optimizer during update_actor", logger=logger)

        return output

    @register(dispatch_mode=Dispatch.DP_COMPUTE_PROTO)
    def generate_sequences(self, prompts: DataProto):
        # Support all hardwares
        prompts = prompts.to(get_torch_device().current_device())

        assert self._is_rollout

        meta_info = {
            "eos_token_id": self.generation_config.eos_token_id if self.generation_config is not None else self.tokenizer.eos_token_id,
            "pad_token_id": self.generation_config.pad_token_id if self.generation_config is not None else self.tokenizer.pad_token_id,
        }
        prompts.meta_info.update(meta_info)
        with self.rollout_sharding_manager:
            log_gpu_memory_usage("After entering rollout sharding manager", logger=logger)

            prompts = self.rollout_sharding_manager.preprocess_data(prompts)
            output = self.rollout.generate_sequences(prompts=prompts)
            
            log_gpu_memory_usage("After rollout generation", logger=logger)

            output = self.rollout_sharding_manager.postprocess_data(output)

        output = output.to("cpu")

        # clear kv cache
        get_torch_device().empty_cache()
        return output


    @register(dispatch_mode=Dispatch.DP_COMPUTE_PROTO)
    def compute_log_prob(self, data: DataProto):
        # when is_lora is True, we use the actor without lora applied to calculate the log_prob
        # which is mostly used for ref log_prob calculation
        assert self._is_actor
        if self._is_offload_param:
            load_fsdp_model_to_gpu(self.actor_module_fsdp)

        # Support all hardwares
        from contextlib import nullcontext
        is_lora = data.meta_info.pop("is_lora", False)
        adapter_ctx = self.actor.actor_module.disable_adapter() if is_lora else nullcontext()
        data = data.to(get_torch_device().current_device())
        # we should always recompute old_log_probs when it is HybridEngine
        data.meta_info["micro_batch_size"] = self.config.rollout.log_prob_micro_batch_size_per_gpu
        data.meta_info["max_token_len"] = self.config.rollout.log_prob_max_token_len_per_gpu
        data.meta_info["use_dynamic_bsz"] = self.config.rollout.log_prob_use_dynamic_bsz
        data.meta_info["temperature"] = self.config.rollout.temperature
        # perform recompute log_prob
        with self.ulysses_sharding_manager:
            data = self.ulysses_sharding_manager.preprocess_data(data)
            with adapter_ctx:
                output, entropys = self.actor.compute_log_prob(data=data, calculate_entropy=True)
            output = DataProto.from_dict(
                tensors={"old_log_probs": output, "entropys": entropys},
                meta_info={"temperature": self.config.rollout.temperature},
            )
            output = self.ulysses_sharding_manager.postprocess_data(output)

        output = output.to("cpu")

        # https://pytorch.org/docs/stable/notes/fsdp.html#fsdp-notes
        # unshard the root FSDP module
        if self.world_size > 1 and fsdp_version(self.actor.actor_module) == 1:
            self.actor.actor_module._handle.reshard(True)

        if self._is_offload_param:
            offload_fsdp_model_to_cpu(self.actor_module_fsdp)
            log_gpu_memory_usage("After offload actor model during compute_log_prob", logger=logger)

        return output

    @register(dispatch_mode=Dispatch.DP_COMPUTE_PROTO)
    def compute_ref_log_prob(self, data: DataProto):
        if self._is_lora:
            # if _is_lora, actor without lora applied is the ref
            data.meta_info['is_lora'] = True
            data = self.compute_log_prob(data)
            # this old_log_probs is in fact ref_log_prob
            data = DataProto.from_dict(tensors={'ref_log_prob': data.batch['old_log_probs']})
            return data
        assert self._is_ref
        # else:
        # otherwise, the class have a standalone ref model
        # Support all hardwares
        data = data.to(get_torch_device().current_device())

        micro_batch_size = self.config.ref.log_prob_micro_batch_size_per_gpu
        data.meta_info["micro_batch_size"] = micro_batch_size
        data.meta_info["temperature"] = self.config.rollout.temperature
        data.meta_info["max_token_len"] = self.config.ref.log_prob_max_token_len_per_gpu
        data.meta_info["use_dynamic_bsz"] = self.config.ref.log_prob_use_dynamic_bsz
        with self.ulysses_sharding_manager:
            data = self.ulysses_sharding_manager.preprocess_data(data)
            output, _ = self.ref_policy.compute_log_prob(data=data, calculate_entropy=False)
            output = DataProto.from_dict(tensors={"ref_log_prob": output})
            output = self.ulysses_sharding_manager.postprocess_data(output)

        output = output.to("cpu")

        # https://pytorch.org/docs/stable/notes/fsdp.html#fsdp-notes
        # unshard the root FSDP module
        if self.world_size > 1 and fsdp_version(self.ref_policy.actor_module) == 1:
            self.ref_policy.actor_module._handle.reshard(True)

        return output

    @register(dispatch_mode=Dispatch.ONE_TO_ALL)
    def save_checkpoint(self, local_path, hdfs_path=None, global_step=0, max_ckpt_to_keep=None):
        # only support save and load ckpt for actor
        assert self._is_actor

        if self._is_offload_param:
            load_fsdp_model_to_gpu(self.actor_module_fsdp)

        self.checkpoint_manager.save_checkpoint(local_path=local_path, hdfs_path=hdfs_path, global_step=global_step, max_ckpt_to_keep=max_ckpt_to_keep)
        dist.barrier()

        if self._is_lora and isinstance(self.actor_module, PeftModel):
            lora_save_path = os.path.join(local_path, "lora_adapter")
            peft_config = {}
            if dist.get_rank() == 0:
                os.makedirs(lora_save_path, exist_ok=True)
                peft_config = asdict(self.actor_module.peft_config.get('default', {}))
                peft_config['task_type'] = peft_config['task_type'].value
                peft_config['peft_type'] = peft_config['peft_type'].value
                peft_config['target_modules'] = list(peft_config['target_modules'])
            try:
                if isinstance(self.actor_module_fsdp, FSDP):
                    self.actor_module_fsdp = self.actor_module_fsdp.cuda()
                    lora_params = layered_summon_lora_params(self.actor_module_fsdp)
                    if dist.get_rank() == 0:
                        save_file(lora_params, os.path.join(lora_save_path, "adapter_model.safetensors"))
                        with open(os.path.join(lora_save_path, "adapter_config.json"), "w", encoding='utf-8') as f:
                            json.dump(peft_config, f, ensure_ascii=False, indent=4)
            except Exception as e:
                if dist.get_rank() == 0:
                    print(f"[rank-{self.rank}]: Save LoRA Adapter Error ({e})")

            dist.barrier()
            if dist.get_rank() == 0:
                print(f"[rank-{self.rank}]: Saved LoRA adapter to: {lora_save_path}")

        if self._is_offload_param:
            offload_fsdp_model_to_cpu(self.actor_module_fsdp)

    @register(dispatch_mode=Dispatch.ONE_TO_ALL)
    def load_checkpoint(self, local_path, hdfs_path=None, del_local_after_load=False):
        if self._is_offload_param:
            load_fsdp_model_to_gpu(self.actor_module_fsdp)

        self.checkpoint_manager.load_checkpoint(local_path=local_path, hdfs_path=hdfs_path, del_local_after_load=del_local_after_load)

        if self._is_offload_param:
            offload_fsdp_model_to_cpu(self.actor_module_fsdp)

        if self._is_offload_optimizer:
            offload_fsdp_optimizer(self.actor_optimizer)


class CriticWorker(Worker):
    def __init__(self, config):
        super().__init__()
        import torch.distributed

        if not torch.distributed.is_initialized():
            torch.distributed.init_process_group(backend="nccl" if is_cuda_available else "hccl")
        self.config = config

        # build device mesh for Ulysses Sequence Parallel
        world_size = torch.distributed.get_world_size()
        from torch.distributed.device_mesh import init_device_mesh

        fsdp_size = self.config.model.fsdp_config.fsdp_size
        self.device_mesh = create_device_mesh(world_size=world_size, fsdp_size=fsdp_size)

        self.ulysses_device_mesh = None
        self.ulysses_sequence_parallel_size = self.config.get("ulysses_sequence_parallel_size", 1)
        dp = world_size // self.ulysses_sequence_parallel_size
        if self.ulysses_sequence_parallel_size > 1:
            self.ulysses_device_mesh = init_device_mesh(device_name, mesh_shape=(dp, self.ulysses_sequence_parallel_size), mesh_dim_names=["dp", "sp"])

        self.ulysses_sharding_manager = FSDPUlyssesShardingManager(self.ulysses_device_mesh)

        # set FSDP offload params
        self._is_offload_param = self.config.model.fsdp_config.param_offload
        self._is_offload_optimizer = self.config.model.fsdp_config.optimizer_offload

        # normalize config
        self.config.ppo_mini_batch_size *= self.config.rollout_n
        self.config.ppo_mini_batch_size //= torch.distributed.get_world_size() // self.ulysses_sequence_parallel_size
        if self.config.ppo_micro_batch_size is not None:
            self.config.ppo_micro_batch_size //= torch.distributed.get_world_size() // self.ulysses_sequence_parallel_size
            self.config.forward_micro_batch_size //= torch.distributed.get_world_size() // self.ulysses_sequence_parallel_size
            self.config.ppo_micro_batch_size_per_gpu = self.config.ppo_micro_batch_size
            self.config.forward_micro_batch_size_per_gpu = self.config.forward_micro_batch_size

        if self.config.ppo_micro_batch_size_per_gpu is not None:
            assert self.config.ppo_mini_batch_size % self.config.ppo_micro_batch_size_per_gpu == 0, f"normalized ppo_mini_batch_size {self.config.ppo_mini_batch_size} should be divisible by ppo_micro_batch_size_per_gpu {self.config.ppo_micro_batch_size_per_gpu}"
            assert self.config.ppo_mini_batch_size // self.config.ppo_micro_batch_size_per_gpu > 0, f"normalized ppo_mini_batch_size {self.config.ppo_mini_batch_size} should be larger than ppo_micro_batch_size_per_gpu {self.config.ppo_micro_batch_size_per_gpu}"
        self._is_lora = self.config.model.get('lora_rank', 0) > 0

    def _build_critic_model_optimizer(self, config):
        # the following line is necessary
        from torch import optim
        from torch.distributed.fsdp import FullyShardedDataParallel as FSDP
        from torch.distributed.fsdp import MixedPrecision

        from verl.utils.model import print_model_size
        from verl.utils.torch_dtypes import PrecisionType

        use_shm = config.model.get('use_shm', False)
        local_path = copy_to_local(config.model.path, use_shm=use_shm)
        # note that the tokenizer between actor and critic may be different. So override tokenizer info with actor info
        # using random initialized model from any architecture. May not be the same as Actor.

        tokenizer_path = copy_to_local(config.model.tokenizer_path, use_shm=use_shm)
        self.tokenizer = hf_tokenizer(tokenizer_path, trust_remote_code=config.model.get("trust_remote_code", False))
        self.processor = hf_processor(tokenizer_path, trust_remote_code=config.model.get("trust_remote_code", False))

        from omegaconf import OmegaConf

        override_config = OmegaConf.to_container(self.config.model.get("override_config", OmegaConf.create()))
        override_config_kwargs = {
            "bos_token_id": self.tokenizer.bos_token_id,
            "eos_token_id": self.tokenizer.eos_token_id,
            "pad_token_id": self.tokenizer.pad_token_id,
        }
        override_config_kwargs.update(override_config)
        if self.rank == 0:
            print(f"Critic overriding config {override_config_kwargs}")

        torch_dtype = self.config.model.fsdp_config.get("model_dtype", "fp32")
        torch_dtype = PrecisionType.to_dtype(torch_dtype)

        from transformers import AutoConfig, AutoModelForTokenClassification

        critic_model_config = AutoConfig.from_pretrained(local_path, trust_remote_code=config.model.get("trust_remote_code", False))
        critic_model_config.num_labels = 1

        init_context = get_init_weight_context_manager(use_meta_tensor=not critic_model_config.tie_word_embeddings, mesh=self.device_mesh)

        with init_context(), warnings.catch_warnings():
            warnings.simplefilter("ignore")
            critic_model_config.classifier_dropout = 0.0
            critic_model_config.hidden_dropout = "0"
            critic_module = AutoModelForTokenClassification.from_pretrained(
                pretrained_model_name_or_path=local_path,
                torch_dtype=torch_dtype,
                config=critic_model_config,
                attn_implementation="flash_attention_2",
                trust_remote_code=config.model.get("trust_remote_code", False),
            )

            use_remove_padding = config.model.get("use_remove_padding", False)

            apply_monkey_patch(
                model=critic_module,
                use_remove_padding=use_remove_padding,
                ulysses_sp_size=self.ulysses_sequence_parallel_size,
            )

            # some parameters may not in torch_dtype
            critic_module.to(torch_dtype)

            if config.model.get("enable_gradient_checkpointing", False):
                critic_module.gradient_checkpointing_enable(gradient_checkpointing_kwargs={"use_reentrant": False})
        
        if self._is_lora:
            print("Applying LoRA to critic module")
            critic_module.enable_input_require_grads()
            # Convert config to regular Python types before creating PEFT model
            lora_config = {
                'task_type': TaskType.CAUSAL_LM,
                'r': self.config.model.lora_rank,
                'lora_alpha': self.config.model.lora_alpha,
                'target_modules': convert_to_regular_types(self.config.model.target_modules),
                'bias': "none",
            }
            critic_module = get_peft_model(critic_module, LoraConfig(**lora_config))

        if self.rank == 0:
            print_model_size(critic_module)

        self.critic_model_config = critic_model_config

        fsdp_config = self.config.model.fsdp_config
        mixed_precision_config = fsdp_config.get("mixed_precision", None)
        if mixed_precision_config is not None:
            param_dtype = PrecisionType.to_dtype(mixed_precision_config.get("param_dtype", "bf16"))
            reduce_dtype = PrecisionType.to_dtype(mixed_precision_config.get("reduce_dtype", "fp32"))
            buffer_dtype = PrecisionType.to_dtype(mixed_precision_config.get("buffer_dtype", "fp32"))
        else:
            param_dtype = torch.bfloat16
            reduce_dtype = torch.float32
            buffer_dtype = torch.float32

        mixed_precision = MixedPrecision(param_dtype=param_dtype, reduce_dtype=reduce_dtype, buffer_dtype=buffer_dtype)

        auto_wrap_policy = get_fsdp_wrap_policy(module=critic_module, config=self.config.model.fsdp_config.wrap_policy, is_lora=self.config.model.get('lora_rank', 0) > 0)

        log_gpu_memory_usage("Before critic FSDP", logger=None)

        fsdp_mesh = self.device_mesh
        sharding_strategy = get_sharding_strategy(fsdp_mesh)

        # Note: We force turn off CPUOffload for critic because it causes incorrect results when using grad accumulation
        if config.strategy == "fsdp":
            critic_module = FSDP(
                critic_module,
                param_init_fn=init_fn,
                use_orig_params=False,
                auto_wrap_policy=auto_wrap_policy,
                device_id=get_torch_device().current_device(),
                sharding_strategy=sharding_strategy,
                mixed_precision=mixed_precision,
                sync_module_states=True,
                forward_prefetch=False,
                device_mesh=self.device_mesh,
                cpu_offload=None,
            )
        elif config.strategy == "fsdp2":
            assert CPUOffloadPolicy is not None, "PyTorch version >= 2.4 is required for using fully_shard API (FSDP2)"
            mp_policy = MixedPrecisionPolicy(param_dtype=param_dtype, reduce_dtype=reduce_dtype, cast_forward_inputs=True)
            offload_policy = None
            if fsdp_config.offload_policy:
                self._is_offload_param = False
                self._is_offload_optimizer = False
                offload_policy = CPUOffloadPolicy(pin_memory=True)

            fsdp_kwargs = {
                "mesh": fsdp_mesh,
                "mp_policy": mp_policy,
                "offload_policy": offload_policy,
                "reshard_after_forward": fsdp_config.reshard_after_forward,
            }
            full_state = critic_module.state_dict()
            apply_fsdp2(critic_module, fsdp_kwargs, fsdp_config)
            fsdp2_load_full_state_dict(critic_module, full_state, fsdp_mesh, offload_policy)
        else:
            raise NotImplementedError(f"Unknown strategy {config.strategy}")

        if config.model.get("enable_activation_offload", False):
            enable_gradient_checkpointing = config.model.get("enable_gradient_checkpointing", False)
            enable_activation_offloading(critic_module, config.strategy, enable_gradient_checkpointing)

        log_gpu_memory_usage("After critic FSDP", logger=None)

        critic_optimizer = optim.AdamW(
            critic_module.parameters(),
            lr=config.optim.lr,
            betas=config.optim.get("betas", (0.9, 0.999)),
            weight_decay=config.optim.get("weight_decay", 1e-2),
        )

        total_steps = config.optim.get("total_training_steps", 0)
        num_warmup_steps = int(config.optim.get("lr_warmup_steps", -1))
        warmup_style = config.optim.get("warmup_style", "constant")
        if num_warmup_steps < 0:
            num_warmup_steps_ratio = config.optim.get("lr_warmup_steps_ratio", 0.0)
            num_warmup_steps = int(num_warmup_steps_ratio * total_steps)

        print(f"Total steps: {total_steps}, num_warmup_steps: {num_warmup_steps}")

        from verl.utils.torch_functional import get_constant_schedule_with_warmup, get_cosine_schedule_with_warmup

        if warmup_style == "constant":
            critic_lr_scheduler = get_constant_schedule_with_warmup(optimizer=critic_optimizer, num_warmup_steps=num_warmup_steps)
        elif warmup_style == "cosine":
            critic_lr_scheduler = get_cosine_schedule_with_warmup(optimizer=critic_optimizer, num_warmup_steps=num_warmup_steps, num_training_steps=total_steps)
        else:
            raise NotImplementedError(f"Warmup style {warmup_style} is not supported")

        return critic_module, critic_optimizer, critic_lr_scheduler

    @register(dispatch_mode=Dispatch.ONE_TO_ALL)
    def init_model(self):
        # This is used to import external_lib into the huggingface systems
        import_external_libs(self.config.model.get("external_lib", None))

        from verl.workers.critic import DataParallelPPOCritic

        self.critic_module, self.critic_optimizer, self.critic_lr_scheduler = self._build_critic_model_optimizer(self.config)

        if self._is_offload_param:
            offload_fsdp_model_to_cpu(self.critic_module)
            log_gpu_memory_usage("After offload critic model during init", logger=logger)
        if self._is_offload_optimizer:
            offload_fsdp_optimizer(optimizer=self.critic_optimizer)
            log_gpu_memory_usage("After offload critic optimizer during init", logger=logger)

        self.critic = DataParallelPPOCritic(config=self.config, critic_module=self.critic_module, critic_optimizer=self.critic_optimizer)

        self.flops_counter = FlopsCounter(self.critic_model_config)
        self.checkpoint_manager = FSDPCheckpointManager(
            model=self.critic_module,
            optimizer=self.critic_optimizer,
            lr_scheduler=self.critic_lr_scheduler,
            processing_class=self.processor if self.processor is not None else self.tokenizer,
            checkpoint_contents=self.config.checkpoint.contents,
        )

    @register(dispatch_mode=Dispatch.DP_COMPUTE_PROTO)
    def compute_values(self, data: DataProto):
        # Support all hardwares
        data = data.to(get_torch_device().current_device())

        if self._is_offload_param:
            load_fsdp_model_to_gpu(self.critic_module)
        micro_batch_size = self.config.forward_micro_batch_size_per_gpu
        data.meta_info["micro_batch_size"] = micro_batch_size
        data.meta_info["max_token_len"] = self.config.forward_max_token_len_per_gpu
        data.meta_info["use_dynamic_bsz"] = self.config.use_dynamic_bsz
        # perform forward computation
        with self.ulysses_sharding_manager:
            data = self.ulysses_sharding_manager.preprocess_data(data=data)
            values = self.critic.compute_values(data=data)
            output = DataProto.from_dict(tensors={"values": values})
            output = self.ulysses_sharding_manager.postprocess_data(data=output)

        output = output.to("cpu")
        if self._is_offload_param:
            offload_fsdp_model_to_cpu(self.critic_module)
        return output

    @register(dispatch_mode=Dispatch.DP_COMPUTE_PROTO)
    def update_critic(self, data: DataProto):
        # Support all hardwares
        data = data.to(get_torch_device().current_device())
        if self._is_offload_param:
            load_fsdp_model_to_gpu(self.critic_module)
        if self._is_offload_optimizer:
            load_fsdp_optimizer(optimizer=self.critic_optimizer, device_id=get_torch_device().current_device())

        # perform forward computation
        with self.ulysses_sharding_manager:
            data = self.ulysses_sharding_manager.preprocess_data(data=data)

            with Timer(name="update_critic", logger=None) as timer:
                metrics = self.critic.update_critic(data=data)
            delta_time = timer.last

            global_num_tokens = data.meta_info["global_token_num"]
            estimated_flops, promised_flops = self.flops_counter.estimate_flops(global_num_tokens, delta_time)
            metrics["perf/mfu/critic"] = estimated_flops * self.config.ppo_epochs / promised_flops / self.world_size

            self.critic_lr_scheduler.step()
            lr = self.critic_lr_scheduler.get_last_lr()[0]
            metrics["critic/lr"] = lr

            output = DataProto(batch=None, meta_info={"metrics": metrics})
            output = self.ulysses_sharding_manager.postprocess_data(data=output)

        if self._is_offload_param:
            offload_fsdp_model_to_cpu(self.critic_module)
        if self._is_offload_optimizer:
            offload_fsdp_optimizer(optimizer=self.critic_optimizer)

        output = output.to("cpu")
        return output

    @register(dispatch_mode=Dispatch.ONE_TO_ALL)
    def save_checkpoint(self, local_path, hdfs_path=None, global_step=0, max_ckpt_to_keep=None):
        import torch

        if self._is_offload_param:
            load_fsdp_model_to_gpu(self.critic_module)

        self.checkpoint_manager.save_checkpoint(local_path=local_path, hdfs_path=hdfs_path, global_step=global_step, max_ckpt_to_keep=max_ckpt_to_keep)

        torch.distributed.barrier()
        if self._is_offload_param:
            offload_fsdp_model_to_cpu(self.critic_module)

    @register(dispatch_mode=Dispatch.ONE_TO_ALL)
    def load_checkpoint(self, local_path, hdfs_path=None, del_local_after_load=True):
        import torch

        if self._is_offload_param:
            load_fsdp_model_to_gpu(self.critic_module)

        self.checkpoint_manager.load_checkpoint(local_path=local_path, hdfs_path=hdfs_path, del_local_after_load=del_local_after_load)

        torch.distributed.barrier()
        if self._is_offload_param:
            offload_fsdp_model_to_cpu(self.critic_module)

        if self._is_offload_optimizer:
            offload_fsdp_optimizer(self.critic_optimizer)


# TODO(sgm): we may need to extract it to dp_reward_model.py
class RewardModelWorker(Worker):
    """
    Note that we only implement the reward model that is subclass of AutoModelForTokenClassification.
    """

    def __init__(self, config):
        super().__init__()
        import torch.distributed

        if not torch.distributed.is_initialized():
            torch.distributed.init_process_group(backend="nccl" if is_cuda_available else "hccl")
        self.config = config

        # build device mesh for Ulysses Sequence Parallel
        world_size = torch.distributed.get_world_size()
        from torch.distributed.device_mesh import init_device_mesh

        fsdp_size = self.config.model.fsdp_config.fsdp_size
        self.device_mesh = create_device_mesh(world_size=world_size, fsdp_size=fsdp_size)

        self.ulysses_device_mesh = None
        self.ulysses_sequence_parallel_size = self.config.get("ulysses_sequence_parallel_size", 1)
        dp = world_size // self.ulysses_sequence_parallel_size
        if self.ulysses_sequence_parallel_size > 1:
            self.ulysses_device_mesh = init_device_mesh(device_name, mesh_shape=(dp, self.ulysses_sequence_parallel_size), mesh_dim_names=["dp", "sp"])

        self.ulysses_sharding_manager = FSDPUlyssesShardingManager(self.ulysses_device_mesh)

        self.use_remove_padding = self.config.model.get("use_remove_padding", False)

        # normalize config
        if self.config.micro_batch_size is not None:
            self.config.micro_batch_size //= torch.distributed.get_world_size()
            self.config.micro_batch_size_per_gpu = self.config.micro_batch_size

    def _build_model(self, config):
        # the following line is necessary
        from torch.distributed.fsdp import CPUOffload
        from torch.distributed.fsdp import FullyShardedDataParallel as FSDP
        from transformers import AutoConfig, AutoModelForTokenClassification

        use_shm = config.model.get('use_shm', False)
        # download the checkpoint from hdfs
        local_path = copy_to_local(config.model.path, use_shm=use_shm)

        if self.config.model.input_tokenizer is None:
            self._do_switch_chat_template = False
        else:
            self._do_switch_chat_template = True
            input_tokenizer_local_path = copy_to_local(config.model.input_tokenizer, use_shm=use_shm)
            self.input_tokenizer = hf_tokenizer(input_tokenizer_local_path, trust_remote_code=config.model.get("trust_remote_code", False))
            self.tokenizer = hf_tokenizer(local_path, trust_remote_code=config.model.get("trust_remote_code", False))

        trust_remote_code = config.model.get("trust_remote_code", False)
        model_config = AutoConfig.from_pretrained(local_path, trust_remote_code=trust_remote_code)
        model_config.num_labels = 1

        # note that we have to create model in fp32. Otherwise, the optimizer is in bf16, which is incorrect
        init_context = get_init_weight_context_manager(use_meta_tensor=not model_config.tie_word_embeddings, mesh=self.device_mesh)

        with init_context(), warnings.catch_warnings():
            warnings.simplefilter("ignore")
            model_config.classifier_dropout = 0.0
            reward_module = AutoModelForTokenClassification.from_pretrained(
                pretrained_model_name_or_path=local_path,
                config=model_config,
                torch_dtype=torch.bfloat16,
                attn_implementation="flash_attention_2",
                trust_remote_code=trust_remote_code,
            )

            apply_monkey_patch(
                model=reward_module,
                use_remove_padding=config.model.get("use_remove_padding", False),
                ulysses_sp_size=self.ulysses_sequence_parallel_size,
            )

            reward_module.to(torch.bfloat16)

        auto_wrap_policy = get_fsdp_wrap_policy(module=reward_module, config=self.config.model.fsdp_config)

        fsdp_mesh = self.device_mesh
        sharding_strategy = get_sharding_strategy(fsdp_mesh)

        if config.strategy == "fsdp":
            reward_module = FSDP(
                reward_module,
                param_init_fn=init_fn,
                use_orig_params=False,
                auto_wrap_policy=auto_wrap_policy,
                device_id=get_torch_device().current_device(),
                sharding_strategy=sharding_strategy,  # zero3
                sync_module_states=True,
                cpu_offload=CPUOffload(offload_params=True),
                forward_prefetch=False,
                device_mesh=self.device_mesh,
            )
        elif config.strategy == "fsdp2":
            assert CPUOffloadPolicy is not None, "PyTorch version >= 2.4 is required for using fully_shard API (FSDP2)"
            cpu_offload = CPUOffloadPolicy(pin_memory=True)
            fsdp_kwargs = {
                "mesh": fsdp_mesh,
                "offload_policy": cpu_offload,
                "reshard_after_forward": config.model.fsdp_config.reshard_after_forward,
            }
            full_state = reward_module.state_dict()
            apply_fsdp2(reward_module, fsdp_kwargs, config.model.fsdp_config)
            fsdp2_load_full_state_dict(reward_module, full_state, fsdp_mesh, cpu_offload)
        else:
            raise NotImplementedError(f"Unknown strategy: {config.strategy}")
        return reward_module

    @register(dispatch_mode=Dispatch.ONE_TO_ALL)
    def init_model(self):
        # This is used to import external_lib into the huggingface systems
        import_external_libs(self.config.model.get("external_lib", None))
        self.reward_module = self._build_model(config=self.config)

    def _forward_micro_batch(self, micro_batch):
        if is_cuda_available:
            from flash_attn.bert_padding import index_first_axis, pad_input, rearrange, unpad_input
        elif is_npu_available:
            from transformers.integrations.npu_flash_attention import pad_input, unpad_input, rearrange, index_first_axis

        from verl.utils.ulysses import gather_outpus_and_unpad, ulysses_pad_and_slice_inputs

        with torch.no_grad(), torch.autocast(device_type=device_name, dtype=torch.bfloat16):
            input_ids = micro_batch["input_ids"]
            batch_size, seqlen = input_ids.shape
            attention_mask = micro_batch["attention_mask"]
            position_ids = micro_batch["position_ids"]

            if self.use_remove_padding:
                input_ids_rmpad, indices, *_ = unpad_input(input_ids.unsqueeze(-1), attention_mask)  # input_ids_rmpad (total_nnz, ...)
                input_ids_rmpad = input_ids_rmpad.transpose(0, 1)  # (1, total_nnz)

                # unpad the position_ids to align the rotary
                position_ids_rmpad = index_first_axis(rearrange(position_ids.unsqueeze(-1), "b s ... -> (b s) ..."), indices).transpose(0, 1)

                # pad and slice the inputs if sp > 1
                if self.ulysses_sequence_parallel_size > 1:
                    input_ids_rmpad, position_ids_rmpad, pad_size = ulysses_pad_and_slice_inputs(input_ids_rmpad, position_ids_rmpad, sp_size=self.ulysses_sequence_parallel_size)

                # only pass input_ids and position_ids to enable flash_attn_varlen
                output = self.reward_module(input_ids=input_ids_rmpad, attention_mask=None, position_ids=position_ids_rmpad, use_cache=False)  # prevent model thinks we are generating
                reward_rmpad = output.logits
                reward_rmpad = reward_rmpad.squeeze(0)  # (total_nnz)

                # gather output if sp > 1
                if self.ulysses_sequence_parallel_size > 1:
                    reward_rmpad = gather_outpus_and_unpad(reward_rmpad, gather_dim=0, unpad_dim=0, padding_size=pad_size)

                # pad it back
                rm_score = pad_input(reward_rmpad, indices=indices, batch=batch_size, seqlen=seqlen).squeeze(-1)
            else:
                output = self.reward_module(input_ids=input_ids, attention_mask=attention_mask, position_ids=position_ids, use_cache=False)
                rm_score = output.logits  # (batch_size, seq_len, 1)
                rm_score = rm_score.squeeze(-1)

            # extract the result of the last valid token
            eos_mask_idx = torch.argmax(position_ids * attention_mask, dim=-1)  # (bsz,)
            rm_score = rm_score[torch.arange(batch_size), eos_mask_idx]
            return rm_score

    def _expand_to_token_level(self, data: DataProto, scores: torch.Tensor):
        batch_size = data.batch.batch_size[0]
        # expand as token_level_reward
        attention_mask = data.batch["attention_mask"]
        position_ids = data.batch["position_ids"]
        response_length = data.batch["responses"].shape[-1]
        eos_mask_idx = torch.argmax(position_ids * attention_mask, dim=-1)  # (bsz,)
        token_level_scores = torch.zeros_like(attention_mask, dtype=scores.dtype)  # (bsz, seqlen)
        token_level_scores[torch.arange(batch_size), eos_mask_idx] = scores

        # select the response part
        token_level_scores = token_level_scores[:, -response_length:]

        return token_level_scores

    def _switch_chat_template(self, data: DataProto):
        src_max_length = data.batch["attention_mask"].shape[-1]

        src_tokenizer = self.input_tokenizer
        target_tokenizer = self.tokenizer

        rm_input_ids = []
        rm_attention_mask = []

        for i in range(data.batch.batch_size[0]):
            # extract raw prompt
            if isinstance(data.non_tensor_batch["raw_prompt"][i], list):
                chat: list = data.non_tensor_batch["raw_prompt"][i]
            else:
                chat: list = data.non_tensor_batch["raw_prompt"][i].tolist()

            # extract response
            response_ids = data.batch["responses"][i]
            response_length = response_ids.shape[-1]
            valid_response_length = data.batch["attention_mask"][i][-response_length:].sum()
            valid_response_ids = response_ids[:valid_response_length]

            # decode
            response = src_tokenizer.decode(valid_response_ids)
            # remove bos and eos
            response = response.replace(src_tokenizer.eos_token, "")

            chat.append({"role": "assistant", "content": response})

            prompt_with_chat_template = target_tokenizer.apply_chat_template(chat, add_generation_prompt=False, tokenize=False)
            if self.rank == 0 and i == 0:
                # for debugging purpose
                print(f"Switch template. chat: {prompt_with_chat_template}")

            # the maximum length is actually determined by the reward model itself
            max_length = self.config.get("max_length", src_max_length)
            if max_length is None:
                max_length = src_max_length

            model_inputs = target_tokenizer(prompt_with_chat_template, return_tensors="pt", add_special_tokens=False)
            input_ids, attention_mask = verl_F.postprocess_data(
                input_ids=model_inputs["input_ids"],
                attention_mask=model_inputs["attention_mask"],
                max_length=max_length,
                pad_token_id=target_tokenizer.pad_token_id,
                left_pad=False,  # right padding
                truncation=self.config.get("truncation", "right"),
            )  # truncate from the right

            rm_input_ids.append(input_ids)
            rm_attention_mask.append(attention_mask)

        rm_input_ids = torch.cat(rm_input_ids, dim=0)
        rm_attention_mask = torch.cat(rm_attention_mask, dim=0)

        rm_position_ids = compute_position_id_with_mask(rm_attention_mask)

        rm_inputs = {"input_ids": rm_input_ids, "attention_mask": rm_attention_mask, "position_ids": rm_position_ids}

        return DataProto.from_dict(rm_inputs)

    @register(dispatch_mode=Dispatch.DP_COMPUTE_PROTO)
    def compute_rm_score(self, data: DataProto):
        import itertools

        from verl.utils.seqlen_balancing import get_reverse_idx, rearrange_micro_batches

        # Support all hardwares
        data = data.to(get_torch_device().current_device())
        if self._do_switch_chat_template:
            rm_data = self._switch_chat_template(data)
        else:
            rm_input_ids = data.batch["input_ids"]
            rm_attention_mask = data.batch["attention_mask"]
            rm_position_ids = data.batch["position_ids"]
            rm_inputs = {
                "input_ids": rm_input_ids,
                "attention_mask": rm_attention_mask,
                "position_ids": rm_position_ids,
            }
            rm_data = DataProto.from_dict(rm_inputs)

        # Support all hardwares
        rm_data.batch = rm_data.batch.to(get_torch_device().current_device())

        # perform forward computation
        with self.ulysses_sharding_manager:
            rm_data = self.ulysses_sharding_manager.preprocess_data(data=rm_data)
            data = self.ulysses_sharding_manager.preprocess_data(data=data)

            use_dynamic_bsz = self.config.use_dynamic_bsz
            if use_dynamic_bsz:
                max_token_len = self.config.forward_max_token_len_per_gpu * self.ulysses_sequence_parallel_size
                micro_batches, indices = rearrange_micro_batches(batch=rm_data.batch, max_token_len=max_token_len)
            else:
                micro_batches = rm_data.batch.split(self.config.micro_batch_size_per_gpu)
            output = []
            for micro_batch in micro_batches:
                rm_score = self._forward_micro_batch(micro_batch)
                output.append(rm_score)
            scores = torch.cat(output, dim=0)  # (batch_size)

            if use_dynamic_bsz:
                indices = list(itertools.chain.from_iterable(indices))
                assert len(indices) == scores.size(0), f"{len(indices)} vs. {scores.size()}"
                revert_indices = torch.tensor(get_reverse_idx(indices), dtype=torch.long)
                scores = scores[revert_indices]

            token_level_scores = self._expand_to_token_level(data, scores)
            # Note that this is only the scores, may not be the final rewards used to train RL
            output = DataProto.from_dict(tensors={"rm_scores": token_level_scores})
            output = self.ulysses_sharding_manager.postprocess_data(data=output)

        # https://pytorch.org/docs/stable/notes/fsdp.html#fsdp-notes
        # unshard the root FSDP module
        self.reward_module._handle.reshard(True)

        output = output.to("cpu")
        return output


# ================================= Async related workers =================================
class AsyncActorRolloutRefWorker(ActorRolloutRefWorker):
    def _build_rollout(self, trust_remote_code=False):
        rollout, rollout_sharding_manager = super()._build_rollout(trust_remote_code)

        # NOTE: rollout is not actually initialized here, it's deferred
        # to be initialized by AsyncvLLMServer.

        self.vllm_tp_size = self.config.rollout.tensor_model_parallel_size
        self.vllm_dp_rank = int(os.environ["RANK"]) // self.vllm_tp_size
        self.vllm_tp_rank = int(os.environ["RANK"]) % self.vllm_tp_size

        # used for sleep/wake_up
        rollout.sharding_manager = rollout_sharding_manager

        return rollout, rollout_sharding_manager

    @register(dispatch_mode=Dispatch.DP_COMPUTE_PROTO)
    def generate_sequences(self, prompts: DataProto):
        raise NotImplementedError("AsyncActorRolloutRefWorker does not support generate_sequences")

    @register(dispatch_mode=Dispatch.DIRECT_ROLLOUT_METHOD)
    def execute_method(self, method: Union[str, bytes], *args, **kwargs):
        """Called by ExternalRayDistributedExecutor collective_rpc."""
        if self.vllm_tp_rank == 0 and method != "execute_model":
            print(f"[DP={self.vllm_dp_rank},TP={self.vllm_tp_rank}] execute_method: {method if isinstance(method, str) else 'Callable'}")
        return self.rollout.execute_method(method, *args, **kwargs)

    @register(dispatch_mode=Dispatch.DIRECT_ROLLOUT_METHOD)
    def resume(self):
        return self.rollout.resume()

    @register(dispatch_mode=Dispatch.DIRECT_ROLLOUT_METHOD)
    def offload(self):
        return self.rollout.offload()<|MERGE_RESOLUTION|>--- conflicted
+++ resolved
@@ -445,7 +445,6 @@
             )
             log_gpu_memory_usage("After building sharding manager", logger=logger)
 
-<<<<<<< HEAD
         elif rollout_name in ["sglang", "sglang_async"]:
             if rollout_name == "sglang_async":
                 warnings.warn(
@@ -468,96 +467,17 @@
             local_path = copy_to_local(self.config.model.path)
             log_gpu_memory_usage(f"Before building {rollout_name} rollout", logger=logger)
             rollout = SGLangRollout(
-=======
-        elif rollout_name == "sglang":
-            if self.config.rollout.mode == "sync":
-                from verl.workers.rollout.sglang_rollout import SGLangRollout
-
-                # NOTE(linjunrong): Due to recent fp8 support in SGLang. Now importing any symbol relate to
-                # SGLang's model_runner would check CUDA device capability. However, due to verl's setting,
-                # the main process of ray can not find any CUDA device, which would potentially lead to:
-                # "RuntimeError: No CUDA GPUs are available".
-                # For this reason, sharding_manager.__init__ should not import FSDPSGLangShardingManager and
-                # we import it here use the abs path.
-                # check: https://github.com/sgl-project/sglang/blob/00f42707eaddfc2c0528e5b1e0094025c640b7a0/python/sglang/srt/layers/quantization/fp8_utils.py#L76
-                from verl.workers.sharding_manager.fsdp_sglang import FSDPSGLangShardingManager
-
-                log_gpu_memory_usage(f"Before building {rollout_name} rollout", logger=logger)
-                local_path = copy_to_local(self.config.model.path)
-                rollout = SGLangRollout(
-                    actor_module=local_path,
-                    config=self.config.rollout,
-                    tokenizer=self.tokenizer,
-                    model_hf_config=self.actor_model_config,
-                    trust_remote_code=trust_remote_code,
-                )
-                log_gpu_memory_usage(f"After building {rollout_name} rollout", logger=logger)
-
-                if torch.distributed.get_world_size() == 1:
-                    self.config.rollout.load_format = "dummy_hf"
-                rollout_sharding_manager = FSDPSGLangShardingManager(
-                    module=self.actor_module_fsdp,
-                    inference_engine=rollout.inference_engine,
-                    model_config=self.actor_model_config,
-                    full_params="hf" in self.config.rollout.load_format,
-                    device_mesh=rollout_device_mesh,
-                    offload_param=self._is_offload_param,
-                )
-                log_gpu_memory_usage("After building sharding manager", logger=logger)
-            elif self.config.rollout.mode == "async":
-                from verl.workers.rollout.sglang_rollout import AsyncSGLangRollout
-                from verl.workers.sharding_manager.fsdp_sglang import FSDPAsyncSGLangShardingManager
-
-                local_path = copy_to_local(self.config.model.path)
-                log_gpu_memory_usage(f"Before building {rollout_name} rollout", logger=None)
-                rollout = AsyncSGLangRollout(
-                    actor_module=local_path,
-                    config=self.config.rollout,
-                    tokenizer=self.tokenizer,
-                    model_hf_config=self.actor_model_config,
-                    trust_remote_code=trust_remote_code,
-                )
-                log_gpu_memory_usage(f"After building {rollout_name} rollout", logger=None)
-
-                if torch.distributed.get_world_size() == 1:
-                    self.config.rollout.load_format = "dummy_hf"
-                rollout_sharding_manager = FSDPAsyncSGLangShardingManager(
-                    module=self.actor_module_fsdp,
-                    inference_engine=rollout._engine,
-                    model_config=self.actor_model_config,
-                    full_params="hf" in self.config.rollout.load_format,
-                    device_mesh=rollout_device_mesh,
-                    offload_param=self._is_offload_param,
-                )
-                log_gpu_memory_usage("After building sharding manager", logger=None)
-        elif rollout_name == "sglang_async":
-            # TODO replace by rollout.mode == "async"
-            from verl.workers.rollout.sglang_rollout import AsyncSGLangRollout
-            from verl.workers.sharding_manager.fsdp_sglang import FSDPAsyncSGLangShardingManager
-
-            local_path = copy_to_local(self.config.model.path)
-            log_gpu_memory_usage(f"Before building {rollout_name} rollout", logger=None)
-            rollout = AsyncSGLangRollout(
->>>>>>> b8ae4a1f
                 actor_module=local_path,
                 config=self.config.rollout,
                 tokenizer=self.tokenizer,
                 model_hf_config=self.actor_model_config,
                 trust_remote_code=trust_remote_code,
             )
-<<<<<<< HEAD
             log_gpu_memory_usage(f"After building {rollout_name} rollout", logger=logger)
 
             if torch.distributed.get_world_size() == 1:
                 self.config.rollout.load_format = "dummy_hf"
             rollout_sharding_manager = FSDPSGLangShardingManager(
-=======
-            log_gpu_memory_usage(f"After building {rollout_name} rollout", logger=None)
-
-            if torch.distributed.get_world_size() == 1:
-                self.config.rollout.load_format = "dummy_hf"
-            rollout_sharding_manager = FSDPAsyncSGLangShardingManager(
->>>>>>> b8ae4a1f
                 module=self.actor_module_fsdp,
                 inference_engine=rollout._engine,
                 model_config=self.actor_model_config,
