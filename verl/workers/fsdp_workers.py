# Copyright 2024 Bytedance Ltd. and/or its affiliates
#
# Licensed under the Apache License, Version 2.0 (the "License");
# you may not use this file except in compliance with the License.
# You may obtain a copy of the License at
#
#     http://www.apache.org/licenses/LICENSE-2.0
#
# Unless required by applicable law or agreed to in writing, software
# distributed under the License is distributed on an "AS IS" BASIS,
# WITHOUT WARRANTIES OR CONDITIONS OF ANY KIND, either express or implied.
# See the License for the specific language governing permissions and
# limitations under the License.
"""
The main entry point to run the PPO algorithm
"""

import logging
import os
import warnings
from typing import Union

import psutil
import torch
import torch.distributed
from codetiming import Timer
from omegaconf import DictConfig, open_dict
from torch.distributed.device_mesh import init_device_mesh

import verl.utils.torch_functional as verl_F
from verl import DataProto
from verl.models.transformers.monkey_patch import apply_monkey_patch
from verl.single_controller.base import Worker
from verl.single_controller.base.decorator import Dispatch, register
from verl.utils import hf_processor, hf_tokenizer
from verl.utils.checkpoint.fsdp_checkpoint_manager import FSDPCheckpointManager
from verl.utils.debug import log_gpu_memory_usage
from verl.utils.flops_counter import FlopsCounter
from verl.utils.fs import copy_to_local
from verl.utils.fsdp_utils import (
    CPUOffloadPolicy,
    MixedPrecisionPolicy,
    apply_fsdp2,
    fsdp2_load_full_state_dict,
    fsdp_version,
    get_fsdp_wrap_policy,
    get_init_weight_context_manager,
    init_fn,
    load_fsdp_model_to_gpu,
    load_fsdp_optimizer,
    offload_fsdp_model_to_cpu,
    offload_fsdp_optimizer,
)
from verl.utils.import_utils import import_external_libs
from verl.utils.model import compute_position_id_with_mask
from verl.workers.sharding_manager.fsdp_ulysses import FSDPUlyssesShardingManager
from verl.utils.device import get_device_name, get_torch_device, is_cuda_available, is_npu_available


logger = logging.getLogger(__file__)
logger.setLevel(os.getenv("VERL_LOGGING_LEVEL", "WARN"))

device_name = get_device_name()


def create_device_mesh(world_size, fsdp_size):
    if fsdp_size < 0 or fsdp_size >= world_size:
        device_mesh = init_device_mesh(device_name, mesh_shape=(world_size,), mesh_dim_names=["fsdp"])
    else:
        device_mesh = init_device_mesh(device_name, mesh_shape=(world_size // fsdp_size, fsdp_size), mesh_dim_names=["ddp", "fsdp"])
    return device_mesh


def get_sharding_strategy(device_mesh):
    from torch.distributed.fsdp import ShardingStrategy

    if device_mesh.ndim == 1:
        sharding_strategy = ShardingStrategy.FULL_SHARD
    elif device_mesh.ndim == 2:
        sharding_strategy = ShardingStrategy.HYBRID_SHARD
    else:
        raise NotImplementedError(f"Get device mesh ndim={device_mesh.ndim}, but only support 1 or 2")
    return sharding_strategy


class ActorRolloutRefWorker(Worker):
    """
    This worker can be instantiated as a standalone actor or a standalone rollout or a standalone reference policy
    or a hybrid engine based on the config.rollout
    """

    def __init__(self, config: DictConfig, role: str):
        super().__init__()
        self.config = config
        import torch.distributed

        if not torch.distributed.is_initialized():
<<<<<<< HEAD
            torch.distributed.init_process_group(backend="nccl" if is_cuda_available else "hccl")
=======
            rank = int(os.environ.get("RANK", 0))
            world_size = int(os.environ.get("WORLD_SIZE", 1))
            torch.distributed.init_process_group(backend="cpu:gloo,cuda:nccl", rank=rank, world_size=world_size)
>>>>>>> 821689e0

        # build device mesh for FSDP
        world_size = torch.distributed.get_world_size()
        # TODO(sgm): support FSDP hybrid shard for larger model
        self.device_mesh = create_device_mesh(world_size=world_size, fsdp_size=self.config.actor.fsdp_config.fsdp_size)

        # build device mesh for Ulysses Sequence Parallel
        self.ulysses_device_mesh = None
        self.ulysses_sequence_parallel_size = self.config.actor.get("ulysses_sequence_parallel_size", 1)
        dp = world_size // self.ulysses_sequence_parallel_size
        if self.ulysses_sequence_parallel_size > 1:
            self.ulysses_device_mesh = init_device_mesh(device_name, mesh_shape=(dp, self.ulysses_sequence_parallel_size), mesh_dim_names=["dp", "sp"])

        self.ulysses_sharding_manager = FSDPUlyssesShardingManager(self.ulysses_device_mesh)

        self.role = role
        assert self.role in ["actor", "rollout", "ref", "actor_rollout", "actor_rollout_ref"]

        self._is_actor = self.role in ["actor", "actor_rollout", "actor_rollout_ref"]
        self._is_rollout = self.role in ["rollout", "actor_rollout", "actor_rollout_ref"]
        self._is_ref = self.role in ["ref", "actor_rollout_ref"]

        self._is_offload_param = False
        self._is_offload_optimizer = False
        if self._is_actor:
            self._is_offload_param = self.config.actor.fsdp_config.get("param_offload", False)
            self._is_offload_optimizer = self.config.actor.fsdp_config.get("optimizer_offload", False)
        elif self._is_ref:
            # TODO: it seems that manual offload is slowly than FSDP offload
            self._is_offload_param = self.config.ref.fsdp_config.get("param_offload", False)

        # normalize config
        if self._is_actor:
            self.config.actor.ppo_mini_batch_size *= self.config.rollout.n
            self.config.actor.ppo_mini_batch_size //= self.device_mesh.size() // self.ulysses_sequence_parallel_size
            assert self.config.actor.ppo_mini_batch_size > 0, f"ppo_mini_batch_size {self.config.actor.ppo_mini_batch_size} should be larger than 0 after normalization"
            # micro bsz
            if self.config.actor.ppo_micro_batch_size is not None:
                self.config.actor.ppo_micro_batch_size //= self.device_mesh.size() // self.ulysses_sequence_parallel_size
                self.config.actor.ppo_micro_batch_size_per_gpu = self.config.actor.ppo_micro_batch_size

            if self.config.actor.ppo_micro_batch_size_per_gpu is not None:
                assert self.config.actor.ppo_mini_batch_size % self.config.actor.ppo_micro_batch_size_per_gpu == 0, f"normalized ppo_mini_batch_size {self.config.actor.ppo_mini_batch_size} should be divisible by ppo_micro_batch_size_per_gpu {self.config.actor.ppo_micro_batch_size_per_gpu}"
                assert self.config.actor.ppo_mini_batch_size // self.config.actor.ppo_micro_batch_size_per_gpu > 0, f"normalized ppo_mini_batch_size {self.config.actor.ppo_mini_batch_size} should be larger than ppo_micro_batch_size_per_gpu {self.config.actor.ppo_micro_batch_size_per_gpu}"

        # normalize rollout config
        if self._is_rollout and self.config.rollout.log_prob_micro_batch_size is not None:
            self.config.rollout.log_prob_micro_batch_size //= self.device_mesh.size() // self.ulysses_sequence_parallel_size
            self.config.rollout.log_prob_micro_batch_size_per_gpu = self.config.rollout.log_prob_micro_batch_size
        # normalize ref config
        if self._is_ref and self.config.ref.log_prob_micro_batch_size is not None:
            self.config.ref.log_prob_micro_batch_size //= self.device_mesh.size() // self.ulysses_sequence_parallel_size
            self.config.ref.log_prob_micro_batch_size_per_gpu = self.config.ref.log_prob_micro_batch_size

    def _build_model_optimizer(
        self,
        model_path,
        fsdp_config,
        optim_config,
        override_model_config,
        use_remove_padding=False,
        use_fused_kernels=False,
        enable_gradient_checkpointing=False,
        trust_remote_code=False,
        use_liger=False,
        role="actor",
    ):
        from torch import optim
        from torch.distributed.fsdp import CPUOffload, MixedPrecision
        from torch.distributed.fsdp import FullyShardedDataParallel as FSDP
        from transformers import AutoConfig, AutoModelForCausalLM, AutoModelForVision2Seq

        from verl.utils.model import get_generation_config, print_model_size, update_model_config
        from verl.utils.torch_dtypes import PrecisionType

        assert role in ["actor", "ref"]

        log_gpu_memory_usage(f"Before init {role} from HF AutoModel", logger=logger)
        local_path = copy_to_local(model_path)

        # note that we have to create model in fp32. Otherwise, the optimizer is in bf16, which is incorrect
        # TODO(zhangchi.usc1992): 1. support create from random initialized model. 2. Support init with FSDP directly
        self.tokenizer = hf_tokenizer(local_path, trust_remote_code=trust_remote_code)
        self.processor = hf_processor(local_path, trust_remote_code=trust_remote_code)

        torch_dtype = fsdp_config.get("model_dtype", None)
        if torch_dtype is None:
            torch_dtype = torch.float32 if self._is_actor else torch.bfloat16
        else:
            torch_dtype = PrecisionType.to_dtype(torch_dtype)

        # override model kwargs
        actor_model_config = AutoConfig.from_pretrained(local_path, trust_remote_code=trust_remote_code)

        self.generation_config = get_generation_config(local_path, trust_remote_code=trust_remote_code)

        override_config_kwargs = {
            "bos_token_id": self.tokenizer.bos_token_id,
            "eos_token_id": self.tokenizer.eos_token_id,
            "pad_token_id": self.tokenizer.pad_token_id,
        }
        override_config_kwargs.update(override_model_config)
        update_model_config(actor_model_config, override_config_kwargs=override_config_kwargs)
        if self.rank == 0:
            print(f"Model config after override: {actor_model_config}")

        # NOTE(fix me): tie_word_embedding causes meta_tensor init to hang
        init_context = get_init_weight_context_manager(use_meta_tensor=not actor_model_config.tie_word_embeddings, mesh=self.device_mesh)

        with init_context(), warnings.catch_warnings():
            warnings.simplefilter("ignore")
            if type(actor_model_config) in AutoModelForVision2Seq._model_mapping.keys():
                actor_module_class = AutoModelForVision2Seq
            else:
                actor_module_class = AutoModelForCausalLM

            actor_module = actor_module_class.from_pretrained(
                pretrained_model_name_or_path=local_path,
                torch_dtype=torch_dtype,
                config=actor_model_config,
                attn_implementation="flash_attention_2",
                trust_remote_code=trust_remote_code,
            )

<<<<<<< HEAD
            if use_remove_padding or self.ulysses_sequence_parallel_size > 1:
                from verl.models.transformers.monkey_patch import apply_monkey_patch

                apply_monkey_patch(model=actor_module, ulysses_sp_size=self.ulysses_sequence_parallel_size)
=======
>>>>>>> 821689e0
            # Apply Liger kernel to the model if use_liger is set to True
            if use_liger:
                from liger_kernel.transformers.monkey_patch import _apply_liger_kernel_to_instance

                _apply_liger_kernel_to_instance(model=actor_module)

            apply_monkey_patch(
                model=actor_module,
                use_remove_padding=use_remove_padding,
                ulysses_sp_size=self.ulysses_sequence_parallel_size,
                use_fused_kernels=use_fused_kernels,
            )

            # some parameters may not in torch_dtype. TODO(zhangchi.usc1992) remove this after we switch to fsdp2
            actor_module.to(torch_dtype)

            if enable_gradient_checkpointing:
                actor_module.gradient_checkpointing_enable(gradient_checkpointing_kwargs={"use_reentrant": False})
        torch.distributed.barrier()

        if self.rank == 0:
            print_model_size(actor_module)

        log_gpu_memory_usage(f"After init {role} from HF AutoModel", logger=logger)

        # We wrap FSDP for rollout as well
        mixed_precision_config = fsdp_config.get("mixed_precision", None)
        if mixed_precision_config is not None:
            param_dtype = PrecisionType.to_dtype(mixed_precision_config.get("param_dtype", "bf16"))
            reduce_dtype = PrecisionType.to_dtype(mixed_precision_config.get("reduce_dtype", "fp32"))
            buffer_dtype = PrecisionType.to_dtype(mixed_precision_config.get("buffer_dtype", "fp32"))
        else:
            param_dtype = torch.bfloat16
            reduce_dtype = torch.float32
            buffer_dtype = torch.float32

        mixed_precision = MixedPrecision(param_dtype=param_dtype, reduce_dtype=reduce_dtype, buffer_dtype=buffer_dtype)

        auto_wrap_policy = get_fsdp_wrap_policy(module=actor_module, config=fsdp_config.get("wrap_policy", None))

        if self._is_rollout and self.config.rollout.name == "hf":
            # TODO(zhangchi.usc1992, shengguangming) fix me. Current, auto_wrap_policy causes HFRollout to hang in Gemma
            auto_wrap_policy = None

        print(f"wrap_policy: {auto_wrap_policy}")

        fsdp_mesh = self.device_mesh
        sharding_strategy = get_sharding_strategy(fsdp_mesh)

        # TODO: add transformer policy
        # We force reference policy to use CPUOffload to save memory.
        # We force turn off CPUOffload for actor because it causes incorrect results when using grad accumulation
        cpu_offload = None if role == "actor" else CPUOffload(offload_params=True)
        fsdp_strategy = self.config.actor.strategy
        if fsdp_strategy == "fsdp":
            actor_module_fsdp = FSDP(
                actor_module,
                cpu_offload=cpu_offload,
                param_init_fn=init_fn,
                use_orig_params=False,
                auto_wrap_policy=auto_wrap_policy,
                device_id=get_torch_device().current_device(),
                sharding_strategy=sharding_strategy,  # zero3
                mixed_precision=mixed_precision,
                sync_module_states=True,
                device_mesh=self.device_mesh,
                forward_prefetch=False,
            )
        elif fsdp_strategy == "fsdp2":
            assert CPUOffloadPolicy is not None, "PyTorch version >= 2.4 is required for using fully_shard API (FSDP2)"
            mp_policy = MixedPrecisionPolicy(param_dtype=param_dtype, reduce_dtype=reduce_dtype, cast_forward_inputs=True)
            if role == "actor" and fsdp_config.offload_policy:
                cpu_offload = CPUOffloadPolicy(pin_memory=True)
                self._is_offload_param = False
                self._is_offload_optimizer = False
            else:
                cpu_offload = None if role == "actor" else CPUOffloadPolicy(pin_memory=True)

            fsdp_kwargs = {
                "mesh": fsdp_mesh,
                "mp_policy": mp_policy,
                "offload_policy": cpu_offload,
                "reshard_after_forward": fsdp_config.reshard_after_forward,
            }
            full_state = actor_module.state_dict()
            apply_fsdp2(actor_module, fsdp_kwargs, fsdp_config)
            fsdp2_load_full_state_dict(actor_module, full_state, fsdp_mesh, cpu_offload)
            actor_module_fsdp = actor_module
        else:
            raise NotImplementedError(f"not implement {fsdp_strategy}")

        log_gpu_memory_usage(f"After {role} FSDP init", logger=logger)

        # TODO: add more optimizer args into config
        if role == "actor" and optim_config is not None:
            from verl.utils.torch_functional import get_constant_schedule_with_warmup, get_cosine_schedule_with_warmup

            actor_optimizer = optim.AdamW(
                actor_module_fsdp.parameters(),
                lr=optim_config.lr,
                betas=optim_config.get("betas", (0.9, 0.999)),
                weight_decay=optim_config.get("weight_decay", 1e-2),
            )

            total_steps = optim_config.get("total_training_steps", 0)
            num_warmup_steps = int(optim_config.get("lr_warmup_steps", -1))
            warmup_style = optim_config.get("warmup_style", "constant")
            min_lr_ratio = optim_config.get("min_lr_ratio", 0.0)
            num_cycles = optim_config.get("num_cycles", 0.5)
            if num_warmup_steps < 0:
                num_warmup_steps_ratio = optim_config.get("lr_warmup_steps_ratio", 0.0)
                num_warmup_steps = int(num_warmup_steps_ratio * total_steps)

            print(f"Total steps: {total_steps}, num_warmup_steps: {num_warmup_steps}")

            if warmup_style == "constant":
                actor_lr_scheduler = get_constant_schedule_with_warmup(optimizer=actor_optimizer, num_warmup_steps=num_warmup_steps)
            elif warmup_style == "cosine":
                actor_lr_scheduler = get_cosine_schedule_with_warmup(optimizer=actor_optimizer, num_warmup_steps=num_warmup_steps, num_training_steps=total_steps, min_lr_ratio=min_lr_ratio, num_cycles=num_cycles)
            else:
                raise NotImplementedError(f"Warmup style {warmup_style} is not supported")

            log_gpu_memory_usage(f"After {role} optimizer init", logger=logger)
        else:
            actor_optimizer = None
            actor_lr_scheduler = None

        return actor_module_fsdp, actor_optimizer, actor_lr_scheduler, actor_model_config

    def _build_rollout(self, trust_remote_code=False):
        from torch.distributed.device_mesh import init_device_mesh

        # TODO(sgm): support FSDP hybrid shard for larger model
        infer_tp = self.config.rollout.tensor_model_parallel_size
        dp = self.world_size // infer_tp
        assert self.world_size % infer_tp == 0, f"rollout world_size: {self.world_size} is not divisible by infer_tp: {infer_tp}"
        rollout_device_mesh = init_device_mesh(device_name, mesh_shape=(dp, infer_tp), mesh_dim_names=["dp", "infer_tp"])
        rollout_name = self.config.rollout.name
        if rollout_name == "hf":
            from verl.workers.rollout import HFRollout
            from verl.workers.sharding_manager.base import BaseShardingManager

            rollout = HFRollout(module=self.actor_module_fsdp, config=self.config.rollout)
            rollout_sharding_manager = BaseShardingManager()
            # TODO: a sharding manager that do nothing?

        elif rollout_name == "vllm":
            from verl.workers.rollout.vllm_rollout import vllm_mode, vLLMRollout
            from verl.workers.sharding_manager.fsdp_vllm import FSDPVLLMShardingManager

            log_gpu_memory_usage(f"Before building {rollout_name} rollout", logger=logger)
            local_path = copy_to_local(self.config.model.path)
            if vllm_mode == "customized":
                rollout = vLLMRollout(
                    actor_module=self.actor_module_fsdp,
                    config=self.config.rollout,
                    tokenizer=self.tokenizer,
                    model_hf_config=self.actor_model_config,
                    trust_remote_code=trust_remote_code,
                )
            elif vllm_mode == "spmd":
                from verl.workers.rollout.vllm_rollout import vLLMAsyncRollout

                vllm_rollout_cls = vLLMRollout if self.config.rollout.mode == "sync" else vLLMAsyncRollout
                rollout = vllm_rollout_cls(
                    model_path=local_path,
                    config=self.config.rollout,
                    tokenizer=self.tokenizer,
                    model_hf_config=self.actor_model_config,
                    device_mesh=rollout_device_mesh,
                    trust_remote_code=trust_remote_code,
                )
            else:
                raise NotImplementedError("vllm_mode must be 'customized' or 'spmd'")

            log_gpu_memory_usage(f"After building {rollout_name} rollout", logger=logger)
            if torch.distributed.get_world_size() == 1:
                self.config.rollout.load_format = "dummy_hf"
            rollout_sharding_manager = FSDPVLLMShardingManager(
                module=self.actor_module_fsdp,
                inference_engine=rollout.inference_engine,
                model_config=self.actor_model_config,
                full_params="hf" in self.config.rollout.load_format,
                device_mesh=rollout_device_mesh,
                offload_param=self._is_offload_param,
            )
            log_gpu_memory_usage("After building sharding manager", logger=logger)

        elif rollout_name == "sglang":
            from verl.workers.rollout.sglang_rollout import SGLangRollout

            # NOTE(linjunrong): Due to recent fp8 support in SGLang. Now importing any symbol relate to
            # SGLang's model_runner would check CUDA device capability. However, due to verl's setting,
            # the main process of ray can not find any CUDA device, which would potentially lead to:
            # "RuntimeError: No CUDA GPUs are available".
            # For this reason, sharding_manager.__init__ should not import FSDPSGLangShardingManager and
            # we import it here use the abs path.
            # check: https://github.com/sgl-project/sglang/blob/00f42707eaddfc2c0528e5b1e0094025c640b7a0/python/sglang/srt/layers/quantization/fp8_utils.py#L76
            from verl.workers.sharding_manager.fsdp_sglang import FSDPSGLangShardingManager

            log_gpu_memory_usage(f"Before building {rollout_name} rollout", logger=logger)
            local_path = copy_to_local(self.config.model.path)
            rollout = SGLangRollout(
                actor_module=local_path,
                config=self.config.rollout,
                tokenizer=self.tokenizer,
                model_hf_config=self.actor_model_config,
                trust_remote_code=trust_remote_code,
            )
            log_gpu_memory_usage(f"After building {rollout_name} rollout", logger=logger)

            if torch.distributed.get_world_size() == 1:
                self.config.rollout.load_format = "dummy_hf"
            rollout_sharding_manager = FSDPSGLangShardingManager(
                module=self.actor_module_fsdp,
                inference_engine=rollout.inference_engine,
                model_config=self.actor_model_config,
                full_params="hf" in self.config.rollout.load_format,
                device_mesh=rollout_device_mesh,
                offload_param=self._is_offload_param,
            )
            log_gpu_memory_usage("After building sharding manager", logger=logger)

        elif rollout_name == "sglang_async":
            from verl.workers.rollout.sglang_rollout import AsyncSGLangRollout
            from verl.workers.sharding_manager.fsdp_sglang import FSDPAsyncSGLangShardingManager

            local_path = copy_to_local(self.config.model.path)
            log_gpu_memory_usage(f"Before building {rollout_name} rollout", logger=None)
            rollout = AsyncSGLangRollout(
                actor_module=local_path,
                config=self.config.rollout,
                tokenizer=self.tokenizer,
                model_hf_config=self.actor_model_config,
                trust_remote_code=trust_remote_code,
            )
            log_gpu_memory_usage(f"After building {rollout_name} rollout", logger=None)

            if torch.distributed.get_world_size() == 1:
                self.config.rollout.load_format = "dummy_hf"
            rollout_sharding_manager = FSDPAsyncSGLangShardingManager(
                module=self.actor_module_fsdp,
                inference_engine=rollout._engine,
                model_config=self.actor_model_config,
                full_params="hf" in self.config.rollout.load_format,
                device_mesh=rollout_device_mesh,
                offload_param=self._is_offload_param,
            )
            log_gpu_memory_usage("After building sharding manager", logger=None)

        else:
            raise NotImplementedError(f"Rollout name: {self.config.rollout.name} is not supported")

        return rollout, rollout_sharding_manager

    @register(dispatch_mode=Dispatch.ONE_TO_ALL)
    def init_model(self):
        from verl.workers.actor import DataParallelPPOActor

        # This is used to import external_lib into the huggingface systems
        import_external_libs(self.config.model.get("external_lib", None))

        from omegaconf import OmegaConf

        override_model_config = OmegaConf.to_container(self.config.model.get("override_config", OmegaConf.create()))

        use_remove_padding = self.config.model.get("use_remove_padding", False)
        use_fused_kernels = self.config.model.get("use_fused_kernels", False)

        if self._is_actor or self._is_rollout:
            # we need the model for actor and rollout
            if self._is_actor:
                optim_config = self.config.actor.optim
                fsdp_config = self.config.actor.fsdp_config
            else:
                optim_config = None
                fsdp_config = OmegaConf.create()
            (
                self.actor_module_fsdp,
                self.actor_optimizer,
                self.actor_lr_scheduler,
                self.actor_model_config,
            ) = self._build_model_optimizer(
                model_path=self.config.model.path,
                fsdp_config=fsdp_config,
                optim_config=optim_config,
                override_model_config=override_model_config,
                use_remove_padding=use_remove_padding,
                use_fused_kernels=use_fused_kernels,
                enable_gradient_checkpointing=self.config.model.get("enable_gradient_checkpointing", False),
                trust_remote_code=self.config.model.get("trust_remote_code", False),
                use_liger=self.config.model.get("use_liger", False),
                role="actor",
            )

            # get the original unwrapped module
            if fsdp_version(self.actor_module_fsdp) == 1:
                self.actor_module = self.actor_module_fsdp._fsdp_wrapped_module

            if self._is_offload_param:
                offload_fsdp_model_to_cpu(self.actor_module_fsdp)
                log_gpu_memory_usage("After offload actor model during init", logger=logger)

            if self._is_offload_optimizer:
                offload_fsdp_optimizer(optimizer=self.actor_optimizer)
                log_gpu_memory_usage("After offload actor optimizer during init", logger=logger)
        # load from checkpoint
        if self._is_actor:
            OmegaConf.set_struct(self.config.actor, True)
            with open_dict(self.config.actor):
                self.config.actor.use_remove_padding = use_remove_padding
                self.config.actor.use_fused_kernels = use_fused_kernels
            self.actor = DataParallelPPOActor(config=self.config.actor, actor_module=self.actor_module_fsdp, actor_optimizer=self.actor_optimizer)

        if self._is_rollout:
            self.rollout, self.rollout_sharding_manager = self._build_rollout(trust_remote_code=self.config.model.get("trust_remote_code", False))

        if self._is_ref:
            self.ref_module_fsdp = self._build_model_optimizer(
                model_path=self.config.model.path,
                fsdp_config=self.config.ref.fsdp_config,
                optim_config=None,
                override_model_config=override_model_config,
                use_remove_padding=use_remove_padding,
                use_fused_kernels=use_fused_kernels,
                trust_remote_code=self.config.model.get("trust_remote_code", False),
                use_liger=self.config.model.get("use_liger", False),
                role="ref",
            )[0]
            OmegaConf.set_struct(self.config.ref, True)
            with open_dict(self.config.ref):
                self.config.ref.use_remove_padding = use_remove_padding
                self.config.ref.use_fused_kernels = use_fused_kernels
            self.ref_policy = DataParallelPPOActor(config=self.config.ref, actor_module=self.ref_module_fsdp)

        if self._is_actor:
            self.flops_counter = FlopsCounter(self.actor_model_config)
            self.checkpoint_manager = FSDPCheckpointManager(
                model=self.actor_module_fsdp,
                optimizer=self.actor.actor_optimizer,
                lr_scheduler=self.actor_lr_scheduler,
                processing_class=self.processor if self.processor is not None else self.tokenizer,
                checkpoint_contents=self.config.actor.checkpoint.contents,
            )

    @register(dispatch_mode=Dispatch.DP_COMPUTE_PROTO)
    def update_actor(self, data: DataProto):
        # Support all hardwares
        data = data.to(get_torch_device().current_device())

        assert self._is_actor
        if self._is_offload_param:
            load_fsdp_model_to_gpu(self.actor_module_fsdp)
        if self._is_offload_optimizer:
            load_fsdp_optimizer(optimizer=self.actor_optimizer, device_id=get_torch_device().current_device())

        with self.ulysses_sharding_manager:
            data = self.ulysses_sharding_manager.preprocess_data(data=data)
            # perform training
            with Timer(name="update_policy", logger=None) as timer:
                metrics = self.actor.update_policy(data=data)
            delta_time = timer.last
            global_num_tokens = data.meta_info["global_token_num"]
            estimated_flops, promised_flops = self.flops_counter.estimate_flops(global_num_tokens, delta_time)
            metrics["perf/mfu/actor"] = estimated_flops * self.config.actor.ppo_epochs / promised_flops / self.world_size
            metrics["perf/max_memory_allocated_gb"] = get_torch_device().max_memory_allocated() / (1024**3)
            metrics["perf/max_memory_reserved_gb"] = get_torch_device().max_memory_reserved() / (1024**3)
            metrics["perf/cpu_memory_used_gb"] = psutil.virtual_memory().used / (1024**3)

            lr = self.actor_lr_scheduler.get_last_lr()[0]
            metrics["actor/lr"] = lr
            self.actor_lr_scheduler.step()

            # TODO: here, we should return all metrics
            output = DataProto(meta_info={"metrics": metrics})

            output = self.ulysses_sharding_manager.postprocess_data(data=output)
            output = output.to("cpu")

        if self._is_offload_param:
            offload_fsdp_model_to_cpu(self.actor_module_fsdp)
            log_gpu_memory_usage("After offload actor model during update_actor", logger=logger)
        if self._is_offload_optimizer:
            offload_fsdp_optimizer(optimizer=self.actor_optimizer)
            log_gpu_memory_usage("After offload actor optimizer during update_actor", logger=logger)

        return output

    @register(dispatch_mode=Dispatch.DP_COMPUTE_PROTO)
    def generate_sequences(self, prompts: DataProto):
        # Support all hardwares
        prompts = prompts.to(get_torch_device().current_device())

        assert self._is_rollout

        meta_info = {
            "eos_token_id": self.generation_config.eos_token_id if self.generation_config is not None else self.tokenizer.eos_token_id,
            "pad_token_id": self.generation_config.pad_token_id if self.generation_config is not None else self.tokenizer.pad_token_id,
        }
        prompts.meta_info.update(meta_info)
        with self.rollout_sharding_manager:
            log_gpu_memory_usage("After entering rollout sharding manager", logger=logger)

            prompts = self.rollout_sharding_manager.preprocess_data(prompts)

            if self.config.rollout.name == "sglang_async":
                from verl.workers.rollout.sglang_rollout import AsyncSGLangRollout

                if isinstance(self.rollout, AsyncSGLangRollout) and hasattr(self.rollout, "_tool_schemas") and len(self.rollout._tool_schemas) > 0:
                    output = self.rollout.generate_sequences_with_tools(prompts=prompts)
                else:
                    output = self.rollout.generate_sequences(prompts=prompts)
            else:
                output = self.rollout.generate_sequences(prompts=prompts)
            log_gpu_memory_usage("After rollout generation", logger=logger)

            output = self.rollout_sharding_manager.postprocess_data(output)

        output = output.to("cpu")

        # clear kv cache
        get_torch_device().empty_cache()
        return output

    @register(dispatch_mode=Dispatch.DP_COMPUTE_PROTO)
    def compute_log_prob(self, data: DataProto):
        assert self._is_actor
        if self._is_offload_param:
            load_fsdp_model_to_gpu(self.actor_module_fsdp)

        # Support all hardwares
        data = data.to(get_torch_device().current_device())
        # we should always recompute old_log_probs when it is HybridEngine
        data.meta_info["micro_batch_size"] = self.config.rollout.log_prob_micro_batch_size_per_gpu
        data.meta_info["max_token_len"] = self.config.rollout.log_prob_max_token_len_per_gpu
        data.meta_info["use_dynamic_bsz"] = self.config.rollout.log_prob_use_dynamic_bsz
        data.meta_info["temperature"] = self.config.rollout.temperature
        # perform recompute log_prob
        with self.ulysses_sharding_manager:
            data = self.ulysses_sharding_manager.preprocess_data(data)
            output, entropys = self.actor.compute_log_prob(data=data, calculate_entropy=True)
            output = DataProto.from_dict(
                tensors={"old_log_probs": output, "entropys": entropys},
                meta_info={"temperature": self.config.rollout.temperature},
            )
            output = self.ulysses_sharding_manager.postprocess_data(output)

        output = output.to("cpu")

        # https://pytorch.org/docs/stable/notes/fsdp.html#fsdp-notes
        # unshard the root FSDP module
        if self.world_size > 1 and fsdp_version(self.actor.actor_module) == 1:
            self.actor.actor_module._handle.reshard(True)

        if self._is_offload_param:
            offload_fsdp_model_to_cpu(self.actor_module_fsdp)
            log_gpu_memory_usage("After offload actor model during compute_log_prob", logger=logger)

        return output

    @register(dispatch_mode=Dispatch.DP_COMPUTE_PROTO)
    def compute_ref_log_prob(self, data: DataProto):
        assert self._is_ref

        # Support all hardwares
        data = data.to(get_torch_device().current_device())

        micro_batch_size = self.config.ref.log_prob_micro_batch_size_per_gpu
        data.meta_info["micro_batch_size"] = micro_batch_size
        data.meta_info["temperature"] = self.config.rollout.temperature
        data.meta_info["max_token_len"] = self.config.ref.log_prob_max_token_len_per_gpu
        data.meta_info["use_dynamic_bsz"] = self.config.ref.log_prob_use_dynamic_bsz
        with self.ulysses_sharding_manager:
            data = self.ulysses_sharding_manager.preprocess_data(data)
            output, _ = self.ref_policy.compute_log_prob(data=data, calculate_entropy=False)
            output = DataProto.from_dict(tensors={"ref_log_prob": output})
            output = self.ulysses_sharding_manager.postprocess_data(output)

        output = output.to("cpu")

        # https://pytorch.org/docs/stable/notes/fsdp.html#fsdp-notes
        # unshard the root FSDP module
        if self.world_size > 1 and fsdp_version(self.ref_policy.actor_module) == 1:
            self.ref_policy.actor_module._handle.reshard(True)

        return output

    @register(dispatch_mode=Dispatch.ONE_TO_ALL)
    def save_checkpoint(self, local_path, hdfs_path=None, global_step=0, max_ckpt_to_keep=None):
        # only support save and load ckpt for actor
        assert self._is_actor
        import torch

        if self._is_offload_param:
            load_fsdp_model_to_gpu(self.actor_module_fsdp)

        self.checkpoint_manager.save_checkpoint(local_path=local_path, hdfs_path=hdfs_path, global_step=global_step, max_ckpt_to_keep=max_ckpt_to_keep)

        torch.distributed.barrier()
        if self._is_offload_param:
            offload_fsdp_model_to_cpu(self.actor_module_fsdp)

    @register(dispatch_mode=Dispatch.ONE_TO_ALL)
    def load_checkpoint(self, local_path, hdfs_path=None, del_local_after_load=False):
        if self._is_offload_param:
            load_fsdp_model_to_gpu(self.actor_module_fsdp)

        self.checkpoint_manager.load_checkpoint(local_path=local_path, hdfs_path=hdfs_path, del_local_after_load=del_local_after_load)

        if self._is_offload_param:
            offload_fsdp_model_to_cpu(self.actor_module_fsdp)

        if self._is_offload_optimizer:
            offload_fsdp_optimizer(self.actor_optimizer)


class CriticWorker(Worker):
    def __init__(self, config):
        super().__init__()
        import torch.distributed

        if not torch.distributed.is_initialized():
            torch.distributed.init_process_group(backend="nccl" if is_cuda_available else "hccl")
        self.config = config

        # build device mesh for Ulysses Sequence Parallel
        world_size = torch.distributed.get_world_size()
        from torch.distributed.device_mesh import init_device_mesh

        fsdp_size = self.config.model.fsdp_config.fsdp_size
        self.device_mesh = create_device_mesh(world_size=world_size, fsdp_size=fsdp_size)

        self.ulysses_device_mesh = None
        self.ulysses_sequence_parallel_size = self.config.get("ulysses_sequence_parallel_size", 1)
        dp = world_size // self.ulysses_sequence_parallel_size
        if self.ulysses_sequence_parallel_size > 1:
            self.ulysses_device_mesh = init_device_mesh(device_name, mesh_shape=(dp, self.ulysses_sequence_parallel_size), mesh_dim_names=["dp", "sp"])

        self.ulysses_sharding_manager = FSDPUlyssesShardingManager(self.ulysses_device_mesh)

        # set FSDP offload params
        self._is_offload_param = self.config.model.fsdp_config.param_offload
        self._is_offload_optimizer = self.config.model.fsdp_config.optimizer_offload

        # normalize config
        self.config.ppo_mini_batch_size *= self.config.rollout_n
        self.config.ppo_mini_batch_size //= torch.distributed.get_world_size() // self.ulysses_sequence_parallel_size
        if self.config.ppo_micro_batch_size is not None:
            self.config.ppo_micro_batch_size //= torch.distributed.get_world_size() // self.ulysses_sequence_parallel_size
            self.config.forward_micro_batch_size //= torch.distributed.get_world_size() // self.ulysses_sequence_parallel_size
            self.config.ppo_micro_batch_size_per_gpu = self.config.ppo_micro_batch_size
            self.config.forward_micro_batch_size_per_gpu = self.config.forward_micro_batch_size

        if self.config.ppo_micro_batch_size_per_gpu is not None:
            assert self.config.ppo_mini_batch_size % self.config.ppo_micro_batch_size_per_gpu == 0, f"normalized ppo_mini_batch_size {self.config.ppo_mini_batch_size} should be divisible by ppo_micro_batch_size_per_gpu {self.config.ppo_micro_batch_size_per_gpu}"
            assert self.config.ppo_mini_batch_size // self.config.ppo_micro_batch_size_per_gpu > 0, f"normalized ppo_mini_batch_size {self.config.ppo_mini_batch_size} should be larger than ppo_micro_batch_size_per_gpu {self.config.ppo_micro_batch_size_per_gpu}"

    def _build_critic_model_optimizer(self, config):
        # the following line is necessary
        from torch import optim
        from torch.distributed.fsdp import FullyShardedDataParallel as FSDP
        from torch.distributed.fsdp import MixedPrecision

        from verl.utils.model import print_model_size
        from verl.utils.torch_dtypes import PrecisionType

        local_path = copy_to_local(config.model.path)
        # note that the tokenizer between actor and critic may be different. So override tokenizer info with actor info
        # using random initialized model from any architecture. May not be the same as Actor.

        tokenizer_path = copy_to_local(config.model.tokenizer_path)
        self.tokenizer = hf_tokenizer(tokenizer_path, trust_remote_code=config.model.get("trust_remote_code", False))
        self.processor = hf_processor(tokenizer_path, trust_remote_code=config.model.get("trust_remote_code", False))

        from omegaconf import OmegaConf

        override_config = OmegaConf.to_container(self.config.model.get("override_config", OmegaConf.create()))
        override_config_kwargs = {
            "bos_token_id": self.tokenizer.bos_token_id,
            "eos_token_id": self.tokenizer.eos_token_id,
            "pad_token_id": self.tokenizer.pad_token_id,
        }
        override_config_kwargs.update(override_config)
        if self.rank == 0:
            print(f"Critic overriding config {override_config_kwargs}")

        torch_dtype = self.config.model.fsdp_config.get("model_dtype", "fp32")
        torch_dtype = PrecisionType.to_dtype(torch_dtype)

        from transformers import AutoConfig, AutoModelForTokenClassification

        critic_model_config = AutoConfig.from_pretrained(local_path, trust_remote_code=config.model.get("trust_remote_code", False))
        critic_model_config.num_labels = 1

        init_context = get_init_weight_context_manager(use_meta_tensor=not critic_model_config.tie_word_embeddings, mesh=self.device_mesh)

        with init_context(), warnings.catch_warnings():
            warnings.simplefilter("ignore")
            critic_model_config.classifier_dropout = 0.0
            critic_model_config.hidden_dropout = "0"
            critic_module = AutoModelForTokenClassification.from_pretrained(
                pretrained_model_name_or_path=local_path,
                torch_dtype=torch_dtype,
                config=critic_model_config,
                attn_implementation="flash_attention_2",
                trust_remote_code=config.model.get("trust_remote_code", False),
            )

            use_remove_padding = config.model.get("use_remove_padding", False)

            apply_monkey_patch(
                model=critic_module,
                use_remove_padding=use_remove_padding,
                ulysses_sp_size=self.ulysses_sequence_parallel_size,
            )

            # some parameters may not in torch_dtype
            critic_module.to(torch_dtype)

            if config.model.get("enable_gradient_checkpointing", False):
                critic_module.gradient_checkpointing_enable(gradient_checkpointing_kwargs={"use_reentrant": False})
        if self.rank == 0:
            print_model_size(critic_module)

        self.critic_model_config = critic_model_config

        fsdp_config = self.config.model.fsdp_config
        mixed_precision_config = fsdp_config.get("mixed_precision", None)
        if mixed_precision_config is not None:
            param_dtype = PrecisionType.to_dtype(mixed_precision_config.get("param_dtype", "bf16"))
            reduce_dtype = PrecisionType.to_dtype(mixed_precision_config.get("reduce_dtype", "fp32"))
            buffer_dtype = PrecisionType.to_dtype(mixed_precision_config.get("buffer_dtype", "fp32"))
        else:
            param_dtype = torch.bfloat16
            reduce_dtype = torch.float32
            buffer_dtype = torch.float32

        mixed_precision = MixedPrecision(param_dtype=param_dtype, reduce_dtype=reduce_dtype, buffer_dtype=buffer_dtype)

        auto_wrap_policy = get_fsdp_wrap_policy(module=critic_module, config=self.config.model.fsdp_config.wrap_policy)

        log_gpu_memory_usage("Before critic FSDP", logger=None)

        fsdp_mesh = self.device_mesh
        sharding_strategy = get_sharding_strategy(fsdp_mesh)

        # Note: We force turn off CPUOffload for critic because it causes incorrect results when using grad accumulation
        if config.strategy == "fsdp":
            critic_module = FSDP(
                critic_module,
                param_init_fn=init_fn,
                use_orig_params=False,
                auto_wrap_policy=auto_wrap_policy,
                device_id=get_torch_device().current_device(),
                sharding_strategy=sharding_strategy,
                mixed_precision=mixed_precision,
                sync_module_states=True,
                forward_prefetch=False,
                device_mesh=self.device_mesh,
                cpu_offload=None,
            )
        elif config.strategy == "fsdp2":
            assert CPUOffloadPolicy is not None, "PyTorch version >= 2.4 is required for using fully_shard API (FSDP2)"
            mp_policy = MixedPrecisionPolicy(param_dtype=param_dtype, reduce_dtype=reduce_dtype, cast_forward_inputs=True)
            offload_policy = None
            if fsdp_config.offload_policy:
                self._is_offload_param = False
                self._is_offload_optimizer = False
                offload_policy = CPUOffloadPolicy(pin_memory=True)

            fsdp_kwargs = {
                "mesh": fsdp_mesh,
                "mp_policy": mp_policy,
                "offload_policy": offload_policy,
                "reshard_after_forward": fsdp_config.reshard_after_forward,
            }
            full_state = critic_module.state_dict()
            apply_fsdp2(critic_module, fsdp_kwargs, fsdp_config)
            fsdp2_load_full_state_dict(critic_module, full_state, fsdp_mesh, offload_policy)
        else:
            raise NotImplementedError(f"Unknown strategy {config.strategy}")

        log_gpu_memory_usage("After critic FSDP", logger=None)

        critic_optimizer = optim.AdamW(
            critic_module.parameters(),
            lr=config.optim.lr,
            betas=config.optim.get("betas", (0.9, 0.999)),
            weight_decay=config.optim.get("weight_decay", 1e-2),
        )

        total_steps = config.optim.get("total_training_steps", 0)
        num_warmup_steps = int(config.optim.get("lr_warmup_steps", -1))
        warmup_style = config.optim.get("warmup_style", "constant")
        if num_warmup_steps < 0:
            num_warmup_steps_ratio = config.optim.get("lr_warmup_steps_ratio", 0.0)
            num_warmup_steps = int(num_warmup_steps_ratio * total_steps)

        print(f"Total steps: {total_steps}, num_warmup_steps: {num_warmup_steps}")

        from verl.utils.torch_functional import get_constant_schedule_with_warmup, get_cosine_schedule_with_warmup

        if warmup_style == "constant":
            critic_lr_scheduler = get_constant_schedule_with_warmup(optimizer=critic_optimizer, num_warmup_steps=num_warmup_steps)
        elif warmup_style == "cosine":
            critic_lr_scheduler = get_cosine_schedule_with_warmup(optimizer=critic_optimizer, num_warmup_steps=num_warmup_steps, num_training_steps=total_steps)
        else:
            raise NotImplementedError(f"Warmup style {warmup_style} is not supported")

        return critic_module, critic_optimizer, critic_lr_scheduler

    @register(dispatch_mode=Dispatch.ONE_TO_ALL)
    def init_model(self):
        # This is used to import external_lib into the huggingface systems
        import_external_libs(self.config.model.get("external_lib", None))

        from verl.workers.critic import DataParallelPPOCritic

        self.critic_module, self.critic_optimizer, self.critic_lr_scheduler = self._build_critic_model_optimizer(self.config)

        if self._is_offload_param:
            offload_fsdp_model_to_cpu(self.critic_module)
            log_gpu_memory_usage("After offload critic model during init", logger=logger)
        if self._is_offload_optimizer:
            offload_fsdp_optimizer(optimizer=self.critic_optimizer)
            log_gpu_memory_usage("After offload critic optimizer during init", logger=logger)

        self.critic = DataParallelPPOCritic(config=self.config, critic_module=self.critic_module, critic_optimizer=self.critic_optimizer)

        self.flops_counter = FlopsCounter(self.critic_model_config)
        self.checkpoint_manager = FSDPCheckpointManager(
            model=self.critic_module,
            optimizer=self.critic_optimizer,
            lr_scheduler=self.critic_lr_scheduler,
            processing_class=self.processor if self.processor is not None else self.tokenizer,
            checkpoint_contents=self.config.checkpoint.contents,
        )

    @register(dispatch_mode=Dispatch.DP_COMPUTE_PROTO)
    def compute_values(self, data: DataProto):
        # Support all hardwares
        data = data.to(get_torch_device().current_device())

        if self._is_offload_param:
            load_fsdp_model_to_gpu(self.critic_module)
        micro_batch_size = self.config.forward_micro_batch_size_per_gpu
        data.meta_info["micro_batch_size"] = micro_batch_size
        data.meta_info["max_token_len"] = self.config.forward_max_token_len_per_gpu
        data.meta_info["use_dynamic_bsz"] = self.config.use_dynamic_bsz
        # perform forward computation
        with self.ulysses_sharding_manager:
            data = self.ulysses_sharding_manager.preprocess_data(data=data)
            values = self.critic.compute_values(data=data)
            output = DataProto.from_dict(tensors={"values": values})
            output = self.ulysses_sharding_manager.postprocess_data(data=output)

        output = output.to("cpu")
        if self._is_offload_param:
            offload_fsdp_model_to_cpu(self.critic_module)
        return output

    @register(dispatch_mode=Dispatch.DP_COMPUTE_PROTO)
    def update_critic(self, data: DataProto):
        # Support all hardwares
        data = data.to(get_torch_device().current_device())
        if self._is_offload_param:
            load_fsdp_model_to_gpu(self.critic_module)
        if self._is_offload_optimizer:
            load_fsdp_optimizer(optimizer=self.critic_optimizer, device_id=get_torch_device().current_device())

        # perform forward computation
        with self.ulysses_sharding_manager:
            data = self.ulysses_sharding_manager.preprocess_data(data=data)

            with Timer(name="update_critic", logger=None) as timer:
                metrics = self.critic.update_critic(data=data)
            delta_time = timer.last

            global_num_tokens = data.meta_info["global_token_num"]
            estimated_flops, promised_flops = self.flops_counter.estimate_flops(global_num_tokens, delta_time)
            metrics["perf/mfu/critic"] = estimated_flops * self.config.ppo_epochs / promised_flops / self.world_size

            self.critic_lr_scheduler.step()
            lr = self.critic_lr_scheduler.get_last_lr()[0]
            metrics["critic/lr"] = lr

            output = DataProto(batch=None, meta_info={"metrics": metrics})
            output = self.ulysses_sharding_manager.postprocess_data(data=output)

        if self._is_offload_param:
            offload_fsdp_model_to_cpu(self.critic_module)
        if self._is_offload_optimizer:
            offload_fsdp_optimizer(optimizer=self.critic_optimizer)

        output = output.to("cpu")
        return output

    @register(dispatch_mode=Dispatch.ONE_TO_ALL)
    def save_checkpoint(self, local_path, hdfs_path=None, global_step=0, max_ckpt_to_keep=None):
        import torch

        if self._is_offload_param:
            load_fsdp_model_to_gpu(self.critic_module)

        self.checkpoint_manager.save_checkpoint(local_path=local_path, hdfs_path=hdfs_path, global_step=global_step, max_ckpt_to_keep=max_ckpt_to_keep)

        torch.distributed.barrier()
        if self._is_offload_param:
            offload_fsdp_model_to_cpu(self.critic_module)

    @register(dispatch_mode=Dispatch.ONE_TO_ALL)
    def load_checkpoint(self, local_path, hdfs_path=None, del_local_after_load=True):
        import torch

        if self._is_offload_param:
            load_fsdp_model_to_gpu(self.critic_module)

        self.checkpoint_manager.load_checkpoint(local_path=local_path, hdfs_path=hdfs_path, del_local_after_load=del_local_after_load)

        torch.distributed.barrier()
        if self._is_offload_param:
            offload_fsdp_model_to_cpu(self.critic_module)

        if self._is_offload_optimizer:
            offload_fsdp_optimizer(self.critic_optimizer)


# TODO(sgm): we may need to extract it to dp_reward_model.py
class RewardModelWorker(Worker):
    """
    Note that we only implement the reward model that is subclass of AutoModelForTokenClassification.
    """

    def __init__(self, config):
        super().__init__()
        import torch.distributed

        if not torch.distributed.is_initialized():
            torch.distributed.init_process_group(backend="nccl" if is_cuda_available else "hccl")
        self.config = config

        # build device mesh for Ulysses Sequence Parallel
        world_size = torch.distributed.get_world_size()
        from torch.distributed.device_mesh import init_device_mesh

        fsdp_size = self.config.model.fsdp_config.fsdp_size
        self.device_mesh = create_device_mesh(world_size=world_size, fsdp_size=fsdp_size)

        self.ulysses_device_mesh = None
        self.ulysses_sequence_parallel_size = self.config.get("ulysses_sequence_parallel_size", 1)
        dp = world_size // self.ulysses_sequence_parallel_size
        if self.ulysses_sequence_parallel_size > 1:
            self.ulysses_device_mesh = init_device_mesh(device_name, mesh_shape=(dp, self.ulysses_sequence_parallel_size), mesh_dim_names=["dp", "sp"])

        self.ulysses_sharding_manager = FSDPUlyssesShardingManager(self.ulysses_device_mesh)

        self.use_remove_padding = self.config.model.get("use_remove_padding", False)

        # normalize config
        if self.config.micro_batch_size is not None:
            self.config.micro_batch_size //= torch.distributed.get_world_size()
            self.config.micro_batch_size_per_gpu = self.config.micro_batch_size

    def _build_model(self, config):
        # the following line is necessary
        from torch.distributed.fsdp import CPUOffload
        from torch.distributed.fsdp import FullyShardedDataParallel as FSDP
        from transformers import AutoConfig, AutoModelForTokenClassification

        # download the checkpoint from hdfs
        local_path = copy_to_local(config.model.path)

        if self.config.model.input_tokenizer is None:
            self._do_switch_chat_template = False
        else:
            self._do_switch_chat_template = True
            input_tokenizer_local_path = copy_to_local(config.model.input_tokenizer)
            self.input_tokenizer = hf_tokenizer(input_tokenizer_local_path, trust_remote_code=config.model.get("trust_remote_code", False))
            self.tokenizer = hf_tokenizer(local_path, trust_remote_code=config.model.get("trust_remote_code", False))

        trust_remote_code = config.model.get("trust_remote_code", False)
        model_config = AutoConfig.from_pretrained(local_path, trust_remote_code=trust_remote_code)
        model_config.num_labels = 1

        # note that we have to create model in fp32. Otherwise, the optimizer is in bf16, which is incorrect
        init_context = get_init_weight_context_manager(use_meta_tensor=not model_config.tie_word_embeddings, mesh=self.device_mesh)

        with init_context(), warnings.catch_warnings():
            warnings.simplefilter("ignore")
            model_config.classifier_dropout = 0.0
            reward_module = AutoModelForTokenClassification.from_pretrained(
                pretrained_model_name_or_path=local_path,
                config=model_config,
                torch_dtype=torch.bfloat16,
                attn_implementation="flash_attention_2",
                trust_remote_code=trust_remote_code,
            )

            apply_monkey_patch(
                model=reward_module,
                use_remove_padding=config.model.get("use_remove_padding", False),
                ulysses_sp_size=self.ulysses_sequence_parallel_size,
            )

            reward_module.to(torch.bfloat16)

        auto_wrap_policy = get_fsdp_wrap_policy(module=reward_module, config=self.config.model.fsdp_config)

        fsdp_mesh = self.device_mesh
        sharding_strategy = get_sharding_strategy(fsdp_mesh)

        if config.strategy == "fsdp":
            reward_module = FSDP(
                reward_module,
                param_init_fn=init_fn,
                use_orig_params=False,
                auto_wrap_policy=auto_wrap_policy,
                device_id=get_torch_device().current_device(),
                sharding_strategy=sharding_strategy,  # zero3
                sync_module_states=True,
                cpu_offload=CPUOffload(offload_params=True),
                forward_prefetch=False,
                device_mesh=self.device_mesh,
            )
        elif config.strategy == "fsdp2":
            assert CPUOffloadPolicy is not None, "PyTorch version >= 2.4 is required for using fully_shard API (FSDP2)"
            cpu_offload = CPUOffloadPolicy(pin_memory=True)
            fsdp_kwargs = {
                "mesh": fsdp_mesh,
                "offload_policy": cpu_offload,
                "reshard_after_forward": config.model.fsdp_config.reshard_after_forward,
            }
            full_state = reward_module.state_dict()
            apply_fsdp2(reward_module, fsdp_kwargs, config.model.fsdp_config)
            fsdp2_load_full_state_dict(reward_module, full_state, fsdp_mesh, cpu_offload)
        else:
            raise NotImplementedError(f"Unknown strategy: {config.strategy}")
        return reward_module

    @register(dispatch_mode=Dispatch.ONE_TO_ALL)
    def init_model(self):
        # This is used to import external_lib into the huggingface systems
        import_external_libs(self.config.model.get("external_lib", None))
        self.reward_module = self._build_model(config=self.config)

    def _forward_micro_batch(self, micro_batch):
        if is_cuda_available:
            from flash_attn.bert_padding import index_first_axis, pad_input, rearrange, unpad_input
        elif is_npu_available:
            from transformers.integrations.npu_flash_attention import pad_input, unpad_input, rearrange, index_first_axis

        from verl.utils.ulysses import gather_outpus_and_unpad, ulysses_pad_and_slice_inputs

        with torch.no_grad(), torch.autocast(device_type=device_name, dtype=torch.bfloat16):
            input_ids = micro_batch["input_ids"]
            batch_size, seqlen = input_ids.shape
            attention_mask = micro_batch["attention_mask"]
            position_ids = micro_batch["position_ids"]

            if self.use_remove_padding:
                input_ids_rmpad, indices, *_ = unpad_input(input_ids.unsqueeze(-1), attention_mask)  # input_ids_rmpad (total_nnz, ...)
                input_ids_rmpad = input_ids_rmpad.transpose(0, 1)  # (1, total_nnz)

                # unpad the position_ids to align the rotary
                position_ids_rmpad = index_first_axis(rearrange(position_ids.unsqueeze(-1), "b s ... -> (b s) ..."), indices).transpose(0, 1)

                # pad and slice the inputs if sp > 1
                if self.ulysses_sequence_parallel_size > 1:
                    input_ids_rmpad, position_ids_rmpad, pad_size = ulysses_pad_and_slice_inputs(input_ids_rmpad, position_ids_rmpad, sp_size=self.ulysses_sequence_parallel_size)

                # only pass input_ids and position_ids to enable flash_attn_varlen
                output = self.reward_module(input_ids=input_ids_rmpad, attention_mask=None, position_ids=position_ids_rmpad, use_cache=False)  # prevent model thinks we are generating
                reward_rmpad = output.logits
                reward_rmpad = reward_rmpad.squeeze(0)  # (total_nnz)

                # gather output if sp > 1
                if self.ulysses_sequence_parallel_size > 1:
                    reward_rmpad = gather_outpus_and_unpad(reward_rmpad, gather_dim=0, unpad_dim=0, padding_size=pad_size)

                # pad it back
                rm_score = pad_input(reward_rmpad, indices=indices, batch=batch_size, seqlen=seqlen).squeeze(-1)
            else:
                output = self.reward_module(input_ids=input_ids, attention_mask=attention_mask, position_ids=position_ids, use_cache=False)
                rm_score = output.logits  # (batch_size, seq_len, 1)
                rm_score = rm_score.squeeze(-1)

            # extract the result of the last valid token
            eos_mask_idx = torch.argmax(position_ids * attention_mask, dim=-1)  # (bsz,)
            rm_score = rm_score[torch.arange(batch_size), eos_mask_idx]
            return rm_score

    def _expand_to_token_level(self, data: DataProto, scores: torch.Tensor):
        batch_size = data.batch.batch_size[0]
        # expand as token_level_reward
        attention_mask = data.batch["attention_mask"]
        position_ids = data.batch["position_ids"]
        response_length = data.batch["responses"].shape[-1]
        eos_mask_idx = torch.argmax(position_ids * attention_mask, dim=-1)  # (bsz,)
        token_level_scores = torch.zeros_like(attention_mask, dtype=scores.dtype)  # (bsz, seqlen)
        token_level_scores[torch.arange(batch_size), eos_mask_idx] = scores

        # select the response part
        token_level_scores = token_level_scores[:, -response_length:]

        return token_level_scores

    def _switch_chat_template(self, data: DataProto):
        src_max_length = data.batch["attention_mask"].shape[-1]

        src_tokenizer = self.input_tokenizer
        target_tokenizer = self.tokenizer

        rm_input_ids = []
        rm_attention_mask = []

        for i in range(data.batch.batch_size[0]):
            # extract raw prompt
            if isinstance(data.non_tensor_batch["raw_prompt"][i], list):
                chat: list = data.non_tensor_batch["raw_prompt"][i]
            else:
                chat: list = data.non_tensor_batch["raw_prompt"][i].tolist()

            # extract response
            response_ids = data.batch["responses"][i]
            response_length = response_ids.shape[-1]
            valid_response_length = data.batch["attention_mask"][i][-response_length:].sum()
            valid_response_ids = response_ids[:valid_response_length]

            # decode
            response = src_tokenizer.decode(valid_response_ids)
            # remove bos and eos
            response = response.replace(src_tokenizer.eos_token, "")

            chat.append({"role": "assistant", "content": response})

            prompt_with_chat_template = target_tokenizer.apply_chat_template(chat, add_generation_prompt=False, tokenize=False)
            if self.rank == 0 and i == 0:
                # for debugging purpose
                print(f"Switch template. chat: {prompt_with_chat_template}")

            # the maximum length is actually determined by the reward model itself
            max_length = self.config.get("max_length", src_max_length)
            if max_length is None:
                max_length = src_max_length

            model_inputs = target_tokenizer(prompt_with_chat_template, return_tensors="pt", add_special_tokens=False)
            input_ids, attention_mask = verl_F.postprocess_data(
                input_ids=model_inputs["input_ids"],
                attention_mask=model_inputs["attention_mask"],
                max_length=max_length,
                pad_token_id=target_tokenizer.pad_token_id,
                left_pad=False,  # right padding
                truncation=self.config.get("truncation", "right"),
            )  # truncate from the right

            rm_input_ids.append(input_ids)
            rm_attention_mask.append(attention_mask)

        rm_input_ids = torch.cat(rm_input_ids, dim=0)
        rm_attention_mask = torch.cat(rm_attention_mask, dim=0)

        rm_position_ids = compute_position_id_with_mask(rm_attention_mask)

        rm_inputs = {"input_ids": rm_input_ids, "attention_mask": rm_attention_mask, "position_ids": rm_position_ids}

        return DataProto.from_dict(rm_inputs)

    @register(dispatch_mode=Dispatch.DP_COMPUTE_PROTO)
    def compute_rm_score(self, data: DataProto):
        import itertools

        from verl.utils.seqlen_balancing import get_reverse_idx, rearrange_micro_batches

        # Support all hardwares
        data = data.to(get_torch_device().current_device())
        if self._do_switch_chat_template:
            rm_data = self._switch_chat_template(data)
        else:
            rm_input_ids = data.batch["input_ids"]
            rm_attention_mask = data.batch["attention_mask"]
            rm_position_ids = data.batch["position_ids"]
            rm_inputs = {
                "input_ids": rm_input_ids,
                "attention_mask": rm_attention_mask,
                "position_ids": rm_position_ids,
            }
            rm_data = DataProto.from_dict(rm_inputs)

        # Support all hardwares
        rm_data.batch = rm_data.batch.to(get_torch_device().current_device())

        # perform forward computation
        with self.ulysses_sharding_manager:
            rm_data = self.ulysses_sharding_manager.preprocess_data(data=rm_data)
            data = self.ulysses_sharding_manager.preprocess_data(data=data)

            use_dynamic_bsz = self.config.use_dynamic_bsz
            if use_dynamic_bsz:
                max_token_len = self.config.forward_max_token_len_per_gpu * self.ulysses_sequence_parallel_size
                micro_batches, indices = rearrange_micro_batches(batch=rm_data.batch, max_token_len=max_token_len)
            else:
                micro_batches = rm_data.batch.split(self.config.micro_batch_size_per_gpu)
            output = []
            for micro_batch in micro_batches:
                rm_score = self._forward_micro_batch(micro_batch)
                output.append(rm_score)
            scores = torch.cat(output, dim=0)  # (batch_size)

            if use_dynamic_bsz:
                indices = list(itertools.chain.from_iterable(indices))
                assert len(indices) == scores.size(0), f"{len(indices)} vs. {scores.size()}"
                revert_indices = torch.tensor(get_reverse_idx(indices), dtype=torch.long)
                scores = scores[revert_indices]

            token_level_scores = self._expand_to_token_level(data, scores)
            # Note that this is only the scores, may not be the final rewards used to train RL
            output = DataProto.from_dict(tensors={"rm_scores": token_level_scores})
            output = self.ulysses_sharding_manager.postprocess_data(data=output)

        # https://pytorch.org/docs/stable/notes/fsdp.html#fsdp-notes
        # unshard the root FSDP module
        self.reward_module._handle.reshard(True)

        output = output.to("cpu")
        return output


# ================================= Async related workers =================================
class AsyncActorRolloutRefWorker(ActorRolloutRefWorker):
    def _build_rollout(self, trust_remote_code=False):
        rollout, rollout_sharding_manager = super()._build_rollout(trust_remote_code)

        # NOTE: rollout is not actually initialized here, it's deferred
        # to be initialized by AsyncvLLMServer.

        self.vllm_tp_size = self.config.rollout.tensor_model_parallel_size
        self.vllm_dp_rank = int(os.environ["RANK"]) // self.vllm_tp_size
        self.vllm_tp_rank = int(os.environ["RANK"]) % self.vllm_tp_size

        # used for sleep/wake_up
        rollout.sharding_manager = rollout_sharding_manager

        return rollout, rollout_sharding_manager

    @register(dispatch_mode=Dispatch.DP_COMPUTE_PROTO)
    def generate_sequences(self, prompts: DataProto):
        raise NotImplementedError("AsyncActorRolloutRefWorker does not support generate_sequences")

    @register(dispatch_mode=Dispatch.DIRECT_ROLLOUT_METHOD)
    def execute_method(self, method: Union[str, bytes], *args, **kwargs):
        """Called by ExternalRayDistributedExecutor collective_rpc."""
        if self.vllm_tp_rank == 0 and method != "execute_model":
            print(f"[DP={self.vllm_dp_rank},TP={self.vllm_tp_rank}] execute_method: {method if isinstance(method, str) else 'Callable'}")
        return self.rollout.execute_method(method, *args, **kwargs)<|MERGE_RESOLUTION|>--- conflicted
+++ resolved
@@ -95,13 +95,9 @@
         import torch.distributed
 
         if not torch.distributed.is_initialized():
-<<<<<<< HEAD
-            torch.distributed.init_process_group(backend="nccl" if is_cuda_available else "hccl")
-=======
             rank = int(os.environ.get("RANK", 0))
             world_size = int(os.environ.get("WORLD_SIZE", 1))
-            torch.distributed.init_process_group(backend="cpu:gloo,cuda:nccl", rank=rank, world_size=world_size)
->>>>>>> 821689e0
+            torch.distributed.init_process_group(backend="cpu:gloo,cuda:nccl" if is_cuda_available else "cpu:gloo,npu:hccl", rank=rank, world_size=world_size)
 
         # build device mesh for FSDP
         world_size = torch.distributed.get_world_size()
@@ -226,13 +222,6 @@
                 trust_remote_code=trust_remote_code,
             )
 
-<<<<<<< HEAD
-            if use_remove_padding or self.ulysses_sequence_parallel_size > 1:
-                from verl.models.transformers.monkey_patch import apply_monkey_patch
-
-                apply_monkey_patch(model=actor_module, ulysses_sp_size=self.ulysses_sequence_parallel_size)
-=======
->>>>>>> 821689e0
             # Apply Liger kernel to the model if use_liger is set to True
             if use_liger:
                 from liger_kernel.transformers.monkey_patch import _apply_liger_kernel_to_instance
