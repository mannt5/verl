--- conflicted
+++ resolved
@@ -1194,13 +1194,9 @@
     @register(dispatch_mode=Dispatch.DP_COMPUTE_PROTO)
     def compute_rm_score(self, data: DataProto):
         import itertools
-<<<<<<< HEAD
-        from verl.utils.seqlen_balancing import get_uniform_data_chunks, get_reverse_idx
-=======
-
-        from verl.utils.seqlen_balancing import get_reverse_idx, rearrange_micro_batches
-
->>>>>>> c9787146
+
+        from verl.utils.seqlen_balancing import get_reverse_idx, get_uniform_data_chunks
+
         # Support all hardwares
         data = data.to(torch.cuda.current_device())
         if self._do_switch_chat_template:
