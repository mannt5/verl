--- conflicted
+++ resolved
@@ -76,18 +76,12 @@
 
             ground_truth = data_item.non_tensor_batch["reward_model"]["ground_truth"]
             data_source = data_item.non_tensor_batch[self.reward_fn_key]
-<<<<<<< HEAD
             # Handle numpy array data_source
             if hasattr(data_source, '__len__') and not isinstance(data_source, str):
                 # If it's an array/list, take the first element
                 data_source = str(data_source[0]) if len(data_source) > 0 else "unknown"
             extra_info = data_item.non_tensor_batch.get("extra_info", None)
-=======
-            extra_info = data_item.non_tensor_batch.get("extra_info", {})
-            num_turns = data_item.non_tensor_batch.get("__num_turns__", None)
-            extra_info["num_turns"] = num_turns
->>>>>>> 4a846aa8
-
+            
             score = self.compute_score(
                 data_source=data_source,
                 solution_str=response_str,
