--- conflicted
+++ resolved
@@ -194,12 +194,8 @@
         # set to eval
         self.actor_module.eval()
 
-<<<<<<< HEAD
         temperature = data.meta_info["temperature"]  # temperature must be in the data.meta_info to avoid slient error
-=======
-        micro_batch_size = data.meta_info["micro_batch_size"]
-        temperature = data.meta_info["temperature"]  # temperature must be in the data.meta_info to avoid silent error
->>>>>>> 3f41534a
+
         use_dynamic_bsz = data.meta_info["use_dynamic_bsz"]
 
         select_keys = ["responses", "input_ids", "attention_mask", "position_ids"]
