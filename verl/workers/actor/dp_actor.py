# Copyright 2024 Bytedance Ltd. and/or its affiliates
# Copyright 2023-2024 SGLang Team and ModelBest Inc.
#
# Licensed under the Apache License, Version 2.0 (the "License");
# you may not use this file except in compliance with the License.
# You may obtain a copy of the License at
#
#     http://www.apache.org/licenses/LICENSE-2.0
#
# Unless required by applicable law or agreed to in writing, software
# distributed under the License is distributed on an "AS IS" BASIS,
# WITHOUT WARRANTIES OR CONDITIONS OF ANY KIND, either express or implied.
# See the License for the specific language governing permissions and
# limitations under the License.
"""
Single Process Actor
"""

import itertools
import logging
import os
from typing import Tuple

import torch
from flash_attn.bert_padding import index_first_axis, pad_input, rearrange, unpad_input
from torch import nn
from torch.distributed.fsdp import FullyShardedDataParallel as FSDP

import verl.utils.torch_functional as verl_F
from verl import DataProto
from verl.trainer.ppo.core_algos import agg_loss, compute_policy_loss, kl_penalty
from verl.utils.debug import GPUMemoryLogger
from verl.utils.py_functional import append_to_dict
from verl.utils.seqlen_balancing import get_reverse_idx, rearrange_micro_batches
from verl.utils.torch_functional import logprobs_from_logits
from verl.utils.ulysses import gather_outpus_and_unpad, ulysses_pad_and_slice_inputs
from verl.workers.actor import BasePPOActor

__all__ = ["DataParallelPPOActor"]

logger = logging.getLogger(__file__)
logger.setLevel(os.getenv("VERL_LOGGING_LEVEL", "WARN"))


class DataParallelPPOActor(BasePPOActor):
    def __init__(self, config, actor_module: nn.Module, actor_optimizer: torch.optim.Optimizer = None):
        """When optimizer is None, it is Reference Policy"""
        super().__init__(config)
        self.actor_module = actor_module
        self.actor_optimizer = actor_optimizer
        self.use_remove_padding = self.config.get("use_remove_padding", False)
        print(f"Actor use_remove_padding={self.use_remove_padding}")
        self.ulysses_sequence_parallel_size = self.config.ulysses_sequence_parallel_size
        self.use_ulysses_sp = self.ulysses_sequence_parallel_size > 1

        self.compute_entropy_from_logits = (
            torch.compile(verl_F.entropy_from_logits, dynamic=True)
            if self.config.get("use_torch_compile", True)  #  use torch compile by default
            else verl_F.entropy_from_logits
        )

    def _forward_micro_batch(
        self, micro_batch, temperature, calculate_entropy=False
    ) -> Tuple[torch.Tensor, torch.Tensor]:
        """
        Returns:
            entropy: # (bs, response_len)
            log_probs: # (bs, response_len)
        """
        response_length = micro_batch["responses"].size(-1)
        multi_modal_inputs = {}
        if "multi_modal_inputs" in micro_batch:
            for key in micro_batch["multi_modal_inputs"][0].keys():
                multi_modal_inputs[key] = torch.cat(
                    [inputs[key] for inputs in micro_batch["multi_modal_inputs"]], dim=0
                )

        with torch.autocast(device_type="cuda", dtype=torch.bfloat16):
            input_ids = micro_batch["input_ids"]
            batch_size, seqlen = input_ids.shape
            attention_mask = micro_batch["attention_mask"]
            position_ids = micro_batch["position_ids"]
            entropy = None
            if position_ids.dim() == 3:  # qwen2vl mrope
                position_ids = position_ids.transpose(0, 1)  # (bsz, 3, seqlen) -> (3, bsz, seqlen)

            if self.use_remove_padding:
                input_ids_rmpad, indices, *_ = unpad_input(
                    input_ids.unsqueeze(-1), attention_mask
                )  # input_ids_rmpad (total_nnz, ...)
                input_ids_rmpad = input_ids_rmpad.transpose(0, 1)  # (1, total_nnz)

                # unpad the position_ids to align the rotary
                if position_ids.dim() == 3:
                    position_ids_rmpad = (
                        index_first_axis(rearrange(position_ids, "c b s ... -> (b s) c ..."), indices)
                        .transpose(0, 1)
                        .unsqueeze(1)
                    )  # (3, bsz, seqlen) -> (3, 1, bsz * seqlen)
                else:
                    position_ids_rmpad = index_first_axis(
                        rearrange(position_ids.unsqueeze(-1), "b s ... -> (b s) ..."), indices
                    ).transpose(0, 1)

                # for compute the log_prob
                input_ids_rmpad_rolled = torch.roll(input_ids_rmpad, shifts=-1, dims=1)  # (1, total_nnz)

                # pad and slice the inputs if sp > 1
                if self.use_ulysses_sp:
                    input_ids_rmpad, position_ids_rmpad, pad_size = ulysses_pad_and_slice_inputs(
                        input_ids_rmpad, position_ids_rmpad, sp_size=self.ulysses_sequence_parallel_size
                    )
                    input_ids_rmpad_rolled, _, _ = ulysses_pad_and_slice_inputs(
                        input_ids_rmpad_rolled, None, self.ulysses_sequence_parallel_size
                    )

                input_ids_rmpad_rolled = input_ids_rmpad_rolled.squeeze(0)  # ((total_nnz / sp) + pad)
                
                # only pass input_ids and position_ids to enable flash_attn_varlen
                output = self.actor_module(
                    input_ids=input_ids_rmpad,
                    attention_mask=None,
                    position_ids=position_ids_rmpad,
                    **multi_modal_inputs,
                    use_cache=False,
                )  # prevent model thinks we are generating
                logits_rmpad = output.logits.squeeze(0)  # (total_nnz, vocab_size)

                logits_rmpad.div_(temperature)

                # if use_sp: ((total_nnz / sp) + pad) ; if not use_sp: (batch, seqlen)
                inplace_backward = True
                if calculate_entropy:
                    inplace_backward = False
                log_probs = logprobs_from_logits(
                    logits=logits_rmpad, labels=input_ids_rmpad_rolled, inplace_backward=inplace_backward
                )

                # compute entropy
                if calculate_entropy:
                    entropy_rmpad = self.compute_entropy_from_logits(logits_rmpad)  # ((total_nnz / sp) + pad)

                # gather log_prob if sp > 1
                if self.use_ulysses_sp:
                    # gather and unpad for the ulysses sp
                    log_probs = gather_outpus_and_unpad(log_probs, gather_dim=0, unpad_dim=0, padding_size=pad_size)
                    if calculate_entropy:
                        entropy_rmpad = gather_outpus_and_unpad(
                            entropy_rmpad, gather_dim=0, unpad_dim=0, padding_size=pad_size
                        )
                # pad back to (bsz, seqlen)
                if calculate_entropy:
                    full_entropy = pad_input(
                        hidden_states=entropy_rmpad.unsqueeze(-1), indices=indices, batch=batch_size, seqlen=seqlen
                    )
                full_log_probs = pad_input(
                    hidden_states=log_probs.unsqueeze(-1), indices=indices, batch=batch_size, seqlen=seqlen
                )

                # only return response part:
<<<<<<< HEAD
                entropy = full_entropy.squeeze(-1)[:, -response_length - 1:-1]  # (bsz, response_length)
                log_probs = full_log_probs.squeeze(-1)[:, -response_length - 1:-1]  # (bsz, response_length)  
                               
=======
                if calculate_entropy:
                    entropy = full_entropy.squeeze(-1)[:, -response_length - 1 : -1]  # (bsz, response_length)
                log_probs = full_log_probs.squeeze(-1)[:, -response_length - 1 : -1]  # (bsz, response_length)

>>>>>>> cc8fca50
            else:  # not using rmpad and no ulysses sp
                output = self.actor_module(
                    input_ids=input_ids,
                    attention_mask=attention_mask,
                    position_ids=position_ids,
                    **multi_modal_inputs,
                    use_cache=False,
                )  # prevent model thinks we are generating
                logits = output.logits
                logits.div_(temperature)
                logits = logits[:, -response_length - 1 : -1, :]  # (bsz, response_length, vocab_size)
                log_probs = logprobs_from_logits(logits, micro_batch["responses"])
                if calculate_entropy:
                    entropy = verl_F.entropy_from_logits(logits)  # (bsz, response_length)

            return entropy, log_probs

    def _optimizer_step(self):
        assert self.config.grad_clip is not None

        if isinstance(self.actor_module, FSDP):
            grad_norm = self.actor_module.clip_grad_norm_(max_norm=self.config.grad_clip)
        else:
            grad_norm = torch.nn.utils.clip_grad_norm_(self.actor_module.parameters(), max_norm=self.config.grad_clip)

        # if grad_norm is not finite, skip the update
        if not torch.isfinite(grad_norm):
            print(f"WARN: rank {torch.distributed.get_rank()} grad_norm is not finite: {grad_norm}")
            self.actor_optimizer.zero_grad()
        else:
            self.actor_optimizer.step()
        return grad_norm

    @GPUMemoryLogger(role="dp actor", logger=logger)
    def compute_log_prob(self, data: DataProto, calculate_entropy=False) -> torch.Tensor:
        """Compute the log probability of the responses given input_ids, attention_mask and position_ids

        Args:
            data (DataProto): a DataProto containing keys

                ``input_ids``: tensor of shape [batch_size, sequence_length]. torch.int64. Note that input_ids is the
                concatenation of prompt and response. Note that ``sequence_length = prompt_length + response_length``.

                ``attention_mask``: tensor of shape [batch_size, sequence_length]. torch.int64.

                ``position_ids``: tensor of shape [batch_size, sequence_length]. torch.int64.

                ``responses``:  tensor of shape [batch_size, response_length]. torch.int64.

        Returns:
            torch.Tensor: the log_prob tensor
        """
        # set to eval
        self.actor_module.eval()

        micro_batch_size = data.meta_info["micro_batch_size"]
        temperature = data.meta_info["temperature"]  # temperature must be in the data.meta_info to avoid slient error
        use_dynamic_bsz = data.meta_info["use_dynamic_bsz"]

        select_keys = ["responses", "input_ids", "attention_mask", "position_ids"]
        batch = data.select(batch_keys=select_keys).batch
        has_multi_modal_inputs = "multi_modal_inputs" in data.non_tensor_batch.keys()

        if has_multi_modal_inputs:
            num_micro_batches = data.batch.batch_size[0] // micro_batch_size
            non_tensor_select_keys = ["multi_modal_inputs"]
            micro_batches = data.select(select_keys, non_tensor_select_keys).chunk(num_micro_batches)
        elif use_dynamic_bsz:
            # split using dynamic bsz
            max_token_len = data.meta_info["max_token_len"] * self.ulysses_sequence_parallel_size
            micro_batches, indices = rearrange_micro_batches(batch=batch, max_token_len=max_token_len)
        else:
            micro_batches = batch.split(micro_batch_size)

        log_probs_lst = []
        entropy_lst = []
        for micro_batch in micro_batches:
            if isinstance(micro_batch, DataProto):
                micro_batch = {**micro_batch.batch, **micro_batch.non_tensor_batch}

            response_mask = micro_batch["attention_mask"][:, -micro_batch["responses"].size(-1) :]
            with torch.no_grad():
                entropy, log_probs = self._forward_micro_batch(
                    micro_batch, temperature=temperature, calculate_entropy=calculate_entropy
                )
            log_probs_lst.append(log_probs)
            if calculate_entropy:
                entropy_lst.append(entropy)

        log_probs = torch.concat(log_probs_lst, dim=0)
        entropys = None
        if calculate_entropy:
            entropys = torch.concat(entropy_lst, dim=0)
        if use_dynamic_bsz:
            indices = list(itertools.chain.from_iterable(indices))
            assert len(indices) == log_probs.size(0), f"{len(indices)} vs. {log_probs.size()}"
            revert_indices = torch.tensor(get_reverse_idx(indices), dtype=torch.long)
            log_probs = log_probs[revert_indices]

        return log_probs, entropys

    @GPUMemoryLogger(role="dp actor", logger=logger)
    def update_policy(self, data: DataProto):
        # make sure we are in training mode
        self.actor_module.train()

<<<<<<< HEAD
        temperature = data.meta_info['temperature']  # temperature must be in the data.meta_info to avoid slient error
        multi_turn = data.meta_info['multi_turn']

        select_keys = ['responses', 'input_ids', 'attention_mask', 'position_ids', 'old_log_probs', 'advantages']
        if multi_turn:
            select_keys.append('loss_mask')
=======
        temperature = data.meta_info["temperature"]  # temperature must be in the data.meta_info to avoid slient error

        select_keys = ["responses", "input_ids", "attention_mask", "position_ids", "old_log_probs", "advantages"]
>>>>>>> cc8fca50
        if self.config.use_kl_loss:
            select_keys.append("ref_log_prob")
        batch = data.select(batch_keys=select_keys).batch
        has_multi_modal_inputs = "multi_modal_inputs" in data.non_tensor_batch.keys()

        # Split to make minibatch iterator for updating the actor
        # See PPO paper for details. https://arxiv.org/abs/1707.06347
        if has_multi_modal_inputs:
            num_mini_batches = data.batch.batch_size[0] // self.config.ppo_mini_batch_size
            non_tensor_select_keys = ["multi_modal_inputs"]
            dataloader = data.select(select_keys, non_tensor_select_keys).chunk(num_mini_batches)
        else:
            dataloader = batch.split(self.config.ppo_mini_batch_size)

        metrics = {}
        for epoch in range(self.config.ppo_epochs):
            for batch_idx, data in enumerate(dataloader):
                # split batch into micro_batches
                mini_batch = data
                if has_multi_modal_inputs:
                    self.gradient_accumulation = (
                        self.config.ppo_mini_batch_size // self.config.ppo_micro_batch_size_per_gpu
                    )
                    num_micro_batches = mini_batch.batch.batch_size[0] // self.config.ppo_micro_batch_size_per_gpu
                    micro_batches = data.select(select_keys, non_tensor_select_keys).chunk(num_micro_batches)
                elif self.config.use_dynamic_bsz:
                    max_token_len = self.config.ppo_max_token_len_per_gpu * self.ulysses_sequence_parallel_size
                    micro_batches, _ = rearrange_micro_batches(batch=mini_batch, max_token_len=max_token_len)
                else:
                    self.gradient_accumulation = (
                        self.config.ppo_mini_batch_size // self.config.ppo_micro_batch_size_per_gpu
                    )
                    # split batch into micro_batches
                    micro_batches = mini_batch.split(self.config.ppo_micro_batch_size_per_gpu)

                self.actor_optimizer.zero_grad()

                for data in micro_batches:
                    # Support all hardwares
                    if isinstance(data, DataProto):
                        data = {**data.batch.to(torch.cuda.current_device()), **data.non_tensor_batch}
                    else:
                        data = data.to(torch.cuda.current_device())  # actor device is cpu when using offload
                    responses = data["responses"]
                    response_length = responses.size(1)
<<<<<<< HEAD
                    attention_mask = data['attention_mask']
                    if multi_turn:
                        response_mask = data["loss_mask"][:, -response_length:]
                    else:
                        response_mask = attention_mask[:, -response_length:]

                    old_log_prob = data['old_log_probs']
                    advantages = data['advantages']
=======
                    attention_mask = data["attention_mask"]
                    response_mask = attention_mask[:, -response_length:]
                    old_log_prob = data["old_log_probs"]
                    advantages = data["advantages"]
>>>>>>> cc8fca50

                    clip_ratio = self.config.clip_ratio
                    clip_ratio_low = (
                        self.config.clip_ratio_low if self.config.clip_ratio_low is not None else clip_ratio
                    )
                    clip_ratio_high = (
                        self.config.clip_ratio_high if self.config.clip_ratio_high is not None else clip_ratio
                    )
                    clip_ratio_c = self.config.get("clip_ratio_c", 3.0)
                    entropy_coeff = self.config.entropy_coeff
                    loss_agg_mode = self.config.loss_agg_mode

                    # all return: (bsz, response_length)
                    calculate_entropy = False
                    if entropy_coeff != 0:
                        calculate_entropy = True
                    entropy, log_prob = self._forward_micro_batch(
                        micro_batch=data, temperature=temperature, calculate_entropy=calculate_entropy
                    )

                    pg_loss, pg_clipfrac, ppo_kl, pg_clipfrac_lower = compute_policy_loss(
                        old_log_prob=old_log_prob,
                        log_prob=log_prob,
                        advantages=advantages,
                        response_mask=response_mask,
                        cliprange=clip_ratio,
<<<<<<< HEAD
                        clip_ratio_c=clip_ratio_c)                    # compute entropy loss from entropy
                    entropy_loss = verl_F.masked_mean(entropy, response_mask)
                    # compute policy loss
                    policy_loss = pg_loss - entropy_loss * entropy_coeff
=======
                        cliprange_low=clip_ratio_low,
                        cliprange_high=clip_ratio_high,
                        clip_ratio_c=clip_ratio_c,
                        loss_agg_mode=loss_agg_mode,
                    )

                    if entropy_coeff != 0:
                        entropy_loss = agg_loss(loss_mat=entropy, loss_mask=response_mask, loss_agg_mode=loss_agg_mode)

                        # compute policy loss
                        policy_loss = pg_loss - entropy_loss * entropy_coeff
                    else:
                        policy_loss = pg_loss
>>>>>>> cc8fca50

                    if self.config.use_kl_loss:
                        ref_log_prob = data["ref_log_prob"]
                        # compute kl loss
                        kld = kl_penalty(
                            logprob=log_prob, ref_logprob=ref_log_prob, kl_penalty=self.config.kl_loss_type
                        )
                        kl_loss = agg_loss(
                            loss_mat=kld, loss_mask=response_mask, loss_agg_mode=self.config.loss_agg_mode
                        )

                        policy_loss = policy_loss + kl_loss * self.config.kl_loss_coef
                        metrics["actor/kl_loss"] = kl_loss.detach().item()
                        metrics["actor/kl_coef"] = self.config.kl_loss_coef

                    if self.config.use_dynamic_bsz:
                        # relative to the dynamic bsz
                        loss = policy_loss * (len(data) / self.config.ppo_mini_batch_size)
                    else:
                        loss = policy_loss / self.gradient_accumulation
                    loss.backward()
                    
                    data = {
                        "actor/pg_loss": pg_loss.detach().item(),
                        "actor/pg_clipfrac": pg_clipfrac.detach().item(),
                        "actor/ppo_kl": ppo_kl.detach().item(),
                        "actor/pg_clipfrac_lower": pg_clipfrac_lower.detach().item(),
                    }
                    append_to_dict(metrics, data)

                grad_norm = self._optimizer_step()
                data = {"actor/grad_norm": grad_norm.detach().item()}
            append_to_dict(metrics, data)
        self.actor_optimizer.zero_grad()
        return metrics<|MERGE_RESOLUTION|>--- conflicted
+++ resolved
@@ -115,7 +115,7 @@
                     )
 
                 input_ids_rmpad_rolled = input_ids_rmpad_rolled.squeeze(0)  # ((total_nnz / sp) + pad)
-                
+
                 # only pass input_ids and position_ids to enable flash_attn_varlen
                 output = self.actor_module(
                     input_ids=input_ids_rmpad,
@@ -158,16 +158,10 @@
                 )
 
                 # only return response part:
-<<<<<<< HEAD
-                entropy = full_entropy.squeeze(-1)[:, -response_length - 1:-1]  # (bsz, response_length)
-                log_probs = full_log_probs.squeeze(-1)[:, -response_length - 1:-1]  # (bsz, response_length)  
-                               
-=======
                 if calculate_entropy:
                     entropy = full_entropy.squeeze(-1)[:, -response_length - 1 : -1]  # (bsz, response_length)
                 log_probs = full_log_probs.squeeze(-1)[:, -response_length - 1 : -1]  # (bsz, response_length)
 
->>>>>>> cc8fca50
             else:  # not using rmpad and no ulysses sp
                 output = self.actor_module(
                     input_ids=input_ids,
@@ -274,18 +268,12 @@
         # make sure we are in training mode
         self.actor_module.train()
 
-<<<<<<< HEAD
-        temperature = data.meta_info['temperature']  # temperature must be in the data.meta_info to avoid slient error
-        multi_turn = data.meta_info['multi_turn']
-
-        select_keys = ['responses', 'input_ids', 'attention_mask', 'position_ids', 'old_log_probs', 'advantages']
+        temperature = data.meta_info["temperature"]  # temperature must be in the data.meta_info to avoid slient error
+        multi_turn = data.meta_info["multi_turn"]
+
+        select_keys = ["responses", "input_ids", "attention_mask", "position_ids", "old_log_probs", "advantages"]
         if multi_turn:
-            select_keys.append('loss_mask')
-=======
-        temperature = data.meta_info["temperature"]  # temperature must be in the data.meta_info to avoid slient error
-
-        select_keys = ["responses", "input_ids", "attention_mask", "position_ids", "old_log_probs", "advantages"]
->>>>>>> cc8fca50
+            select_keys.append("loss_mask")
         if self.config.use_kl_loss:
             select_keys.append("ref_log_prob")
         batch = data.select(batch_keys=select_keys).batch
@@ -331,21 +319,14 @@
                         data = data.to(torch.cuda.current_device())  # actor device is cpu when using offload
                     responses = data["responses"]
                     response_length = responses.size(1)
-<<<<<<< HEAD
-                    attention_mask = data['attention_mask']
+                    attention_mask = data["attention_mask"]
                     if multi_turn:
                         response_mask = data["loss_mask"][:, -response_length:]
                     else:
                         response_mask = attention_mask[:, -response_length:]
 
-                    old_log_prob = data['old_log_probs']
-                    advantages = data['advantages']
-=======
-                    attention_mask = data["attention_mask"]
-                    response_mask = attention_mask[:, -response_length:]
                     old_log_prob = data["old_log_probs"]
                     advantages = data["advantages"]
->>>>>>> cc8fca50
 
                     clip_ratio = self.config.clip_ratio
                     clip_ratio_low = (
@@ -372,12 +353,6 @@
                         advantages=advantages,
                         response_mask=response_mask,
                         cliprange=clip_ratio,
-<<<<<<< HEAD
-                        clip_ratio_c=clip_ratio_c)                    # compute entropy loss from entropy
-                    entropy_loss = verl_F.masked_mean(entropy, response_mask)
-                    # compute policy loss
-                    policy_loss = pg_loss - entropy_loss * entropy_coeff
-=======
                         cliprange_low=clip_ratio_low,
                         cliprange_high=clip_ratio_high,
                         clip_ratio_c=clip_ratio_c,
@@ -391,7 +366,6 @@
                         policy_loss = pg_loss - entropy_loss * entropy_coeff
                     else:
                         policy_loss = pg_loss
->>>>>>> cc8fca50
 
                     if self.config.use_kl_loss:
                         ref_log_prob = data["ref_log_prob"]
@@ -413,7 +387,7 @@
                     else:
                         loss = policy_loss / self.gradient_accumulation
                     loss.backward()
-                    
+
                     data = {
                         "actor/pg_loss": pg_loss.detach().item(),
                         "actor/pg_clipfrac": pg_clipfrac.detach().item(),
