# Copyright 2024 Bytedance Ltd. and/or its affiliates
# Copyright 2023-2024 SGLang Team
# Copyright 2025 ModelBest Inc. and/or its affiliates
#
# Licensed under the Apache License, Version 2.0 (the "License");
# you may not use this file except in compliance with the License.
# You may obtain a copy of the License at
#
#     http://www.apache.org/licenses/LICENSE-2.0
#
# Unless required by applicable law or agreed to in writing, software
# distributed under the License is distributed on an "AS IS" BASIS,
# WITHOUT WARRANTIES OR CONDITIONS OF ANY KIND, either express or implied.
# See the License for the specific language governing permissions and
# limitations under the License.
"""
Single Process Actor
"""

import itertools
import logging
import os
from typing import Tuple

import torch
from flash_attn.bert_padding import index_first_axis, pad_input, rearrange, unpad_input
from torch import nn
from torch.distributed.fsdp import FullyShardedDataParallel as FSDP

import verl.utils.torch_functional as verl_F
from verl import DataProto
from verl.trainer.ppo.core_algos import agg_loss, compute_policy_loss, kl_penalty
from verl.utils.debug import GPUMemoryLogger
from verl.utils.fsdp_utils import FSDPModule, fsdp2_clip_grad_norm_
from verl.utils.py_functional import append_to_dict
from verl.utils.seqlen_balancing import get_reverse_idx, rearrange_micro_batches
from verl.utils.torch_functional import logprobs_from_logits
from verl.utils.ulysses import gather_outpus_and_unpad, ulysses_pad_and_slice_inputs
from verl.workers.actor import BasePPOActor

__all__ = ["DataParallelPPOActor"]

logger = logging.getLogger(__file__)
logger.setLevel(os.getenv("VERL_LOGGING_LEVEL", "WARN"))


class DataParallelPPOActor(BasePPOActor):
    def __init__(self, config, actor_module: nn.Module, actor_optimizer: torch.optim.Optimizer = None):
        """When optimizer is None, it is Reference Policy"""
        super().__init__(config)
        self.actor_module = actor_module
        self.actor_optimizer = actor_optimizer
        self.use_remove_padding = self.config.get("use_remove_padding", False)
        print(f"Actor use_remove_padding={self.use_remove_padding}")
        self.ulysses_sequence_parallel_size = self.config.ulysses_sequence_parallel_size
        self.use_ulysses_sp = self.ulysses_sequence_parallel_size > 1

        self.compute_entropy_from_logits = (
            torch.compile(verl_F.entropy_from_logits, dynamic=True)
            if self.config.get("use_torch_compile", True)  #  use torch compile by default
            else verl_F.entropy_from_logits
        )

    def _forward_micro_batch(self, micro_batch, temperature, calculate_entropy=False) -> Tuple[torch.Tensor, torch.Tensor]:
        """
        Returns:
            entropy: # (bs, response_len)
            log_probs: # (bs, response_len)
        """
        response_length = micro_batch["responses"].size(-1)
        multi_modal_inputs = {}
        if "multi_modal_inputs" in micro_batch:
            for key in micro_batch["multi_modal_inputs"][0].keys():
                multi_modal_inputs[key] = torch.cat([inputs[key] for inputs in micro_batch["multi_modal_inputs"]], dim=0)

        with torch.autocast(device_type="cuda", dtype=torch.bfloat16):
            input_ids = micro_batch["input_ids"]
            batch_size, seqlen = input_ids.shape
            attention_mask = micro_batch["attention_mask"]
            position_ids = micro_batch["position_ids"]
            entropy = None
            if position_ids.dim() == 3:  # qwen2vl mrope
                position_ids = position_ids.transpose(0, 1)  # (bsz, 3, seqlen) -> (3, bsz, seqlen)

            if self.use_remove_padding:
                input_ids_rmpad, indices, *_ = unpad_input(input_ids.unsqueeze(-1), attention_mask)  # input_ids_rmpad (total_nnz, ...)
                input_ids_rmpad = input_ids_rmpad.transpose(0, 1)  # (1, total_nnz)

                # unpad the position_ids to align the rotary
                if position_ids.dim() == 3:
                    position_ids_rmpad = index_first_axis(rearrange(position_ids, "c b s ... -> (b s) c ..."), indices).transpose(0, 1).unsqueeze(1)  # (3, bsz, seqlen) -> (3, 1, bsz * seqlen)
                else:
                    position_ids_rmpad = index_first_axis(rearrange(position_ids.unsqueeze(-1), "b s ... -> (b s) ..."), indices).transpose(0, 1)

                # for compute the log_prob
                input_ids_rmpad_rolled = torch.roll(input_ids_rmpad, shifts=-1, dims=1)  # (1, total_nnz)

                # pad and slice the inputs if sp > 1
                if self.use_ulysses_sp:
                    input_ids_rmpad, position_ids_rmpad, pad_size = ulysses_pad_and_slice_inputs(input_ids_rmpad, position_ids_rmpad, sp_size=self.ulysses_sequence_parallel_size)
                    input_ids_rmpad_rolled, _, _ = ulysses_pad_and_slice_inputs(input_ids_rmpad_rolled, None, self.ulysses_sequence_parallel_size)

                input_ids_rmpad_rolled = input_ids_rmpad_rolled.squeeze(0)  # ((total_nnz / sp) + pad)

                # only pass input_ids and position_ids to enable flash_attn_varlen
                output = self.actor_module(
                    input_ids=input_ids_rmpad,
                    attention_mask=None,
                    position_ids=position_ids_rmpad,
                    **multi_modal_inputs,
                    use_cache=False,
                )  # prevent model thinks we are generating
                logits_rmpad = output.logits.squeeze(0)  # (total_nnz, vocab_size)

                logits_rmpad.div_(temperature)

                # if use_sp: ((total_nnz / sp) + pad) ; if not use_sp: (batch, seqlen)
                inplace_backward = True
                if calculate_entropy:
                    inplace_backward = False
                log_probs = logprobs_from_logits(logits=logits_rmpad, labels=input_ids_rmpad_rolled, inplace_backward=inplace_backward)

                # compute entropy
                if calculate_entropy:
                    entropy_rmpad = self.compute_entropy_from_logits(logits_rmpad)  # ((total_nnz / sp) + pad)

                # gather log_prob if sp > 1
                if self.use_ulysses_sp:
                    # gather and unpad for the ulysses sp
                    log_probs = gather_outpus_and_unpad(log_probs, gather_dim=0, unpad_dim=0, padding_size=pad_size)
                    if calculate_entropy:
                        entropy_rmpad = gather_outpus_and_unpad(entropy_rmpad, gather_dim=0, unpad_dim=0, padding_size=pad_size)
                # pad back to (bsz, seqlen)
                if calculate_entropy:
                    full_entropy = pad_input(hidden_states=entropy_rmpad.unsqueeze(-1), indices=indices, batch=batch_size, seqlen=seqlen)
                full_log_probs = pad_input(hidden_states=log_probs.unsqueeze(-1), indices=indices, batch=batch_size, seqlen=seqlen)

                # only return response part:
                if calculate_entropy:
                    entropy = full_entropy.squeeze(-1)[:, -response_length - 1 : -1]  # (bsz, response_length)
                log_probs = full_log_probs.squeeze(-1)[:, -response_length - 1 : -1]  # (bsz, response_length)

            else:  # not using rmpad and no ulysses sp
                output = self.actor_module(
                    input_ids=input_ids,
                    attention_mask=attention_mask,
                    position_ids=position_ids,
                    **multi_modal_inputs,
                    use_cache=False,
                )  # prevent model thinks we are generating
                logits = output.logits
                logits.div_(temperature)
                logits = logits[:, -response_length - 1 : -1, :]  # (bsz, response_length, vocab_size)
                log_probs = logprobs_from_logits(logits, micro_batch["responses"])
                if calculate_entropy:
                    entropy = verl_F.entropy_from_logits(logits)  # (bsz, response_length)

            return entropy, log_probs

    def _optimizer_step(self):
        assert self.config.grad_clip is not None

        if isinstance(self.actor_module, FSDP):
            grad_norm = self.actor_module.clip_grad_norm_(max_norm=self.config.grad_clip)
        elif isinstance(self.actor_module, FSDPModule):
            grad_norm = fsdp2_clip_grad_norm_(self.actor_module.parameters(), max_norm=self.config.grad_clip)
        else:
            grad_norm = torch.nn.utils.clip_grad_norm_(self.actor_module.parameters(), max_norm=self.config.grad_clip)

        # if grad_norm is not finite, skip the update
        if not torch.isfinite(grad_norm):
            print(f"WARN: rank {torch.distributed.get_rank()} grad_norm is not finite: {grad_norm}")
            self.actor_optimizer.zero_grad()
        else:
            self.actor_optimizer.step()
        return grad_norm

    @GPUMemoryLogger(role="dp actor", logger=logger)
    def compute_log_prob(self, data: DataProto, calculate_entropy=False) -> torch.Tensor:
        """Compute the log probability of the responses given input_ids, attention_mask and position_ids

        Args:
            data (DataProto): a DataProto containing keys

                ``input_ids``: tensor of shape [batch_size, sequence_length]. torch.int64. Note that input_ids is the
                concatenation of prompt and response. Note that ``sequence_length = prompt_length + response_length``.

                ``attention_mask``: tensor of shape [batch_size, sequence_length]. torch.int64.

                ``position_ids``: tensor of shape [batch_size, sequence_length]. torch.int64.

                ``responses``:  tensor of shape [batch_size, response_length]. torch.int64.

        Returns:
            torch.Tensor: the log_prob tensor
        """
        # set to eval
        self.actor_module.eval()

        micro_batch_size = data.meta_info["micro_batch_size"]
        temperature = data.meta_info["temperature"]  # temperature must be in the data.meta_info to avoid silent error
        use_dynamic_bsz = data.meta_info["use_dynamic_bsz"]

        select_keys = ["responses", "input_ids", "attention_mask", "position_ids"]
        batch = data.select(batch_keys=select_keys).batch
        has_multi_modal_inputs = "multi_modal_inputs" in data.non_tensor_batch.keys()

        if has_multi_modal_inputs:
            num_micro_batches = data.batch.batch_size[0] // micro_batch_size
            non_tensor_select_keys = ["multi_modal_inputs"]
            micro_batches = data.select(select_keys, non_tensor_select_keys).chunk(num_micro_batches)
        elif use_dynamic_bsz:
            # split using dynamic bsz
            max_token_len = data.meta_info["max_token_len"] * self.ulysses_sequence_parallel_size
            micro_batches, indices = rearrange_micro_batches(batch=batch, max_token_len=max_token_len)
        else:
            micro_batches = batch.split(micro_batch_size)

        log_probs_lst = []
        entropy_lst = []
        for micro_batch in micro_batches:
            if isinstance(micro_batch, DataProto):
                micro_batch = {**micro_batch.batch, **micro_batch.non_tensor_batch}
            with torch.no_grad():
                entropy, log_probs = self._forward_micro_batch(micro_batch, temperature=temperature, calculate_entropy=calculate_entropy)
            log_probs_lst.append(log_probs)
            if calculate_entropy:
                entropy_lst.append(entropy)

        log_probs = torch.concat(log_probs_lst, dim=0)
        entropys = None
        if calculate_entropy:
            entropys = torch.concat(entropy_lst, dim=0)
        if use_dynamic_bsz:
            indices = list(itertools.chain.from_iterable(indices))
            assert len(indices) == log_probs.size(0), f"{len(indices)} vs. {log_probs.size()}"
            revert_indices = torch.tensor(get_reverse_idx(indices), dtype=torch.long)
            log_probs = log_probs[revert_indices]

        return log_probs, entropys

    @GPUMemoryLogger(role="dp actor", logger=logger)
    def update_policy(self, data: DataProto):
        # make sure we are in training mode
        self.actor_module.train()

<<<<<<< HEAD
        temperature = data.meta_info['temperature']  # temperature must be in the data.meta_info to avoid slient error

        select_keys = ['responses', 'input_ids', 'attention_mask', 'position_ids', 'old_log_probs', 'advantages']
=======
        temperature = data.meta_info["temperature"]  # temperature must be in the data.meta_info to avoid silent error
        multi_turn = data.meta_info.get("multi_turn", False)

        select_keys = ["responses", "input_ids", "attention_mask", "position_ids", "old_log_probs", "advantages"]
        if multi_turn:
            select_keys.append("loss_mask")
>>>>>>> 312a8cbc
        if self.config.use_kl_loss:
            select_keys.append("ref_log_prob")
        batch = data.select(batch_keys=select_keys).batch
        has_multi_modal_inputs = "multi_modal_inputs" in data.non_tensor_batch.keys()

        # Split to make minibatch iterator for updating the actor
        # See PPO paper for details. https://arxiv.org/abs/1707.06347
        if has_multi_modal_inputs:
            num_mini_batches = data.batch.batch_size[0] // self.config.ppo_mini_batch_size
            non_tensor_select_keys = ["multi_modal_inputs"]
            dataloader = data.select(select_keys, non_tensor_select_keys).chunk(num_mini_batches)
        else:
            dataloader = batch.split(self.config.ppo_mini_batch_size)

        metrics = {}
        for epoch in range(self.config.ppo_epochs):
            for batch_idx, data in enumerate(dataloader):
                # split batch into micro_batches
                mini_batch = data
                if has_multi_modal_inputs:
                    self.gradient_accumulation = self.config.ppo_mini_batch_size // self.config.ppo_micro_batch_size_per_gpu
                    num_micro_batches = mini_batch.batch.batch_size[0] // self.config.ppo_micro_batch_size_per_gpu
                    micro_batches = data.select(select_keys, non_tensor_select_keys).chunk(num_micro_batches)
                elif self.config.use_dynamic_bsz:
                    max_token_len = self.config.ppo_max_token_len_per_gpu * self.ulysses_sequence_parallel_size
                    micro_batches, _ = rearrange_micro_batches(batch=mini_batch, max_token_len=max_token_len)
                else:
                    self.gradient_accumulation = self.config.ppo_mini_batch_size // self.config.ppo_micro_batch_size_per_gpu
                    # split batch into micro_batches
                    micro_batches = mini_batch.split(self.config.ppo_micro_batch_size_per_gpu)

                self.actor_optimizer.zero_grad()

                for data in micro_batches:
                    # Support all hardwares
                    if isinstance(data, DataProto):
                        data = {**data.batch.to(torch.cuda.current_device()), **data.non_tensor_batch}
                    else:
                        data = data.to(torch.cuda.current_device())  # actor device is cpu when using offload
                    responses = data['responses']
                    response_length = responses.size(1)
<<<<<<< HEAD
                    attention_mask = data['attention_mask']
                    response_mask = attention_mask[:, -response_length:]
                    old_log_prob = data['old_log_probs']
                    advantages = data['advantages']
=======
                    attention_mask = data["attention_mask"]
                    if multi_turn:
                        response_mask = data["loss_mask"][:, -response_length:]
                    else:
                        response_mask = attention_mask[:, -response_length:]

                    old_log_prob = data["old_log_probs"]
                    advantages = data["advantages"]
>>>>>>> 312a8cbc

                    clip_ratio = self.config.clip_ratio
                    clip_ratio_low = self.config.clip_ratio_low if self.config.clip_ratio_low is not None else clip_ratio
                    clip_ratio_high = self.config.clip_ratio_high if self.config.clip_ratio_high is not None else clip_ratio
                    clip_ratio_c = self.config.get('clip_ratio_c', 3.0)
                    entropy_coeff = self.config.entropy_coeff
                    loss_agg_mode = self.config.loss_agg_mode

                    # all return: (bsz, response_length)
                    calculate_entropy = False 
                    if entropy_coeff != 0:
                        calculate_entropy = True
                    entropy, log_prob = self._forward_micro_batch(micro_batch=data, temperature=temperature, calculate_entropy=calculate_entropy)

                    pg_loss, pg_clipfrac, ppo_kl, pg_clipfrac_lower = compute_policy_loss(
                        old_log_prob=old_log_prob,
                        log_prob=log_prob,
                        advantages=advantages,
                        response_mask=response_mask,
                        cliprange=clip_ratio,
                        cliprange_low=clip_ratio_low,
                        cliprange_high=clip_ratio_high,
                        clip_ratio_c=clip_ratio_c,
                        loss_agg_mode=loss_agg_mode,
                        )
                    
                    # compute entropy loss from entropy
                    if entropy_coeff != 0:
                        entropy_loss = agg_loss(loss_mat=entropy, loss_mask=response_mask, loss_agg_mode=loss_agg_mode)

                        # compute policy loss
                        policy_loss = pg_loss - entropy_loss * entropy_coeff
                    else:
                        policy_loss = pg_loss

                    if self.config.use_kl_loss:
                        ref_log_prob = data['ref_log_prob']
                        # compute kl loss
                        kld = kl_penalty(logprob=log_prob,
                                         ref_logprob=ref_log_prob,
                                         kl_penalty=self.config.kl_loss_type)
                        kl_loss = agg_loss(loss_mat=kld,
                                           loss_mask=response_mask,
                                           loss_agg_mode=self.config.loss_agg_mode)

                        policy_loss = policy_loss + kl_loss * self.config.kl_loss_coef
                        metrics['actor/kl_loss'] = kl_loss.detach().item()
                        metrics['actor/kl_coef'] = self.config.kl_loss_coef

                    if self.config.use_dynamic_bsz:
                        # relative to the dynamic bsz
                        loss = policy_loss * (len(data) / self.config.ppo_mini_batch_size)
                    else:
                        loss = policy_loss / self.gradient_accumulation
                    loss.backward()

                    data = {
                        'actor/entropy': entropy_loss.detach().item(),
                        'actor/pg_loss': pg_loss.detach().item(),
                        'actor/pg_clipfrac': pg_clipfrac.detach().item(),
                        'actor/ppo_kl': ppo_kl.detach().item(),
                        'actor/pg_clipfrac_lower': pg_clipfrac_lower.detach().item(),
                    }
                    append_to_dict(metrics, data)

                grad_norm = self._optimizer_step()
                data = {'actor/grad_norm': grad_norm.detach().item()}
            append_to_dict(metrics, data)
        self.actor_optimizer.zero_grad()
        return metrics<|MERGE_RESOLUTION|>--- conflicted
+++ resolved
@@ -244,18 +244,12 @@
         # make sure we are in training mode
         self.actor_module.train()
 
-<<<<<<< HEAD
-        temperature = data.meta_info['temperature']  # temperature must be in the data.meta_info to avoid slient error
-
-        select_keys = ['responses', 'input_ids', 'attention_mask', 'position_ids', 'old_log_probs', 'advantages']
-=======
         temperature = data.meta_info["temperature"]  # temperature must be in the data.meta_info to avoid silent error
         multi_turn = data.meta_info.get("multi_turn", False)
 
         select_keys = ["responses", "input_ids", "attention_mask", "position_ids", "old_log_probs", "advantages"]
         if multi_turn:
             select_keys.append("loss_mask")
->>>>>>> 312a8cbc
         if self.config.use_kl_loss:
             select_keys.append("ref_log_prob")
         batch = data.select(batch_keys=select_keys).batch
@@ -297,12 +291,6 @@
                         data = data.to(torch.cuda.current_device())  # actor device is cpu when using offload
                     responses = data['responses']
                     response_length = responses.size(1)
-<<<<<<< HEAD
-                    attention_mask = data['attention_mask']
-                    response_mask = attention_mask[:, -response_length:]
-                    old_log_prob = data['old_log_probs']
-                    advantages = data['advantages']
-=======
                     attention_mask = data["attention_mask"]
                     if multi_turn:
                         response_mask = data["loss_mask"][:, -response_length:]
@@ -311,7 +299,6 @@
 
                     old_log_prob = data["old_log_probs"]
                     advantages = data["advantages"]
->>>>>>> 312a8cbc
 
                     clip_ratio = self.config.clip_ratio
                     clip_ratio_low = self.config.clip_ratio_low if self.config.clip_ratio_low is not None else clip_ratio
