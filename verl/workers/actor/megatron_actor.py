--- conflicted
+++ resolved
@@ -138,15 +138,12 @@
     def _validate_config(self, config) -> None:
         """Validate config options not implemented for Megatron backend"""
         assert config.get('ulysses_sequence_parallel_size', 1) == 1
-<<<<<<< HEAD
         if config.get('shuffle', False):
             assert config.data_loader_seed is not None, f'If shuffle dataloader, seed must be manually set'
-=======
         if config.megatron.tensor_model_parallel_size == 1:
             print(f'[Warining] Because actor tp size == 1, set sp to False')
             config.megatron.sequence_parallel = False
         self.config = config
->>>>>>> d9df9bbb
 
     def compute_log_prob(self, data: DataProto) -> torch.Tensor:
         """Compute the log probability of the responses given input_ids, attention_mask and position_ids
