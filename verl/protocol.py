--- conflicted
+++ resolved
@@ -299,20 +299,12 @@
 
             batch_size = self.batch.batch_size[0]
             for key, val in self.non_tensor_batch.items():
-<<<<<<< HEAD
-                assert isinstance(
-                    val, np.ndarray
-                ) and val.dtype == object, f"data in the non_tensor_batch must be a numpy.array with dtype=object, {key} is {type(val)=} {val.dtype=}, {val.shape=}"
-                assert val.shape[
-                    0] == batch_size, f'key {key} length {len(val)} is not equal to batch size {batch_size}'
-=======
-                assert isinstance(val, np.ndarray), (
-                    f"data in the non_tensor_batch must be a numpy.array with dtype=object, but for {key=}, got {type(val)=}"
+                assert isinstance(val, np.ndarray) and val.dtype == object, (
+                    f"data in the non_tensor_batch must be a numpy.array with dtype=object, {key} is {type(val)=} {val.dtype=}, {val.shape=}"
                 )
                 assert val.shape[0] == batch_size, (
                     f"key {key} length {len(val)} is not equal to batch size {batch_size}"
                 )
->>>>>>> cc8fca50
 
     @classmethod
     def from_single_dict(cls, data: Dict[str, Union[torch.Tensor, np.ndarray]], meta_info=None):
