--- conflicted
+++ resolved
@@ -195,7 +195,6 @@
             return 0
 
     def __getitem__(self, item):
-<<<<<<< HEAD
         """
         Enhanced indexing for DataProto objects.
         
@@ -223,17 +222,12 @@
         elif isinstance(item, (int, np.integer)):
             tensor_data = self.batch[item]
             non_tensor_data = {key: val[item] for key, val in self.non_tensor_batch.items()}
-            return DataProtoItem(batch=tensor_data, non_tensor_batch=non_tensor_data, meta_info=self.meta_info)
+            return_type = DataProto if isinstance(item, slice) else DataProtoItem
+            return return_type(batch=tensor_data, non_tensor_batch=non_tensor_data, meta_info=self.meta_info)
 
         # Case 4: Unsupported type
         else:
             raise TypeError(f"Indexing with {type(item)} is not supported")
-=======
-        tensor_data = self.batch[item]
-        non_tensor_data = {key: val[item] for key, val in self.non_tensor_batch.items()}
-        return_type = DataProto if isinstance(item, slice) else DataProtoItem
-        return return_type(batch=tensor_data, non_tensor_batch=non_tensor_data, meta_info=self.meta_info)
->>>>>>> 36c10bff
 
     def __getstate__(self):
         import io
