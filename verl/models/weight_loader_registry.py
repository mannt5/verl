# Copyright 2024 Bytedance Ltd. and/or its affiliates
#
# Licensed under the Apache License, Version 2.0 (the "License");
# you may not use this file except in compliance with the License.
# You may obtain a copy of the License at
#
#     http://www.apache.org/licenses/LICENSE-2.0
#
# Unless required by applicable law or agreed to in writing, software
# distributed under the License is distributed on an "AS IS" BASIS,
# WITHOUT WARRANTIES OR CONDITIONS OF ANY KIND, either express or implied.
# See the License for the specific language governing permissions and
# limitations under the License.


def get_weight_loader(arch: str):
    from verl.models.mcore.loader import load_state_dict_to_megatron_gptmodel

    _MODEL_WEIGHT_MEGATRON_LOADER_REGISTRY = {
        "LlamaForCausalLM": load_state_dict_to_megatron_gptmodel,
        "Qwen2ForCausalLM": load_state_dict_to_megatron_gptmodel,
    }

    if arch in _MODEL_WEIGHT_MEGATRON_LOADER_REGISTRY:
        return _MODEL_WEIGHT_MEGATRON_LOADER_REGISTRY[arch]
    raise ValueError(
        f"Model architectures {arch} loader are not supported for now. "
        f"Supported architectures: {_MODEL_WEIGHT_MEGATRON_LOADER_REGISTRY.keys()}"
    )


def get_weight_saver(arch: str):
<<<<<<< HEAD
    from verl.models.mcore.saver import merge_megatron_ckpt_gptmodel, merge_megatron_ckpt_gptmodel_qwen_moe
    _MODEL_WEIGHT_MEGATRON_SAVER_REGISTRY = {
        'LlamaForCausalLM': merge_megatron_ckpt_gptmodel,
        'Qwen2ForCausalLM': merge_megatron_ckpt_gptmodel,
        "Qwen2MoeForCausalLM": merge_megatron_ckpt_gptmodel_qwen_moe,
=======
    from verl.models.mcore.saver import merge_megatron_ckpt_gptmodel

    _MODEL_WEIGHT_MEGATRON_SAVER_REGISTRY = {
        "LlamaForCausalLM": merge_megatron_ckpt_gptmodel,
        "Qwen2ForCausalLM": merge_megatron_ckpt_gptmodel,
>>>>>>> b00f77d8
    }
    if arch in _MODEL_WEIGHT_MEGATRON_SAVER_REGISTRY:
        return _MODEL_WEIGHT_MEGATRON_SAVER_REGISTRY[arch]
    raise ValueError(
        f"Model architectures {arch} saver are not supported for now. "
        f"Supported architectures: {_MODEL_WEIGHT_MEGATRON_SAVER_REGISTRY.keys()}"
    )<|MERGE_RESOLUTION|>--- conflicted
+++ resolved
@@ -30,19 +30,11 @@
 
 
 def get_weight_saver(arch: str):
-<<<<<<< HEAD
     from verl.models.mcore.saver import merge_megatron_ckpt_gptmodel, merge_megatron_ckpt_gptmodel_qwen_moe
     _MODEL_WEIGHT_MEGATRON_SAVER_REGISTRY = {
         'LlamaForCausalLM': merge_megatron_ckpt_gptmodel,
         'Qwen2ForCausalLM': merge_megatron_ckpt_gptmodel,
         "Qwen2MoeForCausalLM": merge_megatron_ckpt_gptmodel_qwen_moe,
-=======
-    from verl.models.mcore.saver import merge_megatron_ckpt_gptmodel
-
-    _MODEL_WEIGHT_MEGATRON_SAVER_REGISTRY = {
-        "LlamaForCausalLM": merge_megatron_ckpt_gptmodel,
-        "Qwen2ForCausalLM": merge_megatron_ckpt_gptmodel,
->>>>>>> b00f77d8
     }
     if arch in _MODEL_WEIGHT_MEGATRON_SAVER_REGISTRY:
         return _MODEL_WEIGHT_MEGATRON_SAVER_REGISTRY[arch]
