# Copyright 2025 Bytedance Ltd. and/or its affiliates
# Copyright (c) 2025, NVIDIA CORPORATION. All rights reserved.
#
# Licensed under the Apache License, Version 2.0 (the "License");
# you may not use this file except in compliance with the License.
# You may obtain a copy of the License at
#
#     http://www.apache.org/licenses/LICENSE-2.0
#
# Unless required by applicable law or agreed to in writing, software
# distributed under the License is distributed on an "AS IS" BASIS,
# WITHOUT WARRANTIES OR CONDITIONS OF ANY KIND, either express or implied.
# See the License for the specific language governing permissions and
# limitations under the License.

import time

import torch
import torch.distributed as dist
from megatron.core import mpu
from megatron.core.distributed import DistributedDataParallel as LocalDDP
from megatron.core.transformer.module import Float16Module
from torch.nn.parallel import DistributedDataParallel as torchDDP

from verl.utils.megatron_utils import print_rank_0, unwrap_model


def _megatron_calc_global_rank(tp_rank: int = 0, dp_rank: int = 0, pp_rank: int = 0, cp_rank: int = 0, ep_rank: int = 0):
    """Calculate global rank with support for CP/EP parallelism"""

    # Get parallel sizes for each dimension
    tp_size = mpu.get_tensor_model_parallel_world_size()
    dp_size = mpu.get_data_parallel_world_size()
    pp_size = mpu.get_pipeline_model_parallel_world_size()
    cp_size = mpu.get_context_parallel_world_size()
    # ep_size = mpu.get_expert_model_parallel_world_size()

    # Verify total GPU count matches (must be consistent with parallel_state.py)
    total_size = tp_size * dp_size * pp_size * cp_size
    assert total_size == torch.distributed.get_world_size(), f"{tp_size}x{dp_size}x{pp_size}x{cp_size} != {torch.distributed.get_world_size()}"

    # Core calculation logic (corresponds to RankGenerator order parameter)
    # Assumes default order is "tp-cp-ep-dp-pp"
    return ((pp_rank * dp_size + dp_rank) * cp_size + cp_rank) * tp_size + tp_rank


def _megatron_calc_layer_map(config):
    """Calculate the mapping of global layer_idx to local layer_idx
    Returns:
        layer_map (Dict: int -> tuple(int, int, int)):
            mapping from the global layer index to
            a tuple of (pp_rank, virtual_pp_rank, layer_idx inside model)
    """
    from megatron.core import mpu

    pp_size = mpu.get_pipeline_model_parallel_world_size()
    virtual_pp_size = mpu.get_virtual_pipeline_model_parallel_world_size() or 1

    layer_map = dict()
    num_layers_per_model = config.num_hidden_layers // pp_size // virtual_pp_size
    assert num_layers_per_model * pp_size * virtual_pp_size == config.num_hidden_layers

    for pp_rank_idx in range(pp_size):
        for virtual_pp_rank_idx in range(virtual_pp_size):
            layer_offset = virtual_pp_rank_idx * (config.num_hidden_layers // virtual_pp_size) + pp_rank_idx * num_layers_per_model
            for layer_idx in range(num_layers_per_model):
                layer_map[layer_offset + layer_idx] = (
                    pp_rank_idx,
                    virtual_pp_rank_idx,
                    layer_idx,
                )
    return layer_map


def merge_megatron_ckpt_gptmodel(wrapped_models, config, dtype, is_value_model=False, tie_word_embeddings=False):
    """Merge sharded parameters of a Megatron module into a merged checkpoint.

    Args:
        wrapped_models (list of megatron.core.distributed.DistributedDataParallel):
            The local DDP wrapped megatron modules.
        config (str or None):
            HF config for model
        dtype: model params type
        is_value_model: if model is value model
        tie_word_embeddings: tie_word_embeddings
    Returns:
        state_dict (dict):
            The merged state_dict in rank 0, and an empty dictionary in other ranks.
    """
    start_time = time.time()

    def _get_gpt_model(model):
        return model

    dp_rank = mpu.get_data_parallel_rank()
    pp_size = mpu.get_pipeline_model_parallel_world_size()
    pp_rank = mpu.get_pipeline_model_parallel_rank()
    cp_rank = mpu.get_context_parallel_rank()
    virtual_pp_size = mpu.get_virtual_pipeline_model_parallel_world_size() or 1
    mp_group = mpu.get_model_parallel_group()

    if dist.get_rank() == 0:
        assert mp_group.rank() == 0, f"mp_rank:[{mp_group.rank}] != 0 on rank #0"
        assert pp_rank == 0, f"pp_rank:[{pp_rank}] != 0 on rank #0"
        assert dp_rank == 0, f"dp_rank:[{dp_rank}] != 0 on rank #0"

    if not isinstance(wrapped_models, (list, tuple)):
        wrapped_models = list(wrapped_models)

    assert len(wrapped_models) == virtual_pp_size
    num_layers_per_model = config.num_hidden_layers // pp_size // virtual_pp_size
    assert num_layers_per_model * pp_size * virtual_pp_size == config.num_hidden_layers

    models = [None] * len(wrapped_models)

    for i, wrapped_model in enumerate(wrapped_models):
        models[i] = unwrap_model(wrapped_model, (torchDDP, LocalDDP, Float16Module))
        assert len(models[i].decoder.layers) == num_layers_per_model, "len model layers {} not equal to num_layers_per_model {}".format(len(models[i].decoder.layers), num_layers_per_model)

    state_dict = dict()

    def _get_cpu_tensor(tensor: torch.Tensor):
        if tensor is None:
            return None
        if tensor.device == torch.device("cpu"):
            return tensor.detach().clone()
        return tensor.detach().cpu()

    def _broadcast_tensor(tensor, name, src_pp_rank) -> torch.Tensor:
        """broadcast tensor across mp_group"""
        nonlocal state_dict
        nonlocal mp_group
        src_rank = _megatron_calc_global_rank(tp_rank=0, dp_rank=0, pp_rank=src_pp_rank, cp_rank=cp_rank)

        if torch.distributed.get_rank() == src_rank:
            if tensor is None:
                weight = None
                tensor_shape = None
            else:
                weight = tensor
                tensor_shape = weight.shape
        else:
            weight = None
            tensor_shape = None

        obj_list = [tensor_shape]
        dist.broadcast_object_list(obj_list, src=src_rank, group=mp_group)
        tensor_shape = obj_list[0]

        if tensor_shape is None:
            # all or none ranks in the mp_group should reach here
            print_rank_0(f"tensor:[{name}] not exist, skip collect")
            return

        if weight is None:
            weight = torch.empty(
                tensor_shape,
                dtype=dtype,
                device=torch.cuda.current_device(),
                requires_grad=False,
            )

        dist.broadcast(weight, src=src_rank, group=mp_group)

        if torch.distributed.get_rank() == 0:
            state_dict[name] = _get_cpu_tensor(weight)

    def _broadcast_tp_shard_tensor(tensor, name, src_pp_rank, concat_dim=0, mutate_func=None) -> torch.Tensor:
        """broadcast tensor in tp shards across mp_group"""
        nonlocal state_dict
        nonlocal mp_group
        # tp_rank = mpu.get_tensor_model_parallel_rank()
        tp_size = mpu.get_tensor_model_parallel_world_size()
        src_rank = _megatron_calc_global_rank(tp_rank=0, dp_rank=0, pp_rank=src_pp_rank, cp_rank=cp_rank)

        chunk_shape = tensor.shape if torch.distributed.get_rank() == src_rank else None

        obj_list = [chunk_shape]
        dist.broadcast_object_list(obj_list, src=src_rank, group=mp_group)
        chunk_shape = obj_list[0]
        if chunk_shape is None:
            # all or none ranks in the mp_group should reach here
            print_rank_0(f"tp_shard tensor:[{name}] not exist, skip collecting")
            return

        buffer_tensor = torch.empty(
            chunk_shape,
            dtype=dtype,
            device=torch.cuda.current_device(),
            requires_grad=False,
        )

        chunk_tensors = [None] * tp_size

        for i in range(tp_size):
            cur_src_rank = _megatron_calc_global_rank(tp_rank=i, dp_rank=0, pp_rank=src_pp_rank, cp_rank=cp_rank)
            sync_tensor = tensor if torch.distributed.get_rank() == cur_src_rank else buffer_tensor
            dist.broadcast(sync_tensor, src=cur_src_rank, group=mp_group)

            if torch.distributed.get_rank() == 0:
                chunk_tensors[i] = _get_cpu_tensor(sync_tensor)

        if torch.distributed.get_rank() == 0:
            full_tensor = torch.concat(chunk_tensors, dim=concat_dim)
            if mutate_func is not None:
                full_tensor = mutate_func(full_tensor)
            state_dict[name] = full_tensor

    def _broadcast_tp_shard_tensor_gate_up(tensor, gate_name, up_name, src_pp_rank) -> torch.Tensor:
        """broadcast tensor in tp shards across mp_group"""
        nonlocal state_dict
        nonlocal mp_group
        # tp_rank = mpu.get_tensor_model_parallel_rank()
        tp_size = mpu.get_tensor_model_parallel_world_size()
        src_rank = _megatron_calc_global_rank(tp_rank=0, dp_rank=0, pp_rank=src_pp_rank, cp_rank=cp_rank)

        chunk_shape = tensor.shape if torch.distributed.get_rank() == src_rank else None

        obj_list = [chunk_shape]
        dist.broadcast_object_list(obj_list, src=src_rank, group=mp_group)
        chunk_shape = obj_list[0]
        if chunk_shape is None:
            # all or none ranks in the mp_group should reach here
            print_rank_0(f"tp_shard tensor:[{gate_name, up_name}] not exist, skip collecting")
            return

        buffer_tensor = torch.empty(
            chunk_shape,
            dtype=dtype,
            device=torch.cuda.current_device(),
            requires_grad=False,
        )

        chunk_tensors = [None] * tp_size

        for i in range(tp_size):
            cur_src_rank = _megatron_calc_global_rank(tp_rank=i, dp_rank=0, pp_rank=src_pp_rank, cp_rank=cp_rank)
            sync_tensor = tensor if torch.distributed.get_rank() == cur_src_rank else buffer_tensor
            dist.broadcast(sync_tensor, src=cur_src_rank, group=mp_group)

            if torch.distributed.get_rank() == 0:
                chunk_tensors[i] = _get_cpu_tensor(sync_tensor)

        if torch.distributed.get_rank() == 0:
            full_tensor = torch.concat(chunk_tensors, dim=0)
            intermediate_size_tp = config.intermediate_size // tp_size
            gate_weight_list = []
            up_weight_list = []
            for i in range(tp_size):
                gate_up_weight_tp = full_tensor[intermediate_size_tp * 2 * i : intermediate_size_tp * 2 * (i + 1)]
                gate_weight_tp = gate_up_weight_tp[:intermediate_size_tp]
                up_weight_tp = gate_up_weight_tp[intermediate_size_tp:]
                gate_weight_list.append(gate_weight_tp)
                up_weight_list.append(up_weight_tp)

            state_dict[gate_name] = torch.cat(gate_weight_list, dim=0)
            state_dict[up_name] = torch.cat(up_weight_list, dim=0)

    def _broadcast_tp_shard_tensor_qkv(tensor, q_name, k_name, v_name, src_pp_rank):
        """broadcast tensor in tp shards across mp_group"""
        nonlocal state_dict
        nonlocal mp_group
        # tp_rank = mpu.get_tensor_model_parallel_rank()
        tp_size = mpu.get_tensor_model_parallel_world_size()
        src_rank = _megatron_calc_global_rank(tp_rank=0, dp_rank=0, pp_rank=src_pp_rank, cp_rank=cp_rank)

        chunk_shape = tensor.shape if torch.distributed.get_rank() == src_rank else None

        obj_list = [chunk_shape]
        dist.broadcast_object_list(obj_list, src=src_rank, group=mp_group)
        chunk_shape = obj_list[0]
        if chunk_shape is None:
            # all or none ranks in the mp_group should reach here
            print_rank_0(f"tp_shard tensor:[{q_name}] not exist, skip collecting")
            return

        buffer_tensor = torch.empty(
            chunk_shape,
            dtype=dtype,
            device=torch.cuda.current_device(),
            requires_grad=False,
        )

        chunk_tensors = [None] * tp_size

        for i in range(tp_size):
            cur_src_rank = _megatron_calc_global_rank(tp_rank=i, dp_rank=0, pp_rank=src_pp_rank, cp_rank=cp_rank)
            sync_tensor = tensor if torch.distributed.get_rank() == cur_src_rank else buffer_tensor
            dist.broadcast(sync_tensor, src=cur_src_rank, group=mp_group)

            if torch.distributed.get_rank() == 0:
                chunk_tensors[i] = _get_cpu_tensor(sync_tensor)

        if torch.distributed.get_rank() == 0:
            full_tensor = torch.concat(chunk_tensors, dim=0)
            q_weight_list = []
            k_weight_list = []
            v_weight_list = []
            hidden_size_per_head = getattr(config, "head_dim", config.hidden_size // config.num_attention_heads)

            if config.num_key_value_heads >= tp_size:
                q_size_tp = hidden_size_per_head * config.num_attention_heads // tp_size
                kv_size_tp = hidden_size_per_head * config.num_key_value_heads // tp_size
                total_size = q_size_tp + 2 * kv_size_tp
                for i in range(tp_size):
                    num_query_groups_per_partition = wrapped_models[0].config.num_query_groups // tp_size
                    qkv_part = full_tensor[i * total_size : (i + 1) * total_size]
                    q_size_chunk = q_size_tp // num_query_groups_per_partition
                    kv_size_chunk = kv_size_tp // num_query_groups_per_partition
                    for qkv_part_chunk in qkv_part.chunk(num_query_groups_per_partition):
                        q_part = qkv_part_chunk[:q_size_chunk]
                        k_part = qkv_part_chunk[q_size_chunk : q_size_chunk + kv_size_chunk]
                        v_part = qkv_part_chunk[q_size_chunk + kv_size_chunk :]
                        q_weight_list.append(q_part)
                        k_weight_list.append(k_part)
                        v_weight_list.append(v_part)
            else:
                q_size_tp = hidden_size_per_head * config.num_attention_heads // tp_size
                kv_size_tp = hidden_size_per_head
                total_size = q_size_tp + 2 * kv_size_tp
                for i in range(tp_size):
                    num_query_groups_per_partition = wrapped_models[0].config.num_query_groups // tp_size
                    qkv_part = full_tensor[i * total_size : (i + 1) * total_size]
                    q_size_chunk = q_size_tp // num_query_groups_per_partition
                    kv_size_chunk = kv_size_tp // num_query_groups_per_partition
                    for qkv_part_chunk in qkv_part.chunk(num_query_groups_per_partition):
                        q_part = qkv_part_chunk[:q_size_chunk]
                        k_part = qkv_part_chunk[q_size_chunk : q_size_chunk + kv_size_chunk]
                        v_part = qkv_part_chunk[q_size_chunk + kv_size_chunk :]
                        q_weight_list.append(q_part)
                        if i * config.num_key_value_heads % tp_size == 0:
                            k_weight_list.append(k_part)
                            v_weight_list.append(v_part)

            state_dict[q_name] = torch.cat(q_weight_list, dim=0)
            state_dict[k_name] = torch.cat(k_weight_list, dim=0)
            state_dict[v_name] = torch.cat(v_weight_list, dim=0)

    # empty cache before collecting weights
    torch.cuda.empty_cache()
    # Embeddings
    # -------------------
    if dp_rank == 0 and cp_rank == 0:  # models are identical across cp ranks
        # Embeddings
        # -------------------
        print_rank_0("collecting embeddings...")
        gpt_model_module = _get_gpt_model(models[0])
        _broadcast_tp_shard_tensor(
            gpt_model_module.embedding.word_embeddings.weight if pp_rank == 0 else None,
            "model.embed_tokens.weight",
            src_pp_rank=0,
        )

        # Transformer layers
        # -------------------
        layer_map = _megatron_calc_layer_map(config)
        for layer in range(config.num_hidden_layers):
            print_rank_0(f"collecting layer #{layer}...")
            layer_name = f"model.layers.{layer}"
            src_pp_rank, src_virtual_pp_rank, src_layer_idx = layer_map[layer]

            gpt_model_module = _get_gpt_model(models[src_virtual_pp_rank])
            sync_layer = gpt_model_module.decoder.layers[src_layer_idx]

            _broadcast_tensor(
                sync_layer.self_attention.linear_qkv.layer_norm_weight,
                f"{layer_name}.input_layernorm.weight",
                src_pp_rank=src_pp_rank,
            )

            if gpt_model_module.config.qk_layernorm:
                _broadcast_tensor(
                    sync_layer.self_attention.q_layernorm.weight,
                    f"{layer_name}.self_attn.q_norm.weight",
                    src_pp_rank=src_pp_rank,
                )
                _broadcast_tensor(
                    sync_layer.self_attention.k_layernorm.weight,
                    f"{layer_name}.self_attn.k_norm.weight",
                    src_pp_rank=src_pp_rank,
                )
                
            _broadcast_tp_shard_tensor_qkv(
                sync_layer.self_attention.linear_qkv.weight,
                f"{layer_name}.self_attn.q_proj.weight",
                f"{layer_name}.self_attn.k_proj.weight",
                f"{layer_name}.self_attn.v_proj.weight",
                src_pp_rank=src_pp_rank,
            )

            if gpt_model_module.config.add_qkv_bias:
                _broadcast_tp_shard_tensor_qkv(
                    sync_layer.self_attention.linear_qkv.bias,
                    f"{layer_name}.self_attn.q_proj.bias",
                    f"{layer_name}.self_attn.k_proj.bias",
                    f"{layer_name}.self_attn.v_proj.bias",
                    src_pp_rank=src_pp_rank,
                )

            _broadcast_tp_shard_tensor(
                sync_layer.self_attention.linear_proj.weight,
                f"{layer_name}.self_attn.o_proj.weight",
                concat_dim=1,
                src_pp_rank=src_pp_rank,
            )

            _broadcast_tensor(
                sync_layer.mlp.linear_fc1.layer_norm_weight,
                f"{layer_name}.post_attention_layernorm.weight",
                src_pp_rank=src_pp_rank,
            )

            _broadcast_tp_shard_tensor_gate_up(
                sync_layer.mlp.linear_fc1.weight,
                f"{layer_name}.mlp.gate_proj.weight",
                f"{layer_name}.mlp.up_proj.weight",
                src_pp_rank=src_pp_rank,
            )

            _broadcast_tp_shard_tensor(
                sync_layer.mlp.linear_fc2.weight,
                f"{layer_name}.mlp.down_proj.weight",
                concat_dim=1,
                src_pp_rank=src_pp_rank,
            )

        # Final Layernorm
        # -------------------
        print_rank_0("collecting final layernorm...")
        gpt_model_module = _get_gpt_model(models[-1])
        _broadcast_tensor(
            getattr(gpt_model_module.decoder.final_layernorm, "weight", None),
            "model.norm.weight",
            src_pp_rank=pp_size - 1,
        )

        if tie_word_embeddings:
            print_rank_0("tie word embedding skip load lm_head...")
        else:
            print_rank_0("collecting lm_head...")

            if is_value_model:
                lm_head_weight = None
                if pp_rank == pp_size - 1:
                    lm_head_weight = getattr(gpt_model_module.output_layer, "weight", None)
                _broadcast_tensor(lm_head_weight, "lm_head.weight", src_pp_rank=pp_size - 1)

            else:
                _broadcast_tp_shard_tensor(
                    getattr(gpt_model_module.output_layer, "weight", None) if pp_rank == pp_size - 1 else None,
                    "lm_head.weight",
                    src_pp_rank=pp_size - 1,
                )

    dist.barrier()
    torch.cuda.empty_cache()
    if torch.distributed.get_rank() == 0:
        for k, v in state_dict.items():
            if dtype != v.dtype:
                state_dict[k] = v.to(dtype)

    print_rank_0(f"merge megatron ckpt done, time elapsed {time.time() - start_time}s")
    return state_dict


def merge_megatron_ckpt_gptmodel_qwen_moe(wrapped_models, config, dtype, is_value_model=False, tie_word_embeddings=False):
    raise NotImplementedError("merge_megatron_ckpt_gptmodel_qwen_moe is not implemented")


<<<<<<< HEAD
def merge_megatron_ckpt_gptmodel_dpskv3(wrapped_models, config, dtype, is_value_model=False, tie_word_embeddings=False):
    raise NotImplementedError("merge_megatron_ckpt_gptmodel_dpskv3 is not implemented")
=======
def merge_megatron_ckpt_gptmodel_mixtral(wrapped_models, config, dtype, is_value_model=False, tie_word_embeddings=False):
    raise NotImplementedError("merge_megatron_ckpt_gptmodel_mixtral is not implemented")
>>>>>>> 54a5e6ee
<|MERGE_RESOLUTION|>--- conflicted
+++ resolved
@@ -379,7 +379,7 @@
                     f"{layer_name}.self_attn.k_norm.weight",
                     src_pp_rank=src_pp_rank,
                 )
-                
+
             _broadcast_tp_shard_tensor_qkv(
                 sync_layer.self_attention.linear_qkv.weight,
                 f"{layer_name}.self_attn.q_proj.weight",
@@ -467,10 +467,9 @@
     raise NotImplementedError("merge_megatron_ckpt_gptmodel_qwen_moe is not implemented")
 
 
-<<<<<<< HEAD
 def merge_megatron_ckpt_gptmodel_dpskv3(wrapped_models, config, dtype, is_value_model=False, tie_word_embeddings=False):
     raise NotImplementedError("merge_megatron_ckpt_gptmodel_dpskv3 is not implemented")
-=======
+
+
 def merge_megatron_ckpt_gptmodel_mixtral(wrapped_models, config, dtype, is_value_model=False, tie_word_embeddings=False):
-    raise NotImplementedError("merge_megatron_ckpt_gptmodel_mixtral is not implemented")
->>>>>>> 54a5e6ee
+    raise NotImplementedError("merge_megatron_ckpt_gptmodel_mixtral is not implemented")