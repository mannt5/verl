# Copyright 2025 Bytedance Ltd. and/or its affiliates
# Copyright (c) 2025, NVIDIA CORPORATION. All rights reserved.
#
# Licensed under the Apache License, Version 2.0 (the "License");
# you may not use this file except in compliance with the License.
# You may obtain a copy of the License at
#
#     http://www.apache.org/licenses/LICENSE-2.0
#
# Unless required by applicable law or agreed to in writing, software
# distributed under the License is distributed on an "AS IS" BASIS,
# WITHOUT WARRANTIES OR CONDITIONS OF ANY KIND, either express or implied.
# See the License for the specific language governing permissions and
# limitations under the License.

# use mcore transformer config to initialize the model


def init_mcore_model_dense(
    tfconfig,
    hf_config,
    pre_process=None,
    post_process=None,
    share_embeddings_and_output_weights=False,
    value=False,
    **extra_kwargs,
):
    # for LlamaForCausalLM, Qwen2ForCausalLM
    from megatron.core.models.gpt.gpt_layer_specs import get_gpt_decoder_block_spec
    from megatron.core.models.gpt.gpt_model import GPTModel

    use_te = True
    assert tfconfig.normalization == "RMSNorm", "only RMSNorm is supported for now"
    transformer_layer_spec = get_gpt_decoder_block_spec(tfconfig, use_transformer_engine=use_te)
    rope_scaling_args = {}
    if hf_config.rope_scaling is not None:
        assert hf_config.rope_scaling["type"] == "linear", "only linear scaling is supported for now"
        rope_scaling_args["seq_len_interpolation_factor"] = hf_config.rope_scaling["factor"]
    model = GPTModel(
        config=tfconfig,
        transformer_layer_spec=transformer_layer_spec,
        vocab_size=hf_config.vocab_size,
        max_sequence_length=hf_config.max_position_embeddings,
        pre_process=pre_process,
        post_process=post_process,
        share_embeddings_and_output_weights=share_embeddings_and_output_weights,
        position_embedding_type="rope",
        rotary_base=hf_config.rope_theta,
        **rope_scaling_args,
    )
    if post_process and value:
        from verl.models.llama.megatron.layers.parallel_linear import LinearForLastLayer

        model.output_layer = LinearForLastLayer(input_size=tfconfig.hidden_size, output_size=1, config=tfconfig)
    return model


def init_mcore_model_qwen2_moe(
    tfconfig,
    hf_config,
    pre_process=None,
    post_process=None,
    share_embeddings_and_output_weights=False,
    value=False,
    freeze_moe_router=True,
    **extra_kwargs,
):
    from megatron.core.models.gpt.gpt_layer_specs import get_gpt_decoder_block_spec
    from megatron.core.models.gpt.gpt_model import GPTModel

    use_te = True
    if freeze_moe_router:
        tfconfig.moe_router_load_balancing_type = "none"

    def patch_layer_spec(transformer_layer_spec):
        # shared_experts.gate=True
        for i in range(len(transformer_layer_spec.layer_specs)):
            transformer_layer_spec.layer_specs[i].submodules.mlp.submodules.shared_experts.params["gate"] = True
        return transformer_layer_spec

    assert tfconfig.normalization == "RMSNorm", "only RMSNorm is supported for now"
    transformer_layer_spec = get_gpt_decoder_block_spec(tfconfig, use_transformer_engine=use_te)
    transformer_layer_spec = patch_layer_spec(transformer_layer_spec)
    rope_scaling_args = {}
    if hf_config.rope_scaling is not None:
        assert hf_config.rope_scaling["type"] == "linear", "only linear scaling is supported for now"
        rope_scaling_args["seq_len_interpolation_factor"] = hf_config.rope_scaling["factor"]
    model = GPTModel(
        config=tfconfig,
        transformer_layer_spec=transformer_layer_spec,
        vocab_size=hf_config.vocab_size,
        max_sequence_length=hf_config.max_position_embeddings,
        pre_process=pre_process,
        post_process=post_process,
        share_embeddings_and_output_weights=share_embeddings_and_output_weights,
        position_embedding_type="rope",
        rotary_base=hf_config.rope_theta,
        **rope_scaling_args,
    )
    if freeze_moe_router:
        for layer in model.decoder.layers:
            layer.mlp.router.weight.requires_grad = False
            layer.mlp.shared_experts.gate_weight.requires_grad = False
    if post_process and value:
        from verl.models.llama.megatron.layers.parallel_linear import LinearForLastLayer

        model.output_layer = LinearForLastLayer(input_size=tfconfig.hidden_size, output_size=1, config=tfconfig)
    return model


def init_mcore_model_llama4(
    tfconfig,
    hf_config,
    pre_process=None,
    post_process=None,
    share_embeddings_and_output_weights=False,
    value=False,
    **extra_kwargs,
):
<<<<<<< HEAD
    return init_mcore_model_dense(
        tfconfig, hf_config, pre_process, post_process, share_embeddings_and_output_weights, value, **extra_kwargs
    )
=======
    return init_mcore_model_dense(tfconfig, hf_config, pre_process, post_process, share_embeddings_and_output_weights, value, **extra_kwargs)
>>>>>>> ea4cd319


def init_mcore_model_dpskv3(
    tfconfig,
    hf_config,
    pre_process=None,
    post_process=None,
    share_embeddings_and_output_weights=False,
    value=False,
<<<<<<< HEAD
    freeze_moe_router=True,
    **extra_kwargs,
):
    from megatron.core.models.gpt.gpt_layer_specs import get_gpt_decoder_block_spec
    from megatron.core.models.gpt.gpt_model import GPTModel

    use_te = True
    if freeze_moe_router:
        tfconfig.moe_router_load_balancing_type = "none"

    assert tfconfig.normalization == "RMSNorm", "only RMSNorm is supported for now"
    transformer_layer_spec = get_gpt_decoder_block_spec(tfconfig, use_transformer_engine=use_te)
    model = GPTModel(
        config=tfconfig,
        transformer_layer_spec=transformer_layer_spec,
        vocab_size=hf_config.vocab_size,
        max_sequence_length=hf_config.max_position_embeddings,
        pre_process=pre_process,
        post_process=post_process,
        share_embeddings_and_output_weights=share_embeddings_and_output_weights,
        position_embedding_type="rope",
        rotary_base=hf_config.rope_theta,
    )
    if freeze_moe_router:
        for layer in model.decoder.layers:
            if hasattr(layer.mlp, "router"):
                layer.mlp.router.weight.requires_grad = False
    
    if post_process and value:
        from verl.models.llama.megatron.layers.parallel_linear import LinearForLastLayer
        model.output_layer = LinearForLastLayer(input_size=tfconfig.hidden_size, output_size=1, config=tfconfig)
    return model
=======
    **extra_kwargs,
):
    return init_mcore_model_dense(tfconfig, hf_config, pre_process, post_process, share_embeddings_and_output_weights, value, **extra_kwargs)
>>>>>>> ea4cd319


def init_mcore_model_qwen2_5_vl(
    tfconfig,
    hf_config,
    pre_process=None,
    post_process=None,
    share_embeddings_and_output_weights=False,
    value=False,
    **extra_kwargs,
):
    # Qwen2_5_VLForConditionalGeneration
    raise NotImplementedError("VLM is not supported yet")<|MERGE_RESOLUTION|>--- conflicted
+++ resolved
@@ -117,13 +117,7 @@
     value=False,
     **extra_kwargs,
 ):
-<<<<<<< HEAD
-    return init_mcore_model_dense(
-        tfconfig, hf_config, pre_process, post_process, share_embeddings_and_output_weights, value, **extra_kwargs
-    )
-=======
     return init_mcore_model_dense(tfconfig, hf_config, pre_process, post_process, share_embeddings_and_output_weights, value, **extra_kwargs)
->>>>>>> ea4cd319
 
 
 def init_mcore_model_dpskv3(
@@ -133,7 +127,6 @@
     post_process=None,
     share_embeddings_and_output_weights=False,
     value=False,
-<<<<<<< HEAD
     freeze_moe_router=True,
     **extra_kwargs,
 ):
@@ -161,16 +154,12 @@
         for layer in model.decoder.layers:
             if hasattr(layer.mlp, "router"):
                 layer.mlp.router.weight.requires_grad = False
-    
+
     if post_process and value:
         from verl.models.llama.megatron.layers.parallel_linear import LinearForLastLayer
+
         model.output_layer = LinearForLastLayer(input_size=tfconfig.hidden_size, output_size=1, config=tfconfig)
     return model
-=======
-    **extra_kwargs,
-):
-    return init_mcore_model_dense(tfconfig, hf_config, pre_process, post_process, share_embeddings_and_output_weights, value, **extra_kwargs)
->>>>>>> ea4cd319
 
 
 def init_mcore_model_qwen2_5_vl(
