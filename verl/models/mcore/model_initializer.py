--- conflicted
+++ resolved
@@ -110,118 +110,6 @@
 
         return transformer_layer_spec
 
-<<<<<<< HEAD
-    assert tfconfig.normalization == "RMSNorm", "only RMSNorm is supported for now"
-    transformer_layer_spec = get_gpt_decoder_block_spec(tfconfig, use_transformer_engine=use_te)
-    transformer_layer_spec = patch_layer_spec(transformer_layer_spec)
-    rope_scaling_args = {}
-    if hf_config.rope_scaling is not None:
-        assert hf_config.rope_scaling["type"] == "linear", "only linear scaling is supported for now"
-        rope_scaling_args["seq_len_interpolation_factor"] = hf_config.rope_scaling["factor"]
-    model = GPTModel(
-        config=tfconfig,
-        transformer_layer_spec=transformer_layer_spec,
-        vocab_size=hf_config.vocab_size,
-        max_sequence_length=hf_config.max_position_embeddings,
-        pre_process=pre_process,
-        post_process=post_process,
-        share_embeddings_and_output_weights=share_embeddings_and_output_weights,
-        position_embedding_type="rope",
-        rotary_base=hf_config.rope_theta,
-        **rope_scaling_args,
-    )
-    if freeze_moe_router:
-        for layer in model.decoder.layers:
-            layer.mlp.router.weight.requires_grad = False
-            layer.mlp.shared_experts.gate_weight.requires_grad = False
-    if post_process and value:
-        from verl.models.llama.megatron.layers.parallel_linear import LinearForLastLayer
-
-        model.output_layer = LinearForLastLayer(input_size=tfconfig.hidden_size, output_size=1, config=tfconfig)
-    return model
-
-
-def init_mcore_model_qwen3_moe(
-    tfconfig,
-    hf_config,
-    pre_process=None,
-    post_process=None,
-    share_embeddings_and_output_weights=False,
-    value=False,
-    freeze_moe_router=True,
-    **extra_kwargs,
-):
-    from megatron.core.models.gpt.gpt_layer_specs import get_gpt_decoder_block_spec
-    from megatron.core.models.gpt.gpt_model import GPTModel
-
-    use_te = True
-    if freeze_moe_router:
-        tfconfig.moe_router_load_balancing_type = "none"
-
-    assert tfconfig.normalization == "RMSNorm", "only RMSNorm is supported for now"
-    transformer_layer_spec = get_gpt_decoder_block_spec(tfconfig, use_transformer_engine=use_te)
-    rope_scaling_args = {}
-    if hf_config.rope_scaling is not None:  # qwen3 moe no rope_scaling
-        assert hf_config.rope_scaling["type"] == "linear", "only linear scaling is supported for now"
-        rope_scaling_args["seq_len_interpolation_factor"] = hf_config.rope_scaling["factor"]
-    model = GPTModel(
-        config=tfconfig,
-        transformer_layer_spec=transformer_layer_spec,
-        vocab_size=hf_config.vocab_size,
-        max_sequence_length=hf_config.max_position_embeddings,
-        pre_process=pre_process,
-        post_process=post_process,
-        share_embeddings_and_output_weights=share_embeddings_and_output_weights,
-        position_embedding_type="rope",
-        rotary_base=hf_config.rope_theta,
-        **rope_scaling_args,
-    )
-    if freeze_moe_router:
-        for layer in model.decoder.layers:
-            layer.mlp.router.weight.requires_grad = False
-    if post_process and value:
-        from verl.models.llama.megatron.layers.parallel_linear import LinearForLastLayer
-
-        model.output_layer = LinearForLastLayer(input_size=tfconfig.hidden_size, output_size=1, config=tfconfig)
-    return model
-
-
-def init_mcore_model_llama4(
-    tfconfig,
-    hf_config,
-    pre_process=None,
-    post_process=None,
-    share_embeddings_and_output_weights=False,
-    value=False,
-    **extra_kwargs,
-):
-    return init_mcore_model_dense(tfconfig, hf_config, pre_process, post_process, share_embeddings_and_output_weights, value, **extra_kwargs)
-
-
-def init_mcore_model_dpskv3(
-    tfconfig,
-    hf_config,
-    pre_process=None,
-    post_process=None,
-    share_embeddings_and_output_weights=False,
-    value=False,
-    **extra_kwargs,
-):
-    return init_mcore_model_dense(tfconfig, hf_config, pre_process, post_process, share_embeddings_and_output_weights, value, **extra_kwargs)
-
-
-def init_mcore_model_qwen2_5_vl(
-    tfconfig,
-    hf_config,
-    pre_process=None,
-    post_process=None,
-    share_embeddings_and_output_weights=False,
-    value=False,
-    **extra_kwargs,
-):
-    # Qwen2_5_VLForConditionalGeneration
-    raise NotImplementedError("VLM is not supported yet")
-=======
     def initialize(self, freeze_moe_router: bool = True, **kwargs):
         # Qwen default freeze_moe_router: true
         model = super().initialize(**kwargs)
@@ -248,9 +136,26 @@
         return model
 
 
+class Qwen3MoEModel(BaseModelInitializer):
+    """Initializer for Qwen3 MoE models."""
+
+    def get_transformer_layer_spec(self):
+        assert self.tfconfig.normalization == "RMSNorm", "only RMSNorm is supported for now"
+        transformer_layer_spec = get_gpt_decoder_block_spec(self.tfconfig, use_transformer_engine=True)
+        return transformer_layer_spec
+
+    def initialize(self, freeze_moe_router: bool = True, **kwargs):
+        # Qwen default freeze_moe_router: true
+        model = super().initialize(**kwargs)
+        if freeze_moe_router:
+            for layer in model.decoder.layers:
+                layer.mlp.router.weight.requires_grad = False
+                layer.mlp.shared_experts.gate_weight.requires_grad = False
+        return model
+
+
 class Qwen25VLModel(BaseModelInitializer):
     """Initializer for Qwen2.5 VL models."""
 
     def get_transformer_layer_spec(self):
-        raise NotImplementedError("VLM is not supported yet")
->>>>>>> 76084d36
+        raise NotImplementedError("VLM is not supported yet")