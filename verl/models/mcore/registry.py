# Copyright 2025 Bytedance Ltd. and/or its affiliates
# Copyright (c) 2025, NVIDIA CORPORATION. All rights reserved.
#
# Licensed under the Apache License, Version 2.0 (the "License");
# you may not use this file except in compliance with the License.
# You may obtain a copy of the License at
#
#     http://www.apache.org/licenses/LICENSE-2.0
#
# Unless required by applicable law or agreed to in writing, software
# distributed under the License is distributed on an "AS IS" BASIS,
# WITHOUT WARRANTIES OR CONDITIONS OF ANY KIND, either express or implied.
# See the License for the specific language governing permissions and
# limitations under the License.
"""
Registry module for model architecture components.
"""

from enum import Enum
from typing import Callable, Dict, Type

import torch
import torch.nn as nn

from .config_converter import (
    PretrainedConfig,
    TransformerConfig,
    hf_to_mcore_config_dense,
    hf_to_mcore_config_dpskv3,
    hf_to_mcore_config_llama4,
    hf_to_mcore_config_mixtral,
    hf_to_mcore_config_qwen2_5_vl,
    hf_to_mcore_config_qwen2moe,
    hf_to_mcore_config_qwen3moe,
)
from .model_forward import (
    gptmodel_forward,
)
from .model_initializer import (
    BaseModelInitializer,
    DenseModel,
    MixtralModel,
    Qwen2MoEModel,
    Qwen3MoEModel,
    Qwen25VLModel,
)
from .weight_converter import (
    McoreToHFWeightConverterDense,
    McoreToHFWeightConverterMixtral,
    McoreToHFWeightConverterQwen2Moe,
    McoreToHFWeightConverterQwen3Moe,
)
<<<<<<< HEAD
from .weight_converter import (
    McoreToHFWeightConverterDense,
    McoreToHFWeightConverterDpskv3,
    McoreToHFWeightConverterQwen2Moe,
)


def hf_to_mcore_config(hf_config: PretrainedConfig, dtype: torch.dtype) -> TransformerConfig:
    MODEL_CONFIG_CONVERTER_REGISTRY = {
        "LlamaForCausalLM": hf_to_mcore_config_dense,
        "Qwen2ForCausalLM": hf_to_mcore_config_dense,
        "Qwen2MoeForCausalLM": hf_to_mcore_config_qwen2moe,
        "DeepseekV3ForCausalLM": hf_to_mcore_config_dpskv3,
        "Qwen2_5_VLForConditionalGeneration": hf_to_mcore_config_qwen2_5_vl,
        "Llama4ForConditionalGeneration": hf_to_mcore_config_llama4,
    }
=======


class SupportedModel(Enum):
    LLAMA = "LlamaForCausalLM"  # tested
    QWEN2 = "Qwen2ForCausalLM"  # tested
    QWEN2_MOE = "Qwen2MoeForCausalLM"  # pending
    DEEPSEEK_V3 = "DeepseekV3ForCausalLM"  # not tested
    MIXTRAL = "MixtralForCausalLM"  # tested
    QWEN2_5_VL = "Qwen2_5_VLForConditionalGeneration"  # not supported
    LLAMA4 = "Llama4ForConditionalGeneration"  # not tested
    QWEN3 = "Qwen3ForCausalLM"  # tested
    QWEN3_MOE = "Qwen3MoeForCausalLM"  # not tested


# Registry for model configuration converters
MODEL_CONFIG_CONVERTER_REGISTRY: Dict[SupportedModel, Callable[[PretrainedConfig, torch.dtype], TransformerConfig]] = {
    SupportedModel.LLAMA: hf_to_mcore_config_dense,
    SupportedModel.QWEN2: hf_to_mcore_config_dense,
    SupportedModel.QWEN2_MOE: hf_to_mcore_config_qwen2moe,
    SupportedModel.DEEPSEEK_V3: hf_to_mcore_config_dpskv3,
    SupportedModel.MIXTRAL: hf_to_mcore_config_mixtral,
    SupportedModel.QWEN2_5_VL: hf_to_mcore_config_qwen2_5_vl,
    SupportedModel.LLAMA4: hf_to_mcore_config_llama4,
    SupportedModel.QWEN3: hf_to_mcore_config_dense,
    SupportedModel.QWEN3_MOE: hf_to_mcore_config_qwen3moe,
}

# Registry for model initializers
MODEL_INITIALIZER_REGISTRY: Dict[SupportedModel, Type[BaseModelInitializer]] = {
    SupportedModel.LLAMA: DenseModel,
    SupportedModel.QWEN2: DenseModel,
    SupportedModel.QWEN2_MOE: Qwen2MoEModel,
    SupportedModel.MIXTRAL: MixtralModel,
    SupportedModel.DEEPSEEK_V3: DenseModel,
    SupportedModel.QWEN2_5_VL: Qwen25VLModel,
    SupportedModel.LLAMA4: DenseModel,
    SupportedModel.QWEN3: DenseModel,
    SupportedModel.QWEN3_MOE: Qwen3MoEModel,
}

# Registry for model forward functions
MODEL_FORWARD_REGISTRY: Dict[SupportedModel, Callable] = {
    SupportedModel.LLAMA: gptmodel_forward,
    SupportedModel.QWEN2: gptmodel_forward,
    SupportedModel.QWEN2_MOE: gptmodel_forward,
    SupportedModel.MIXTRAL: gptmodel_forward,
    SupportedModel.DEEPSEEK_V3: gptmodel_forward,
    SupportedModel.QWEN2_5_VL: gptmodel_forward,
    SupportedModel.LLAMA4: gptmodel_forward,
    SupportedModel.QWEN3: gptmodel_forward,
    SupportedModel.QWEN3_MOE: gptmodel_forward,
}

# Registry for model weight converters
MODEL_WEIGHT_CONVERTER_REGISTRY: Dict[SupportedModel, Type] = {
    SupportedModel.LLAMA: McoreToHFWeightConverterDense,
    SupportedModel.QWEN2: McoreToHFWeightConverterDense,
    SupportedModel.QWEN2_MOE: McoreToHFWeightConverterQwen2Moe,
    SupportedModel.MIXTRAL: McoreToHFWeightConverterMixtral,
    SupportedModel.QWEN3: McoreToHFWeightConverterDense,
    SupportedModel.QWEN3_MOE: McoreToHFWeightConverterQwen3Moe,
}


def get_supported_model(model_type: str) -> SupportedModel:
    try:
        return SupportedModel(model_type)
    except ValueError as err:
        supported_models = [e.value for e in SupportedModel]
        raise NotImplementedError(f"Model Type: {model_type} not supported. Supported models: {supported_models}") from err


def hf_to_mcore_config(hf_config: PretrainedConfig, dtype: torch.dtype, **override_transformer_config_kwargs) -> TransformerConfig:
>>>>>>> 54a5e6ee
    assert len(hf_config.architectures) == 1, "Only one architecture is supported for now"
    model = get_supported_model(hf_config.architectures[0])
    return MODEL_CONFIG_CONVERTER_REGISTRY[model](hf_config, dtype, **override_transformer_config_kwargs)


def init_mcore_model(
    tfconfig: TransformerConfig,
    hf_config: PretrainedConfig,
    pre_process: bool = True,
    post_process: bool = None,
    *,
    share_embeddings_and_output_weights: bool = False,
    value: bool = False,
    **extra_kwargs,  # may be used for vlm and moe
) -> nn.Module:
    """
    Initialize a Mcore model.

    Args:
        tfconfig: The transformer config.
        hf_config: The HuggingFace config.
        pre_process: Optional pre-processing function.
        post_process: Optional post-processing function.
        share_embeddings_and_output_weights: Whether to share embeddings and output weights.
        value: Whether to use value.
        **extra_kwargs: Additional keyword arguments.

    Returns:
        The initialized model.
    """
    assert len(hf_config.architectures) == 1, "Only one architecture is supported for now"
    model = get_supported_model(hf_config.architectures[0])
    initializer_cls = MODEL_INITIALIZER_REGISTRY[model]
    initializer = initializer_cls(tfconfig, hf_config)
    return initializer.initialize(pre_process=pre_process, post_process=post_process, share_embeddings_and_output_weights=share_embeddings_and_output_weights, value=value, **extra_kwargs)


def get_mcore_forward_fn(hf_config: PretrainedConfig) -> Callable:
    """
    Get the forward function for given model architecture.
    """
    assert len(hf_config.architectures) == 1, "Only one architecture is supported for now"
<<<<<<< HEAD
    arch = hf_config.architectures[0]
    if arch not in MODEL_FORWARD_REGISTRY:
        raise ValueError(f"Model architectures {arch} forward function are not supported for now. Supported architectures: {MODEL_FORWARD_REGISTRY.keys()}")
    return MODEL_FORWARD_REGISTRY[arch]


def get_mcore_weight_converter(hf_config: PretrainedConfig, dtype: torch.dtype):
    MODEL_WEIGHT_CONVERTER_REGISTRY = {
        "LlamaForCausalLM": McoreToHFWeightConverterDense,
        "Qwen2ForCausalLM": McoreToHFWeightConverterDense,
        "Qwen2MoeForCausalLM": McoreToHFWeightConverterQwen2Moe,
        "DeepseekV3ForCausalLM": McoreToHFWeightConverterDpskv3,
    }
=======
    model = get_supported_model(hf_config.architectures[0])
    return MODEL_FORWARD_REGISTRY[model]


def get_mcore_weight_converter(hf_config: PretrainedConfig, dtype: torch.dtype) -> Callable:
    """
    Get the weight converter for given model architecture.
    """
>>>>>>> 54a5e6ee
    assert len(hf_config.architectures) == 1, "Only one architecture is supported for now"
    model = get_supported_model(hf_config.architectures[0])
    tfconfig = hf_to_mcore_config(hf_config, dtype)
    return MODEL_WEIGHT_CONVERTER_REGISTRY[model](hf_config, tfconfig)<|MERGE_RESOLUTION|>--- conflicted
+++ resolved
@@ -38,6 +38,7 @@
 )
 from .model_initializer import (
     BaseModelInitializer,
+    DeepseekV3Model,
     DenseModel,
     MixtralModel,
     Qwen2MoEModel,
@@ -46,28 +47,11 @@
 )
 from .weight_converter import (
     McoreToHFWeightConverterDense,
+    McoreToHFWeightConverterDpskv3,
     McoreToHFWeightConverterMixtral,
     McoreToHFWeightConverterQwen2Moe,
     McoreToHFWeightConverterQwen3Moe,
 )
-<<<<<<< HEAD
-from .weight_converter import (
-    McoreToHFWeightConverterDense,
-    McoreToHFWeightConverterDpskv3,
-    McoreToHFWeightConverterQwen2Moe,
-)
-
-
-def hf_to_mcore_config(hf_config: PretrainedConfig, dtype: torch.dtype) -> TransformerConfig:
-    MODEL_CONFIG_CONVERTER_REGISTRY = {
-        "LlamaForCausalLM": hf_to_mcore_config_dense,
-        "Qwen2ForCausalLM": hf_to_mcore_config_dense,
-        "Qwen2MoeForCausalLM": hf_to_mcore_config_qwen2moe,
-        "DeepseekV3ForCausalLM": hf_to_mcore_config_dpskv3,
-        "Qwen2_5_VLForConditionalGeneration": hf_to_mcore_config_qwen2_5_vl,
-        "Llama4ForConditionalGeneration": hf_to_mcore_config_llama4,
-    }
-=======
 
 
 class SupportedModel(Enum):
@@ -101,7 +85,7 @@
     SupportedModel.QWEN2: DenseModel,
     SupportedModel.QWEN2_MOE: Qwen2MoEModel,
     SupportedModel.MIXTRAL: MixtralModel,
-    SupportedModel.DEEPSEEK_V3: DenseModel,
+    SupportedModel.DEEPSEEK_V3: DeepseekV3Model,
     SupportedModel.QWEN2_5_VL: Qwen25VLModel,
     SupportedModel.LLAMA4: DenseModel,
     SupportedModel.QWEN3: DenseModel,
@@ -119,6 +103,7 @@
     SupportedModel.LLAMA4: gptmodel_forward,
     SupportedModel.QWEN3: gptmodel_forward,
     SupportedModel.QWEN3_MOE: gptmodel_forward,
+    SupportedModel.DEEPSEEK_V3: gptmodel_forward,
 }
 
 # Registry for model weight converters
@@ -127,6 +112,7 @@
     SupportedModel.QWEN2: McoreToHFWeightConverterDense,
     SupportedModel.QWEN2_MOE: McoreToHFWeightConverterQwen2Moe,
     SupportedModel.MIXTRAL: McoreToHFWeightConverterMixtral,
+    SupportedModel.DEEPSEEK_V3: McoreToHFWeightConverterDpskv3,
     SupportedModel.QWEN3: McoreToHFWeightConverterDense,
     SupportedModel.QWEN3_MOE: McoreToHFWeightConverterQwen3Moe,
 }
@@ -141,7 +127,6 @@
 
 
 def hf_to_mcore_config(hf_config: PretrainedConfig, dtype: torch.dtype, **override_transformer_config_kwargs) -> TransformerConfig:
->>>>>>> 54a5e6ee
     assert len(hf_config.architectures) == 1, "Only one architecture is supported for now"
     model = get_supported_model(hf_config.architectures[0])
     return MODEL_CONFIG_CONVERTER_REGISTRY[model](hf_config, dtype, **override_transformer_config_kwargs)
@@ -184,21 +169,6 @@
     Get the forward function for given model architecture.
     """
     assert len(hf_config.architectures) == 1, "Only one architecture is supported for now"
-<<<<<<< HEAD
-    arch = hf_config.architectures[0]
-    if arch not in MODEL_FORWARD_REGISTRY:
-        raise ValueError(f"Model architectures {arch} forward function are not supported for now. Supported architectures: {MODEL_FORWARD_REGISTRY.keys()}")
-    return MODEL_FORWARD_REGISTRY[arch]
-
-
-def get_mcore_weight_converter(hf_config: PretrainedConfig, dtype: torch.dtype):
-    MODEL_WEIGHT_CONVERTER_REGISTRY = {
-        "LlamaForCausalLM": McoreToHFWeightConverterDense,
-        "Qwen2ForCausalLM": McoreToHFWeightConverterDense,
-        "Qwen2MoeForCausalLM": McoreToHFWeightConverterQwen2Moe,
-        "DeepseekV3ForCausalLM": McoreToHFWeightConverterDpskv3,
-    }
-=======
     model = get_supported_model(hf_config.architectures[0])
     return MODEL_FORWARD_REGISTRY[model]
 
@@ -207,7 +177,6 @@
     """
     Get the weight converter for given model architecture.
     """
->>>>>>> 54a5e6ee
     assert len(hf_config.architectures) == 1, "Only one architecture is supported for now"
     model = get_supported_model(hf_config.architectures[0])
     tfconfig = hf_to_mcore_config(hf_config, dtype)
