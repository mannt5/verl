--- conflicted
+++ resolved
@@ -25,8 +25,6 @@
     hf_to_mcore_config_qwen2_5_vl,
     hf_to_mcore_config_qwen2moe,
 )
-<<<<<<< HEAD
-=======
 from .model_forward import (
     gptmodel_forward_dense,
     gptmodel_forward_dpskv3,
@@ -42,7 +40,6 @@
     init_mcore_model_qwen2_moe,
 )
 from .weight_converter import McoreToHFWeightConverterDense, McoreToHFWeightConverterQwen2Moe
->>>>>>> 4fa7ed6c
 
 
 def hf_to_mcore_config(hf_config: PretrainedConfig, dtype: torch.dtype) -> TransformerConfig:
@@ -64,18 +61,6 @@
     return MODEL_CONFIG_CONVERTER_REGISTRY[arch](hf_config, dtype)
 
 
-<<<<<<< HEAD
-from .model_initializer import (
-    init_mcore_model_dense,
-    init_mcore_model_dpskv3,
-    init_mcore_model_llama4,
-    init_mcore_model_qwen2_5_vl,
-    init_mcore_model_qwen2_moe,
-)
-
-
-=======
->>>>>>> 4fa7ed6c
 def init_mcore_model(
     tfconfig,
     hf_config,
@@ -96,21 +81,6 @@
     assert len(hf_config.architectures) == 1, "Only one architecture is supported for now"
     arch = hf_config.architectures[0]
     if arch not in MODEL_INITIALIZER_REGISTRY:
-<<<<<<< HEAD
-        raise ValueError(f"Model architectures {arch} initializer are not supported for now. "
-                         f"Supported architectures: {MODEL_INITIALIZER_REGISTRY.keys()}")
-    return MODEL_INITIALIZER_REGISTRY[arch](tfconfig, hf_config, pre_process, post_process,
-                                            share_embeddings_and_output_weights, value, **extra_kwargs)
-
-
-from .model_forward import (
-    gptmodel_forward_dense,
-    gptmodel_forward_dpskv3,
-    gptmodel_forward_llama4,
-    gptmodel_forward_qwen2_5_vl,
-    gptmodel_forward_qwen2_moe,
-)
-=======
         raise ValueError(
             f"Model architectures {arch} initializer are not supported for now. "
             f"Supported architectures: {MODEL_INITIALIZER_REGISTRY.keys()}"
@@ -118,7 +88,6 @@
     return MODEL_INITIALIZER_REGISTRY[arch](
         tfconfig, hf_config, pre_process, post_process, share_embeddings_and_output_weights, value, **extra_kwargs
     )
->>>>>>> 4fa7ed6c
 
 
 def get_mcore_forward_fn(hf_config: PretrainedConfig):
