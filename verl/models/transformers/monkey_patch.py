# Copyright 2024 Bytedance Ltd. and/or its affiliates
#
# Licensed under the Apache License, Version 2.0 (the "License");
# you may not use this file except in compliance with the License.
# You may obtain a copy of the License at
#
#     http://www.apache.org/licenses/LICENSE-2.0
#
# Unless required by applicable law or agreed to in writing, software
# distributed under the License is distributed on an "AS IS" BASIS,
# WITHOUT WARRANTIES OR CONDITIONS OF ANY KIND, either express or implied.
# See the License for the specific language governing permissions and
# limitations under the License.
"""
Apply monkey-patch function to models
"""

import importlib.metadata
import sys
from functools import lru_cache
from typing import Optional

import torch
from packaging import version
from transformers.modeling_flash_attention_utils import _flash_attention_forward
from transformers.modeling_utils import PreTrainedModel

from verl.utils.import_utils import is_trl_available
from verl.utils.ulysses import (
    gather_heads_scatter_seq,
    gather_seq_scatter_heads,
    get_ulysses_sequence_parallel_group,
    get_ulysses_sequence_parallel_world_size,
    slice_input_tensor,
)


def repeat_kv(hidden_states: torch.Tensor, n_rep: int) -> torch.Tensor:
    """
    This is the equivalent of torch.repeat_interleave(x, dim=2, repeats=n_rep). The hidden states go from (batch,
    seqlen, num_key_value_heads, head_dim) to (batch, seqlen, num_attention_heads, head_dim)
    """
    batch, slen, num_key_value_heads, head_dim = hidden_states.shape
    if n_rep == 1:
        return hidden_states
    hidden_states = hidden_states[:, :, :, None, :].expand(batch, slen, num_key_value_heads, n_rep, head_dim)
    return hidden_states.reshape(batch, slen, num_key_value_heads * n_rep, head_dim)


def _ulysses_flash_attention_forward(
    query_states: torch.Tensor,
    key_states: torch.Tensor,
    value_states: torch.Tensor,
    *args,
    position_ids: Optional[torch.Tensor] = None,
    **kwargs,
):
    """Insert all-to-all before and after flash attention.
    DeepSpeed-Ulysses: https://arxiv.org/pdf/2309.14509

    Args:
        query_states (torch.Tensor): (batch_size, seqlen/sp_size, nheads, head_dim)
        key_states (torch.Tensor): (batch_size, seqlen/sp_size, nheads_k, head_dim)
        value_states (torch.Tensor): (batch_size, seqlen/sp_size, nheads_k, head_dim)
        position_ids (torch.Tensor, optional): (batch_size, seqlen/sp_size)

    Returns:
        torch.Tensor: (batch_size, seqlen/sp_size, nheads, head_dim)
    """
    ulysses_sp_size = get_ulysses_sequence_parallel_world_size()

    ########## AlltoAll for Ulysses ##########
    if ulysses_sp_size > 1:
        assert position_ids is not None, "position_ids is required for Ulysses sequence parallelism"

        # NOTE: repeat kv heads to be divided by sequence parallel. Instead of repeating nheads_q//nheads_k,
        # we choose to repeat sp_size//nheads_k, since flash_attention supports MQA/GQA.
        # For example:
        # - nheads_k=4, sp=8, repeats=2
        # - nheads_k=8, sp=8, repeats=1
        # - nheads_k=16, sp=8, repeats=1
        repeats = max(ulysses_sp_size // key_states.size(2), 1)
        key_states = repeat_kv(key_states, repeats)
        value_states = repeat_kv(value_states, repeats)

        # (bsz, seq_len/n, n_head, head_dim) -> (bsz, seq_len, n_head/n, head_dim)
        query_states = gather_seq_scatter_heads(query_states, seq_dim=1, head_dim=2)
        key_states = gather_seq_scatter_heads(key_states, seq_dim=1, head_dim=2)
        value_states = gather_seq_scatter_heads(value_states, seq_dim=1, head_dim=2)

        # TODO: all_gather position_ids because `prepare_fa2_from_position_ids` needs it, we can eliminate
        # this all_gather by passing cu_seq_lens_q, cu_seq_lens_k, max_length_k, max_length_q explicitly.
        # https://github.com/huggingface/transformers/pull/33932

        # (bsz, seq_len/n) -> (bsz, seq_len)
        position_ids_list = [torch.empty_like(position_ids) for _ in range(ulysses_sp_size)]
        torch.distributed.all_gather(position_ids_list, position_ids, group=get_ulysses_sequence_parallel_group())
        position_ids = torch.concat(position_ids_list, dim=-1)

    # (bsz, seq_len, n_head/n, head_dim)
    attn_output = _flash_attention_forward(query_states, key_states, value_states, *args, position_ids=position_ids, **kwargs)

    ########## AlltoAll for Ulysses ##########
    if ulysses_sp_size > 1:
        # (bsz, seq_len, n_head/n, head_dim) -> (bsz, seq_len/n, n_head, head_dim)
        attn_output = gather_heads_scatter_seq(attn_output, seq_dim=1, head_dim=2)

    return attn_output


def patch_vlm_for_ulysses_input_slicing(model_class: type):
    """
    Applies a monkey patch to the forward method of a given model class
    to enable Ulysses sequence parallelism input slicing.
    """

    def _create_ulysses_wrapped_decoder_forward(original_forward):
        def ulysses_wrapped_decoder_forward(self, *args, **kwargs):
            inputs_embeds = kwargs.get("inputs_embeds")
            call_kwargs = kwargs.copy()

            current_ulysses_sp_size = get_ulysses_sequence_parallel_world_size()

            slice_now = inputs_embeds is not None and current_ulysses_sp_size > 1 and getattr(self, "_needs_initial_slice", True)
            if slice_now:
                call_kwargs["inputs_embeds"] = slice_input_tensor(inputs_embeds, dim=1, padding=False)
                self._needs_initial_slice = False
            try:
                return original_forward(self, *args, **call_kwargs)
            finally:
                if slice_now:
                    self._needs_initial_slice = True

        return ulysses_wrapped_decoder_forward

    original_forward = model_class.forward
    wrapped_forward = _create_ulysses_wrapped_decoder_forward(original_forward)
    model_class.forward = wrapped_forward
    print(f"Monkey patch {model_class.__name__}.forward for Ulysses SP input slicing.")


def patch_forward_with_backends(
    model: PreTrainedModel,
    use_fused_kernels: bool = False,
    fused_kernels_backend: str = None,
):
    """
    Choose the forward function based on the model and backend.
    Args:
        model (PreTrainedModel): The model to apply the monkey patch.
        use_fused_kernels (bool): Whether to use fused kernels.
        fused_kernels_backend (str): The backend to use for fused kernels.
    """
    if not use_fused_kernels or fused_kernels_backend not in ["triton", "torch"]:
        print(f"Skipping monkey patch for {model.__class__.__name__} as use_fused_kernels is {use_fused_kernels} or fused_kernels_backend is {fused_kernels_backend}")
        return

    forward_with_torch_backend_function = model.__class__.forward
    forward_with_triton_backend_function = model.__class__.forward
    if model.config.model_type == "qwen2_5_vl":
        from verl.models.transformers.qwen2_5_vl import forward_with_torch_backend, forward_with_triton_backend

        forward_with_torch_backend_function = forward_with_torch_backend
        forward_with_triton_backend_function = forward_with_triton_backend
    elif model.config.model_type == "qwen2_vl":
        from verl.models.transformers.qwen2_vl import forward_with_torch_backend, forward_with_triton_backend

        forward_with_torch_backend_function = forward_with_torch_backend
        forward_with_triton_backend_function = forward_with_triton_backend
    else:
        from verl.models.transformers.dense_common import forward_with_torch_backend, forward_with_triton_backend

        forward_with_torch_backend_function = forward_with_torch_backend
        forward_with_triton_backend_function = forward_with_triton_backend

    if fused_kernels_backend == "triton":
        model.__class__.forward = forward_with_triton_backend_function
        print(f"Using Triton backend for fused kernels in {model.__class__.__name__}")
    elif fused_kernels_backend == "torch":
        model.__class__.forward = forward_with_torch_backend_function
        print(f"Using Torch backend for fused kernels in {model.__class__.__name__}")
    else:
        raise ValueError(f"Unsupported fused_kernels_backend: {fused_kernels_backend}. Choose 'triton' or 'torch'.")


def apply_monkey_patch(
    model: PreTrainedModel,
    ulysses_sp_size: int = 1,
    use_remove_padding: bool = True,
    use_fused_kernels: bool = False,
    fused_kernels_backend: str = None,
):
    """
    Apply monkey patch to the models for ulysses sequence parallel and fused kernel.

    In the end of this function forward function of the model is patched for fused kernel.
    If the model is not supported with fused kernel, please return after patch.
    """

    """Replace _flash_attention_forward to _ulysses_flash_attention_forward"""
    module = sys.modules[model.__module__]

    try:
        num_attention_heads, num_key_value_heads = model.config.num_attention_heads, model.config.num_key_value_heads
    except AttributeError:
        num_attention_heads, num_key_value_heads = model.config.text_config.num_attention_heads, model.config.text_config.num_key_value_heads

    assert num_attention_heads % ulysses_sp_size == 0, f"num_attention_heads {num_attention_heads} must be divisible by ulysses_sp_size {ulysses_sp_size}"
    assert num_key_value_heads % ulysses_sp_size == 0 or ulysses_sp_size % num_key_value_heads == 0, (
        f"num_key_value_heads {num_key_value_heads} must be divisible by ulysses_sp_size {ulysses_sp_size}or vise versa. Upon ulysses_sp_size % num_key_value_heads == 0,kv heads are repeated to ensure correctness."
    )

    if is_trl_available():
        from trl import AutoModelForCausalLMWithValueHead

        def state_dict(self, *args, **kwargs):
            return torch.nn.Module.state_dict(self, *args, **kwargs)

        AutoModelForCausalLMWithValueHead.state_dict = state_dict
        print("Monkey patch state_dict in AutoModelForCausalLMWithValueHead. ")

    # TODO: VLM models only, unify monkey patch to LLM models.
    if model.config.model_type == "qwen2_5_vl":
        from transformers.models.qwen2_5_vl.modeling_qwen2_5_vl import (
            Qwen2_5_VLFlashAttention2,
        )

        if use_remove_padding or ulysses_sp_size > 1:
            from verl.models.transformers.qwen2_vl import ulysses_flash_attn_forward

            Qwen2_5_VLFlashAttention2.forward = ulysses_flash_attn_forward
            print("Monkey patch FlashAttention2.forward in Qwen2.5VL")

        if ulysses_sp_size > 1:
            if is_transformers_version_in_range(min_version="4.52.0"):
                from transformers.models.qwen2_5_vl.modeling_qwen2_5_vl import Qwen2_5_VLTextModel

                patch_vlm_for_ulysses_input_slicing(Qwen2_5_VLTextModel)
            else:
                from transformers.models.qwen2_5_vl.modeling_qwen2_5_vl import Qwen2_5_VLModel

                patch_vlm_for_ulysses_input_slicing(Qwen2_5_VLModel)

    elif model.config.model_type == "qwen2_vl":
        from transformers.models.qwen2_vl.modeling_qwen2_vl import (
            Qwen2VLFlashAttention2,
        )

        if use_remove_padding or ulysses_sp_size > 1:
            from verl.models.transformers.qwen2_vl import ulysses_flash_attn_forward

            Qwen2VLFlashAttention2.forward = ulysses_flash_attn_forward
            print("Monkey patch FlashAttention2.forward in Qwen2VL")

        if ulysses_sp_size > 1:
            if is_transformers_version_in_range(min_version="4.52.0"):
                from transformers.models.qwen2_vl.modeling_qwen2_vl import Qwen2VLTextModel

                patch_vlm_for_ulysses_input_slicing(Qwen2VLTextModel)
            else:
                from transformers.models.qwen2_vl.modeling_qwen2_vl import Qwen2VLModel

                patch_vlm_for_ulysses_input_slicing(Qwen2VLModel)

    elif model.config.model_type == "kimi_vl":
        if use_remove_padding or ulysses_sp_size > 1:
            # TODO: Changes need to be made when transformers are adapted.
            from verl.models.transformers.kimi_vl import _ulysses_flash_attn_forward

            module.DeepseekV3FlashAttention2.forward = _ulysses_flash_attn_forward
            print("Monkey patch FlashAttention2.forward in KimiVL")
<<<<<<< HEAD

=======
            
        if ulysses_sp_size > 1:
            patch_vlm_for_ulysses_input_slicing(module.DeepseekV3ForCausalLM)
            
>>>>>>> ea121f0d
        if use_fused_kernels:
            print("Not support fused kernels for KimiVL")

        return

    # transformers<=4.47.1
    if use_remove_padding or ulysses_sp_size > 1:
        if hasattr(module, "_flash_attention_forward"):
            module._flash_attention_forward = _ulysses_flash_attention_forward
            print(f"Monkey patch _flash_attention_forward in {model.__module__}")
        else:
            # transformers>=4.48.0
            from transformers.integrations import flash_attention

            flash_attention._flash_attention_forward = _ulysses_flash_attention_forward
            print(f"Monkey patch _flash_attention_forward in {flash_attention.__name__}")

    patch_forward_with_backends(model, use_fused_kernels=use_fused_kernels, fused_kernels_backend=fused_kernels_backend)


@lru_cache
def is_transformers_version_in_range(min_version: Optional[str] = None, max_version: Optional[str] = None) -> bool:
    try:
        # Get the installed version of the transformers library
        transformers_version_str = importlib.metadata.version("transformers")
    except importlib.metadata.PackageNotFoundError as e:
        raise ModuleNotFoundError("The `transformers` package is not installed.") from e

    transformers_version = version.parse(transformers_version_str)

    lower_bound_check = True
    if min_version is not None:
        lower_bound_check = version.parse(min_version) <= transformers_version

    upper_bound_check = True
    if max_version is not None:
        upper_bound_check = transformers_version <= version.parse(max_version)

    return lower_bound_check and upper_bound_check<|MERGE_RESOLUTION|>--- conflicted
+++ resolved
@@ -269,14 +269,10 @@
 
             module.DeepseekV3FlashAttention2.forward = _ulysses_flash_attn_forward
             print("Monkey patch FlashAttention2.forward in KimiVL")
-<<<<<<< HEAD
-
-=======
-            
+
         if ulysses_sp_size > 1:
             patch_vlm_for_ulysses_input_slicing(module.DeepseekV3ForCausalLM)
-            
->>>>>>> ea121f0d
+
         if use_fused_kernels:
             print("Not support fused kernels for KimiVL")
 
