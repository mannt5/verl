# Copyright 2024 Bytedance Ltd. and/or its affiliates
#
# Licensed under the Apache License, Version 2.0 (the "License");
# you may not use this file except in compliance with the License.
# You may obtain a copy of the License at
#
#     http://www.apache.org/licenses/LICENSE-2.0
#
# Unless required by applicable law or agreed to in writing, software
# distributed under the License is distributed on an "AS IS" BASIS,
# WITHOUT WARRANTIES OR CONDITIONS OF ANY KIND, either express or implied.
# See the License for the specific language governing permissions and
# limitations under the License.
import asyncio
import json
import logging
import os
from typing import Any, Optional
from uuid import uuid4

from verl.experimental.agent_loop.agent_loop import AgentLoopBase, AgentLoopOutput, register
from verl.experimental.agent_loop.tool_parser import FunctionCall, ToolParser
from verl.tools.utils.tool_registry import initialize_tools_from_config
from verl.utils.profiler import simple_timer
from verl.utils.rollout_trace import rollout_trace_op

logger = logging.getLogger(__file__)
logger.setLevel(os.getenv("VERL_LOGGING_LEVEL", "WARN"))


@register("tool_agent")
class ToolAgentLoop(AgentLoopBase):
    @classmethod
    def init_class(cls, config, processing_class, **kwargs):
        if cls._class_initialized:
            return
        cls._class_initialized = True
        print("Performing class-level ToolAgentLoop initialization")

        # Initialize tools from config file
        cls.processing_class = processing_class
        cls.tokenizer = getattr(processing_class, "tokenizer", None)
        cls.max_user_turns = config.actor_rollout_ref.rollout.multi_turn.max_user_turns
        cls.max_assistant_turns = config.actor_rollout_ref.rollout.multi_turn.max_assistant_turns
        cls.max_parallel_calls = config.actor_rollout_ref.rollout.multi_turn.max_parallel_calls
        cls.max_tool_response_length = config.actor_rollout_ref.rollout.multi_turn.max_tool_response_length
        cls.tool_response_truncate_side = config.actor_rollout_ref.rollout.multi_turn.tool_response_truncate_side
        tool_config_path = config.actor_rollout_ref.rollout.multi_turn.tool_config_path
        tool_list = initialize_tools_from_config(tool_config_path) if tool_config_path else []
        cls.tools = {tool.name: tool for tool in tool_list}
        cls.tool_schemas = [tool.tool_schema.model_dump(exclude_unset=True, exclude_none=True) for tool in tool_list]
        cls.tool_parser = ToolParser.get_tool_parser(config.actor_rollout_ref.rollout.multi_turn.format, cls.processing_class)
        print(f"Initialized tools: {cls.tools}")

        cls.prompt_length = config.actor_rollout_ref.rollout.prompt_length
        cls.response_length = config.actor_rollout_ref.rollout.response_length
        if cls.tokenizer:
            # This is when processing_class is a processor
            cls.system_prompt = cls.tokenizer.apply_chat_template([{}], add_generation_prompt=False, tokenize=True)
        else:
            # This is when processing_class is a tokenizer
            cls.system_prompt = cls.processing_class.apply_chat_template([{}], add_generation_prompt=False, tokenize=True)

    @rollout_trace_op
<<<<<<< HEAD
    async def run(
        self,
        messages: list[dict[str, Any]],
        sampling_params: dict[str, Any],
        image_data: Optional[list[Any]] = None,
        tools_kwargs: Optional[dict[str, Any]] = None
    ) -> AgentLoopOutput:
=======
    async def run(self, sampling_params: dict[str, Any], **kwargs) -> AgentLoopOutput:
        messages = list(kwargs["raw_prompt"])
>>>>>>> a970718e
        metrics = {}
        request_id = uuid4().hex
        prompt_ids = await self.loop.run_in_executor(
            None,
            lambda: self.processing_class.apply_chat_template(
                messages, tools=self.tool_schemas, add_generation_prompt=True, tokenize=True
            ),
        )
        response_mask = []
        tools_kwargs = kwargs.get("tools_kwargs", {})

        if len(prompt_ids)==1 and isinstance(prompt_ids[0], list):
            # `processor.apply_chat_template` returns [{}], while `tokenizer.apply_chat_template` returns {} for an input of batch size 1
            # It could be a bug in HuggingFace implementation: https://github.com/huggingface/transformers/blob/37f8b0b53512e6aae0cfd15746c133c101783178/src/transformers/processing_utils.py#L1551C9-L1553C11
            prompt_ids = prompt_ids[0]

        user_turns, assistant_turns = 0, 0
        while True:
            with simple_timer("generate_sequences", metrics):
                response_ids = await self.server_manager.generate(
                    request_id=request_id, prompt_ids=prompt_ids, sampling_params=sampling_params, image_data=image_data
                )
            prompt_ids += response_ids
            response_mask += [1] * len(response_ids)
            assistant_turns += 1

            # reach max response length
            if len(response_mask) >= self.response_length:
                break

            # reach max assistant turns
            if self.max_assistant_turns and assistant_turns >= self.max_assistant_turns:
                break

            # reach max user turns
            if self.max_user_turns and user_turns >= self.max_user_turns:
                break

            # no tool calls
            _, tool_calls = await self.tool_parser.extract_tool_calls(response_ids)
            if not tool_calls:
                break

            # call tools
            tasks = []
            for tool_call in tool_calls[: self.max_parallel_calls]:
<<<<<<< HEAD
                tasks.append(self._call_tool(tool_call, tools_kwargs=tools_kwargs))
=======
                tasks.append(self._call_tool(tool_call, tools_kwargs))
>>>>>>> a970718e
            with simple_timer("tool_calls", metrics):
                tool_responses = await asyncio.gather(*tasks)
            if any(isinstance(item, Exception) for item in tool_responses):
                break

            # append tool_response_ids
            tool_response_ids = await self.loop.run_in_executor(
                None,
                lambda messages=tool_responses: self.processing_class.apply_chat_template(
                    messages, add_generation_prompt=True, tokenize=True
                ),
            )
            if len(tool_response_ids)==1 and isinstance(tool_response_ids[0], list):
                # `processor.apply_chat_template` returns [{}], while `tokenizer.apply_chat_template` returns {} for an input of batch size 1
                # It could be a bug in HuggingFace implementation: https://github.com/huggingface/transformers/blob/37f8b0b53512e6aae0cfd15746c133c101783178/src/transformers/processing_utils.py#L1551C9-L1553C11
                tool_response_ids = tool_response_ids[0]
            tool_response_ids = tool_response_ids[len(self.system_prompt) :]

            # NOTE: last turn should not be user turn, or the EOS token reward
            # can't be propagated to previous token in GAE.
            if len(response_mask) + len(tool_response_ids) >= self.response_length:
                break

            prompt_ids += tool_response_ids
            response_mask += [0] * len(tool_response_ids)
            user_turns += 1

        response_ids = prompt_ids[-len(response_mask) :]
        prompt_ids = prompt_ids[: len(prompt_ids) - len(response_mask)]

        output = AgentLoopOutput(
            prompt_ids=prompt_ids,
            response_ids=response_ids[: self.response_length],
            response_mask=response_mask[: self.response_length],
            num_turns=user_turns + assistant_turns + 1,
            metrics=metrics,
        )
        return output

<<<<<<< HEAD
    async def _call_tool(self, tool_call: FunctionCall, tools_kwargs: Optional[dict[str, Any]] = None) -> dict[str, str]:
=======
    async def _call_tool(self, tool_call: FunctionCall, tools_kwargs: dict[str, Any]) -> dict[str, str]:
>>>>>>> a970718e
        """Call tool and return tool response."""
        tool, instance_id = None, None
        try:
            # TODO: append malformed tool_call to the prompt: invalid function name or arguments
            tool_name = tool_call.name
            tool_args = json.loads(tool_call.arguments)
            tool = self.tools[tool_name]
<<<<<<< HEAD

            if tools_kwargs:
                create_kwargs = tools_kwargs[tool_name].get("create_kwargs", {})
                instance_id = await tool.create(**create_kwargs)
            else:
                # make sure the tool indeed does not expect any input
                instance_id = await tool.create()
=======
            kwargs = tools_kwargs.get(tool_name, {})
            instance_id = await tool.create(create_kwargs=kwargs.get("create_kwargs", {}))
>>>>>>> a970718e
            tool_response, _, _ = await tool.execute(instance_id, tool_args)
        except Exception as e:
            logger.exception(f"Error when executing tool: {e}")
            return e
        finally:
            if tool and instance_id:
                await tool.release(instance_id)

        if len(tool_response) > self.max_tool_response_length:
            if self.tool_response_truncate_side == "left":
                tool_response = tool_response[: self.max_tool_response_length] + "...(truncated)"
            elif self.tool_response_truncate_side == "right":
                tool_response = "(truncated)..." + tool_response[-self.max_tool_response_length :]
            else:
                length = self.max_tool_response_length // 2
                tool_response = tool_response[:length] + "...(truncated)..." + tool_response[-length:]

        if self.tokenizer:
            # This is when processing_class is a processor
            output = {
                "role": "tool",
                "content": [
                    {
                        "type": "text",
                        "text": tool_response
                    }
                ],
            }
        else:
            # This is when processing_class is a tokenizer
            output = {
                "role": "tool",
                "content": tool_response,
            }

        return output<|MERGE_RESOLUTION|>--- conflicted
+++ resolved
@@ -62,7 +62,6 @@
             cls.system_prompt = cls.processing_class.apply_chat_template([{}], add_generation_prompt=False, tokenize=True)
 
     @rollout_trace_op
-<<<<<<< HEAD
     async def run(
         self,
         messages: list[dict[str, Any]],
@@ -70,10 +69,6 @@
         image_data: Optional[list[Any]] = None,
         tools_kwargs: Optional[dict[str, Any]] = None
     ) -> AgentLoopOutput:
-=======
-    async def run(self, sampling_params: dict[str, Any], **kwargs) -> AgentLoopOutput:
-        messages = list(kwargs["raw_prompt"])
->>>>>>> a970718e
         metrics = {}
         request_id = uuid4().hex
         prompt_ids = await self.loop.run_in_executor(
@@ -120,11 +115,7 @@
             # call tools
             tasks = []
             for tool_call in tool_calls[: self.max_parallel_calls]:
-<<<<<<< HEAD
-                tasks.append(self._call_tool(tool_call, tools_kwargs=tools_kwargs))
-=======
                 tasks.append(self._call_tool(tool_call, tools_kwargs))
->>>>>>> a970718e
             with simple_timer("tool_calls", metrics):
                 tool_responses = await asyncio.gather(*tasks)
             if any(isinstance(item, Exception) for item in tool_responses):
@@ -164,11 +155,7 @@
         )
         return output
 
-<<<<<<< HEAD
-    async def _call_tool(self, tool_call: FunctionCall, tools_kwargs: Optional[dict[str, Any]] = None) -> dict[str, str]:
-=======
     async def _call_tool(self, tool_call: FunctionCall, tools_kwargs: dict[str, Any]) -> dict[str, str]:
->>>>>>> a970718e
         """Call tool and return tool response."""
         tool, instance_id = None, None
         try:
@@ -176,18 +163,8 @@
             tool_name = tool_call.name
             tool_args = json.loads(tool_call.arguments)
             tool = self.tools[tool_name]
-<<<<<<< HEAD
-
-            if tools_kwargs:
-                create_kwargs = tools_kwargs[tool_name].get("create_kwargs", {})
-                instance_id = await tool.create(**create_kwargs)
-            else:
-                # make sure the tool indeed does not expect any input
-                instance_id = await tool.create()
-=======
             kwargs = tools_kwargs.get(tool_name, {})
             instance_id = await tool.create(create_kwargs=kwargs.get("create_kwargs", {}))
->>>>>>> a970718e
             tool_response, _, _ = await tool.execute(instance_id, tool_args)
         except Exception as e:
             logger.exception(f"Error when executing tool: {e}")
