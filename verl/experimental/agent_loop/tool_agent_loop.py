--- conflicted
+++ resolved
@@ -55,18 +55,22 @@
         cls.apply_chat_template_kwargs = config.data.get("apply_chat_template_kwargs", {})
         cls.prompt_length = config.actor_rollout_ref.rollout.prompt_length
         cls.response_length = config.actor_rollout_ref.rollout.response_length
-<<<<<<< HEAD
         if cls.tokenizer:
             # This is when processing_class is a processor
-            cls.system_prompt = cls.tokenizer.apply_chat_template([{}], add_generation_prompt=False, tokenize=True)
+            cls.system_prompt = cls.tokenizer.apply_chat_template(
+              [{}],
+              add_generation_prompt=False,
+              tokenize=True,
+              **cls.apply_chat_template_kwargs
+        )
         else:
             # This is when processing_class is a tokenizer
-            cls.system_prompt = cls.processing_class.apply_chat_template([{}], add_generation_prompt=False, tokenize=True)
-=======
-        cls.system_prompt = tokenizer.apply_chat_template(
-            [{}], add_generation_prompt=False, tokenize=True, **cls.apply_chat_template_kwargs
-        )
->>>>>>> 814e421c
+            cls.system_prompt = cls.processing_class.apply_chat_template(
+              [{}],
+              add_generation_prompt=False,
+              tokenize=True,
+              **cls.apply_chat_template_kwargs
+        )
 
     @rollout_trace_op
     async def run(
@@ -80,17 +84,12 @@
         request_id = uuid4().hex
         prompt_ids = await self.loop.run_in_executor(
             None,
-<<<<<<< HEAD
             lambda: self.processing_class.apply_chat_template(
-                messages, tools=self.tool_schemas, add_generation_prompt=True, tokenize=True
-=======
-            lambda: self.tokenizer.apply_chat_template(
                 messages,
                 tools=self.tool_schemas,
                 add_generation_prompt=True,
                 tokenize=True,
                 **self.apply_chat_template_kwargs,
->>>>>>> 814e421c
             ),
         )
         response_mask = []
@@ -141,13 +140,8 @@
             # append tool_response_ids
             tool_response_ids = await self.loop.run_in_executor(
                 None,
-<<<<<<< HEAD
                 lambda messages=tool_responses: self.processing_class.apply_chat_template(
-                    messages, add_generation_prompt=True, tokenize=True
-=======
-                lambda messages=tool_responses: self.tokenizer.apply_chat_template(
                     messages, add_generation_prompt=True, tokenize=True, **self.apply_chat_template_kwargs
->>>>>>> 814e421c
                 ),
             )
             if len(tool_response_ids)==1 and isinstance(tool_response_ids[0], list):
