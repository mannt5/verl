# Copyright 2024 Bytedance Ltd. and/or its affiliates
#
# Licensed under the Apache License, Version 2.0 (the "License");
# you may not use this file except in compliance with the License.
# You may obtain a copy of the License at
#
#     http://www.apache.org/licenses/LICENSE-2.0
#
# Unless required by applicable law or agreed to in writing, software
# distributed under the License is distributed on an "AS IS" BASIS,
# WITHOUT WARRANTIES OR CONDITIONS OF ANY KIND, either express or implied.
# See the License for the specific language governing permissions and
# limitations under the License.
import asyncio
import json
import logging
import os
from typing import Any, Optional
from uuid import uuid4

from verl.experimental.agent_loop.agent_loop import AgentLoopBase, AgentLoopOutput, register
from verl.experimental.agent_loop.tool_parser import FunctionCall, ToolParser
from verl.tools.utils.tool_registry import initialize_tools_from_config
from verl.utils.profiler import simple_timer
from verl.utils.rollout_trace import rollout_trace_op

logger = logging.getLogger(__file__)
logger.setLevel(os.getenv("VERL_LOGGING_LEVEL", "WARN"))


@register("tool_agent")
class ToolAgentLoop(AgentLoopBase):
    @classmethod
    def init_class(cls, config, tokenizer, processor, **kwargs):
        if cls._class_initialized:
            return
        cls._class_initialized = True
        print("Performing class-level ToolAgentLoop initialization")

        # Initialize tools from config file
        cls.tokenizer = tokenizer
        cls.processor = processor
        cls.max_user_turns = config.actor_rollout_ref.rollout.multi_turn.max_user_turns
        cls.max_assistant_turns = config.actor_rollout_ref.rollout.multi_turn.max_assistant_turns
        cls.max_parallel_calls = config.actor_rollout_ref.rollout.multi_turn.max_parallel_calls
        cls.max_tool_response_length = config.actor_rollout_ref.rollout.multi_turn.max_tool_response_length
        cls.tool_response_truncate_side = config.actor_rollout_ref.rollout.multi_turn.tool_response_truncate_side
        tool_config_path = config.actor_rollout_ref.rollout.multi_turn.tool_config_path
        tool_list = initialize_tools_from_config(tool_config_path) if tool_config_path else []
        cls.tools = {tool.name: tool for tool in tool_list}
        cls.tool_schemas = [tool.tool_schema.model_dump(exclude_unset=True, exclude_none=True) for tool in tool_list]
        cls.tool_parser = ToolParser.get_tool_parser(config.actor_rollout_ref.rollout.multi_turn.format, cls.tokenizer)
        print(f"Initialized tools: {cls.tools}")

        cls.prompt_length = config.actor_rollout_ref.rollout.prompt_length
        cls.response_length = config.actor_rollout_ref.rollout.response_length
        cls.system_prompt = tokenizer.apply_chat_template([{}], add_generation_prompt=False, tokenize=True)

    @rollout_trace_op
<<<<<<< HEAD
    async def run(
        self, messages: list[dict[str, Any]], sampling_params: dict[str, Any], image_data: Optional[list[Any]] = None
    ) -> AgentLoopOutput:
        import copy

        # create a deep copy to avoid modifying shared data across async tasks
        image_data = copy.deepcopy(image_data) if image_data is not None else None

=======
    async def run(self, sampling_params: dict[str, Any], **kwargs) -> AgentLoopOutput:
        messages = list(kwargs["raw_prompt"])
>>>>>>> 67187c4f
        metrics = {}
        request_id = uuid4().hex
        if self.processor is not None:
            raw_prompt = await self.loop.run_in_executor(
                None,
                lambda: self.processor.apply_chat_template(
                    messages, tools=self.tool_schemas, add_generation_prompt=True, tokenize=False
                ),
            )
            model_inputs = self.processor(text=[raw_prompt], images=image_data, return_tensors="pt")
            prompt_ids = model_inputs.pop("input_ids").squeeze(0).tolist()
        else:
            prompt_ids = await self.loop.run_in_executor(
                None,
                lambda: self.tokenizer.apply_chat_template(
                    messages, tools=self.tool_schemas, add_generation_prompt=True, tokenize=True
                ),
            )

        response_mask = []
        tools_kwargs = kwargs.get("tools_kwargs", {})

        user_turns, assistant_turns = 0, 0
        while True:
            with simple_timer("generate_sequences", metrics):
                response_ids = await self.server_manager.generate(
                    request_id=request_id, prompt_ids=prompt_ids, sampling_params=sampling_params, image_data=image_data
                )
            prompt_ids += response_ids
            response_mask += [1] * len(response_ids)
            assistant_turns += 1

            # reach max response length
            if len(response_mask) >= self.response_length:
                break

            # reach max assistant turns
            if self.max_assistant_turns and assistant_turns >= self.max_assistant_turns:
                break

            # reach max user turns
            if self.max_user_turns and user_turns >= self.max_user_turns:
                break

            # no tool calls
            _, tool_calls = await self.tool_parser.extract_tool_calls(response_ids)
            if not tool_calls:
                break

            # call tools
            tasks = []
            for tool_call in tool_calls[: self.max_parallel_calls]:
<<<<<<< HEAD
                tasks.append(self._call_tool(tool_call, image_data))
=======
                tasks.append(self._call_tool(tool_call, tools_kwargs))
>>>>>>> 67187c4f
            with simple_timer("tool_calls", metrics):
                tool_responses = await asyncio.gather(*tasks)
            if any(isinstance(item, Exception) for item in tool_responses):
                break

            # append tool_response_ids
            if self.processor is not None:
                raw_tool_response = await self.loop.run_in_executor(
                    None,
                    lambda messages=tool_responses: self.processor.apply_chat_template(
                        messages, add_generation_prompt=True, tokenize=False
                    ),
                )
                model_inputs = self.processor(text=[raw_tool_response], images=image_data[-1], return_tensors="pt")
                tool_response_ids = model_inputs.pop("input_ids").squeeze(0).tolist()
            else:
                tool_response_ids = await self.loop.run_in_executor(
                    None,
                    lambda messages=tool_responses: self.tokenizer.apply_chat_template(
                        messages, add_generation_prompt=True, tokenize=True
                    ),
                )
            tool_response_ids = tool_response_ids[len(self.system_prompt) :]

            # NOTE: last turn should not be user turn, or the EOS token reward
            # can't be propagated to previous token in GAE.
            if len(response_mask) + len(tool_response_ids) >= self.response_length:
                break

            prompt_ids += tool_response_ids
            response_mask += [0] * len(tool_response_ids)
            user_turns += 1

        response_ids = prompt_ids[-len(response_mask) :]
        prompt_ids = prompt_ids[: len(prompt_ids) - len(response_mask)]

        multi_modal_data = {"image": image_data} if image_data is not None else {}

        output = AgentLoopOutput(
            prompt_ids=prompt_ids,
            response_ids=response_ids[: self.response_length],
            response_mask=response_mask[: self.response_length],
            multi_modal_data=multi_modal_data,
            num_turns=user_turns + assistant_turns + 1,
            metrics=metrics,
        )
        return output

<<<<<<< HEAD
    async def _call_tool(self, tool_call: FunctionCall, image_data: Optional[list[Any]] = None) -> dict[str, str]:
=======
    async def _call_tool(self, tool_call: FunctionCall, tools_kwargs: dict[str, Any]) -> dict[str, str]:
>>>>>>> 67187c4f
        """Call tool and return tool response."""
        tool, instance_id = None, None
        try:
            # TODO: append malformed tool_call to the prompt: invalid function name or arguments
            tool_name = tool_call.name
            tool_args = json.loads(tool_call.arguments)
            tool = self.tools[tool_name]
<<<<<<< HEAD

            if tool_name == "image_zoom_in_tool" and image_data is not None:
                instance_id = await tool.create(instance_id=instance_id, image=image_data[0])
            else:
                instance_id = await tool.create()
=======
            kwargs = tools_kwargs.get(tool_name, {})
            instance_id = await tool.create(create_kwargs=kwargs.get("create_kwargs", {}))
>>>>>>> 67187c4f
            tool_response, _, _ = await tool.execute(instance_id, tool_args)
        except Exception as e:
            logger.warning(f"Error when executing tool: {e}")
            return {
                "role": "tool",
                "content": f"Error when executing tool: {e}",
            }
        finally:
            if tool and instance_id:
                await tool.release(instance_id)

        image_response = tool_response.get("image", None)
        text_response = tool_response.get("text", "")
        if image_response:
            image_data.append(image_response[0])
            return {"role": "tool", "content": [{"type": "image"}, {"type": "text", "text": text_response}]}
        else:
            return {
                "role": "tool",
                "content": text_response,
            }

    @classmethod
    def get_tool_parser(cls, name: str) -> ToolParser:
        from verl.experimental.agent_loop.tool_parser import HermesToolParser

        tool_parsers = {
            "hermes": HermesToolParser,
        }
        if name not in tool_parsers:
            raise ValueError(f"Unknown tool parser: {name}")
        return tool_parsers[name](cls.tokenizer)<|MERGE_RESOLUTION|>--- conflicted
+++ resolved
@@ -15,7 +15,7 @@
 import json
 import logging
 import os
-from typing import Any, Optional
+from typing import Any
 from uuid import uuid4
 
 from verl.experimental.agent_loop.agent_loop import AgentLoopBase, AgentLoopOutput, register
@@ -57,19 +57,9 @@
         cls.system_prompt = tokenizer.apply_chat_template([{}], add_generation_prompt=False, tokenize=True)
 
     @rollout_trace_op
-<<<<<<< HEAD
-    async def run(
-        self, messages: list[dict[str, Any]], sampling_params: dict[str, Any], image_data: Optional[list[Any]] = None
-    ) -> AgentLoopOutput:
-        import copy
-
-        # create a deep copy to avoid modifying shared data across async tasks
-        image_data = copy.deepcopy(image_data) if image_data is not None else None
-
-=======
     async def run(self, sampling_params: dict[str, Any], **kwargs) -> AgentLoopOutput:
         messages = list(kwargs["raw_prompt"])
->>>>>>> 67187c4f
+        image_data = kwargs.get("multi_modal_data", {}).get("image", None)
         metrics = {}
         request_id = uuid4().hex
         if self.processor is not None:
@@ -122,11 +112,7 @@
             # call tools
             tasks = []
             for tool_call in tool_calls[: self.max_parallel_calls]:
-<<<<<<< HEAD
-                tasks.append(self._call_tool(tool_call, image_data))
-=======
                 tasks.append(self._call_tool(tool_call, tools_kwargs))
->>>>>>> 67187c4f
             with simple_timer("tool_calls", metrics):
                 tool_responses = await asyncio.gather(*tasks)
             if any(isinstance(item, Exception) for item in tool_responses):
@@ -175,11 +161,7 @@
         )
         return output
 
-<<<<<<< HEAD
-    async def _call_tool(self, tool_call: FunctionCall, image_data: Optional[list[Any]] = None) -> dict[str, str]:
-=======
     async def _call_tool(self, tool_call: FunctionCall, tools_kwargs: dict[str, Any]) -> dict[str, str]:
->>>>>>> 67187c4f
         """Call tool and return tool response."""
         tool, instance_id = None, None
         try:
@@ -187,16 +169,8 @@
             tool_name = tool_call.name
             tool_args = json.loads(tool_call.arguments)
             tool = self.tools[tool_name]
-<<<<<<< HEAD
-
-            if tool_name == "image_zoom_in_tool" and image_data is not None:
-                instance_id = await tool.create(instance_id=instance_id, image=image_data[0])
-            else:
-                instance_id = await tool.create()
-=======
             kwargs = tools_kwargs.get(tool_name, {})
             instance_id = await tool.create(create_kwargs=kwargs.get("create_kwargs", {}))
->>>>>>> 67187c4f
             tool_response, _, _ = await tool.execute(instance_id, tool_args)
         except Exception as e:
             logger.warning(f"Error when executing tool: {e}")
@@ -211,7 +185,6 @@
         image_response = tool_response.get("image", None)
         text_response = tool_response.get("text", "")
         if image_response:
-            image_data.append(image_response[0])
             return {"role": "tool", "content": [{"type": "image"}, {"type": "text", "text": text_response}]}
         else:
             return {
