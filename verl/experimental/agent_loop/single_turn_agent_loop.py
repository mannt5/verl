--- conflicted
+++ resolved
@@ -43,14 +43,10 @@
         metrics = {}
         request_id = uuid4().hex
         prompt_ids = await self.loop.run_in_executor(
-<<<<<<< HEAD
-            None, lambda: self.processing_class.apply_chat_template(messages, add_generation_prompt=True, tokenize=True)
-=======
             None,
-            lambda: self.tokenizer.apply_chat_template(
+            lambda: self.processing_class.apply_chat_template(
                 messages, add_generation_prompt=True, tokenize=True, **self.apply_chat_template_kwargs
             ),
->>>>>>> 814e421c
         )
 
         if len(prompt_ids)==1 and isinstance(prompt_ids[0], list):
