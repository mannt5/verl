--- conflicted
+++ resolved
@@ -598,7 +598,6 @@
             non_tensor_batch["multi_modal_inputs"] = np.array(multi_modal_inputs_list, dtype=object)
 
         metrics = [input.metrics.model_dump() for input in inputs]
-<<<<<<< HEAD
         # Collect extra fields from all inputs and convert them to np.ndarray
         extra_fields = {}
         all_keys = set(key for input_item in inputs for key in input_item.extra_fields)
@@ -606,14 +605,11 @@
             extra_fields[key] = np.array([input.extra_fields.get(key) for input in inputs], dtype=object)
 
         non_tensor_batch.update(extra_fields)
-        return DataProto(batch=batch, non_tensor_batch=non_tensor_batch, meta_info={"metrics": metrics})
-=======
         return DataProto(
             batch=batch,
             non_tensor_batch=non_tensor_batch,
             meta_info={"metrics": metrics, "reward_extra_keys": reward_extra_keys},
         )
->>>>>>> e95bd9ed
 
 
 async def get_trajectory_info(step, index, validate):
