--- conflicted
+++ resolved
@@ -29,11 +29,7 @@
   tensor_model_parallel_size: 1
   max_num_batched_tokens: 8192
   max_num_seqs: 1024
-<<<<<<< HEAD
-  log_prob_micro_batch_size: null
-=======
   log_prob_micro_batch_size: null # will be deprecated, use log_prob_micro_batch_size_per_gpu
->>>>>>> 0c32cf78
   log_prob_micro_batch_size_per_gpu: 8
   # for hf rollout
   do_sample: True