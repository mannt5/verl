# Format checks enforced on CI:
# 1. Comments must appear above each field.
# 2. There must be a blank line between each field.
# 3. Inline comments (after a field on the same line) are not allowed.
# 4. Indentation level is respected for nested fields.

# dataset config
data:

  # Tokenizer class or path. If null, it will be inferred from the model.
  tokenizer: null

  # Whether to use shared memory for data loading.
  use_shm: False

  # Training set parquet. Can be a list or a single file.
  # The program will read all files into memory, so it can't be too large (< 100GB).
  # The path can be either a local path or an HDFS path.
  # For HDFS path, we provide utils to download it to DRAM and convert it to a local path.
  train_files: ~/data/rlhf/gsm8k/train.parquet

  # Validation parquet. Can be a list or a single file.
  val_files: ~/data/rlhf/gsm8k/test.parquet

  # The field in the dataset where the prompt is located. Default is 'prompt'.
  prompt_key: prompt

  # The field used to select the reward function (if using different ones per example).
  reward_fn_key: data_source

  # Maximum prompt length. All prompts will be left-padded to this length.
  # An error will be reported if the length is too long.
  max_prompt_length: 512

  # Maximum response length. Rollout in RL algorithms (e.g. PPO) generates up to this length.
  max_response_length: 512

  # Batch size sampled for one training iteration of different RL algorithms.
  train_batch_size: 1024

  # Batch size used during validation. Can be null.
  val_batch_size: null

  # Whether to return the original input_ids without adding chat template.
  # This is used when the reward model's chat template differs from the policy.
  # If using a model-based RM with different templates, this should be True.
  return_raw_input_ids: False

  # Whether to return the original chat (prompt) without applying chat template.
  return_raw_chat: False

  # Whether to return the full prompt with chat template.
  return_full_prompt: False

  # Whether to shuffle the data in the dataloader.
  shuffle: True

  # Whether to shuffle the validation set.
  validation_shuffle: False

  # Whether to filter overlong prompts.
  filter_overlong_prompts: False

  # Number of workers for filtering overlong prompts.
  # For large-scale datasets, filtering can be time-consuming.
  # Use multiprocessing to speed up. Default is 1.
  filter_overlong_prompts_workers: 1

  # Truncate the input_ids or prompt if they exceed max_prompt_length.
  # Options: 'error', 'left', or 'right'. Default is 'error'.
  truncation: error

  # The field in the multi-modal dataset where the image is located. Default is 'images'.
  image_key: images

  # The field in the multi-modal dataset where the video is located.
  video_key: videos

  # If the remote tokenizer has a Python file, this flag determines whether to allow using it.
  trust_remote_code: False

  # Optional: specify a custom dataset class path and name if overriding default loading behavior.
  custom_cls:

    # The path to the file containing your customized dataset class. If not specified, pre-implemented dataset will be used.
    path: null

    # The name of the dataset class within the specified file.
    name: null

# config for actor, rollout and reference model
actor_rollout_ref:

  # Whether it's a hybrid engine, currently only supports hybrid engine
  hybrid_engine: true

  # common configs for the model
  model:

    # Huggingface model path. This can be either local path or HDFS path.
    path: ~/models/deepseek-llm-7b-chat

    # Whether to use shared memory (SHM) for accelerating the loading of model weights
    use_shm: false

    # Additional Python packages to register huggingface models/tokenizers.
    external_lib: null

    # Used to override model's original configurations, mainly dropout
    override_config: {}

    # Enable gradient checkpointing for actor
    enable_gradient_checkpointing: true

    # Enable activation offloading for actor
    enable_activation_offload: false

    # Whether to remove padding tokens in inputs during training
    use_remove_padding: false

    # Set to positive value to enable LoRA (e.g., 32)
    lora_rank: 0

    # LoRA scaling factor
    lora_alpha: 16

    # Target modules to apply LoRA. Options: "all-linear" or
    # [q_proj,k_proj,v_proj,o_proj,gate_proj,up_proj,down_proj]
    target_modules: all-linear
<<<<<<< HEAD
    
    # Exclude modules from applying Lora. Similar usage to target_modules and Peft.
    # Example: '.*visual.*' for excluding ViT part in VL model, as vllm does not support ViT Lora.
    exclude_modules: null
=======
>>>>>>> a3498c9f

    # Whether to use Liger for linear layer fusion
    use_liger: false

    # Whether to use custom fused kernels (e.g., FlashAttention, fused MLP)
    use_fused_kernels: false

    # Options for fused kernels. If use_fused_kernels is true, this will be used.
    fused_kernel_options:

      # Implementation backend for fused kernels. Options: "triton" or "torch".
      impl_backend: torch

    # Whether to enable loading a remote code model
    trust_remote_code: false

  # actor configs
  actor:

    # fsdp, fsdp2 or megatron. fsdp backend used here.
    strategy: fsdp

    # Split each sample into sub-batches of this size for PPO
    ppo_mini_batch_size: 256

    # [Deprecated] Global micro batch size
    ppo_micro_batch_size: null

    # Local per-GPU micro batch size
    ppo_micro_batch_size_per_gpu: null

    # Whether to automatically adjust batch size at runtime
    use_dynamic_bsz: false

    # Max tokens per GPU in one PPO batch; affects gradient accumulation
    # Typically it should be: n * ${data.max_prompt_length} + ${data.max_response_length}
    ppo_max_token_len_per_gpu: 16384

    # Gradient clipping for actor updates
    grad_clip: 1.0

    # PPO clip ratio
    clip_ratio: 0.2

    # Lower bound for asymmetric clipping (used in dual-clip PPO)
    clip_ratio_low: 0.2

    # Upper bound for asymmetric clipping (used in dual-clip PPO)
    clip_ratio_high: 0.2

    # policy loss config
    policy_loss:
    
<<<<<<< HEAD
    # Constant C in Dual-clip PPO; clips when ratio > C and advantage < 0
=======
      # Loss function mode: vanilla / clip-cov / kl-cov from https://arxiv.org/abs/2505.22617
      loss_mode: "vanilla"
      
      # Ratio of tokens to be clipped for clip-cov loss
      clip_cov_ratio: 0.0002

      # Lower bound for clip-cov loss
      clip_cov_lb: 1.0

      # Upper bound for clip-cov loss
      clip_cov_ub: 5.0

      # Ratio of tokens to be applied kl penalty for kl-cov loss
      kl_cov_ratio: 0.0002

      # KL divergence penalty coefficient
      ppo_kl_coef: 0.1

    # Constant C in Dual-clip PPO; clips when advantage < -C
>>>>>>> a3498c9f
    clip_ratio_c: 3.0

    # Loss aggregation mode: "token-mean", "seq-mean-token-sum", or "seq-mean-token-mean"
    loss_agg_mode: token-mean

    # Entropy regularization coefficient in PPO loss
    entropy_coeff: 0

    # Whether to use KL loss instead of KL reward penalty. True for GRPO
    use_kl_loss: false

    # Whether to use torch.compile()
    use_torch_compile: true

    # KL loss coefficient when use_kl_loss is enabled. For GRPO
    kl_loss_coef: 0.001

    # Type of KL divergence loss. Options: "kl"(k1), "abs", "mse"(k2), "low_var_kl"(k3), "full"
    kl_loss_type: low_var_kl

    # Number of PPO epochs per batch
    ppo_epochs: 1

    # Shuffle training data across PPO epochs
    shuffle: false

    # Sequence parallelism size for Ulysses-style model parallelism
    ulysses_sequence_parallel_size: 1

    # calculate entropy with chunking to reduce memory peak
    entropy_from_logits_with_chunking: False

    # recompute entropy
    entropy_checkpointing: False

    # checkpoint configs
    checkpoint:

      # What to include in saved checkpoints
      # with 'hf_model' you can save whole model as hf format, now only use sharded model checkpoint to save space
      save_contents: ['model', 'optimizer', 'extra']

      # For more flexibility, you can specify the contents to load from the checkpoint.
      load_contents: ${actor_rollout_ref.actor.checkpoint.save_contents}

    # optimizer configs
    optim:

      # Learning rate
      lr: 1e-6

      # Warmup steps; negative value delegates to lr_warmup_steps_ratio
      lr_warmup_steps: -1

      # Warmup steps ratio (used if lr_warmup_steps is negative)
      lr_warmup_steps_ratio: 0.0

      # Minimum LR ratio for cosine schedule
      min_lr_ratio: 0.0

      # Number of cosine cycles in LR schedule
      num_cycles: 0.5

      # LR warmup style: "constant" or "cosine"
      warmup_style: constant

      # Total training steps (must be overridden at runtime)
      total_training_steps: -1

      # Weight decay
      weight_decay: 0.01

    # configs for FSDP
    fsdp_config:

      # policy for wrapping the model
      wrap_policy:

        # Minimum number of parameters to trigger wrapping a layer with FSDP
        min_num_params: 0

      # Whether to offload model parameters to CPU (trades speed for memory)
      param_offload: false

      # Whether to offload optimizer state to CPU
      optimizer_offload: false

      # Only for FSDP2: offload param/grad/optimizer during train
      offload_policy: false

      # Only for FSDP2: Reshard after forward pass to reduce memory footprint
      reshard_after_forward: true

      # Number of GPUs in each FSDP shard group; -1 means auto
      fsdp_size: -1

      # Only for FSDP1: FSDP1 configuration, prefetch the next forward-pass all-gather
      # before the current forward computation.
      forward_prefetch: False

    # profiler configs
    profiler:

      # True for each task has its own database, False for all tasks in one training step share one database.
      discrete: False

      # Whether to profile all ranks.
      all_ranks: False

      # The ranks that will be profiled. null or [0,1,...]
      ranks: null

  # Reference model config.
  # Reference model will be enabled when actor.use_kl_loss or/and algorithm.use_kl_in_reward is/are True.
  ref:

    # actor_rollout_ref.ref: FSDP config same as actor. For models larger than 7B, it’s recommended to turn on offload for ref by default
    strategy: fsdp

    # config for FSDP strategy
    fsdp_config:

      # whether to offload parameters in FSDP
      param_offload: False

      # whether to perform reshard after model forward to save memory.
      # only for fsdp2, [True, False, int between 1 and fsdp_size]
      reshard_after_forward: True

      # Only for FSDP1: FSDP1 configuration, prefetch the next forward-pass all-gather
      # before the current forward computation.
      forward_prefetch: False

      # the wrap policy for FSDP model
      wrap_policy:

        # minimum number of params in a wrapped module
        min_num_params: 0

    # whether to enable torch.compile
    use_torch_compile: ${actor_rollout_ref.actor.use_torch_compile}

    # [Will be deprecated, use log_prob_micro_batch_size_per_gpu]
    # The batch size for one forward pass in the computation of log_prob. Global batch size.
    log_prob_micro_batch_size: null

    # The batch size for one forward pass in the computation of log_prob. Local batch size per GPU.
    log_prob_micro_batch_size_per_gpu: null

    # enable dynamic batch size (sequence packing) for log_prob computation
    log_prob_use_dynamic_bsz: ${actor_rollout_ref.actor.use_dynamic_bsz}

    # the max token length per GPU
    log_prob_max_token_len_per_gpu: ${actor_rollout_ref.actor.ppo_max_token_len_per_gpu}

    # sequence parallel size
    ulysses_sequence_parallel_size: ${actor_rollout_ref.actor.ulysses_sequence_parallel_size}

    # calculate entropy with chunking to reduce memory peak
    entropy_from_logits_with_chunking: False

    # recompute entropy
    entropy_checkpointing: False

    # profiler configs
    profiler:

      # True for each task has its own database, False for all tasks in one training step share one database.
      discrete: False

      # Whether to profile all ranks.
      all_ranks: False

      # The ranks that will be profiled. null or [0,1,...]
      ranks: null

  # Rollout model config.
  rollout:

    # actor_rollout_ref.rollout.name: hf/vllm/sglang.
    name: vllm

    # sync: LLM, async: AsyncLLM
    mode: sync

    # Sampling temperature for rollout.
    temperature: 1.0

    # Top-k sampling parameter. -1 for vLLM rollout, 0 for HF rollout.
    top_k: -1

    # Top-p sampling parameter. Default 1.0.
    top_p: 1

    # https://arxiv.org/abs/2410.21236
    use_fire_sampling: False

    # typically the same as data max prompt length
    prompt_length: ${data.max_prompt_length}

    # typically the same as data max response length
    response_length: ${data.max_response_length}

    # for vllm rollout
    # Rollout model parameters type. Align with actor model's FSDP/Megatron type.
    dtype: bfloat16

    # Fraction of GPU memory used by vLLM/SGLang for KV cache.
    gpu_memory_utilization: 0.5

    # Whether to ignore EOS and continue generating after EOS is hit.
    ignore_eos: False

    # Whether to disable CUDA graph. Default True to allow cache freeing.
    enforce_eager: True

    # Whether to free engine KVCache after generation. Set enforce_eager=True when enabled.
    free_cache_engine: True

    # Which loader to use for rollout model weights: dummy_dtensor, hf, megatron, etc.
    # safetensors (for huge model, and set use_shm=True); dummy_dtensor: randomly init model weight
    load_format: dummy_dtensor

    # for huge model, layered summon can save memory (prevent OOM) but make it slower
    layered_summon: False

    # TP size for rollout. Only effective for vLLM.
    tensor_model_parallel_size: 2

    # max number of tokens in a batch
    max_num_batched_tokens: 8192

    # max length for rollout
    max_model_len: null

    # max length of sequences
    max_num_seqs: 1024

    # [Will be deprecated, use log_prob_micro_batch_size_per_gpu] The batch size for one forward pass in the computation of log_prob. Global batch size.
    log_prob_micro_batch_size: null

    # The batch size for one forward pass in the computation of log_prob. Local batch size per GPU.
    log_prob_micro_batch_size_per_gpu: null

    # enable dynamic batch size (sequence packing) for log_prob computation
    log_prob_use_dynamic_bsz: ${actor_rollout_ref.actor.use_dynamic_bsz}

    # max token length for log_prob computation
    log_prob_max_token_len_per_gpu: ${actor_rollout_ref.actor.ppo_max_token_len_per_gpu}

    # disable logging statistics
    disable_log_stats: True

    # may get higher throughput when set to True. When activated, Please increase max_num_batched_tokens or decrease max_model_len.
    enable_chunked_prefill: True

    # for hf rollout
    # Whether to sample during training rollout. False uses greedy sampling.
    do_sample: True

    # number of responses (i.e. num sample times). > 1 for grpo
    n: 1

    # Extra inference engine arguments (vllm, sglang).
    engine_kwargs:

      # for vllm
      vllm:

        # Swap space (in GB) used by inference engine. null uses default (e.g., 4 GB).
        swap_space: null

        # Whether to disable the preprocessor cache for multimodel models.
        disable_mm_preprocessor_cache: False

      # for sglang
      sglang:

        # The attention backend for sglang engine. Options: flashinfer, triton, flashmla, null for default.
        attention_backend: null

    # Sampling parameters used during validation.
    val_kwargs:

      # sampling parameters for validation
      # Top-k sampling parameter. -1 for vLLM rollout, 0 for HF rollout.
      top_k: -1

      # Top-p sampling parameter. Default 1.0.
      top_p: 1.0

      # Sampling temperature for rollout.
      temperature: 0

      # whether to repeat n times for validation
      n: 1

      # Whether to sample during training rollout. False uses greedy sampling.
      do_sample: False

    # Multi-turn interaction config for tools or chat.
    multi_turn:

      # set to True for multi-turn tool interaction tasks; should set rollout.name to sglang as well
      enable: False

      # null for no limit (default max_length // 3)
      max_turns: null

      # null for no tool
      tool_config_path: null

      # null for default callback
      completion_callback: null

      # - When set to True, the model's default chat template is used for multi-turn rollout, which typically matches production behavior.
      # - When set to False, the token ids recorded for training are used instead; unlike the default chat template, these always include the model's full output,
      #   which may contain additional content such as reasoning content. This maintains the consistency between training and rollout, but it will lead to longer prompts.
      use_inference_chat_template: False

      # Tokenization is performed turn by turn and the resulting token ids are concatenated to form the full conversation.
      # To ensure this matches the result of tokenizing the entire conversation at once, a sanity check is run at the end of each multi-turn rollout to compare the two sets of token ids.
      # Some models are known to produce different tokenization results when tokenizing turn by turn vs. all at once. aThis behavior has already been validated for them.
      # To reduce excessive warnings, you can turn off the sanity check for these models if you are using their default chat template:
      # Qwen/QwQ-32B, Qwen/Qwen3-xxB
      enable_tokenization_sanity_check: True

      # Format of the multi-turn interaction. Options: hermes, llama3_json, ...
      format: hermes

    # support logging rollout prob for debugging purpose
    calculate_log_probs: False

    # profiler configs
    profiler:

      # True for each task has its own database, False for all tasks in one training step share one database.
      discrete: False

      # Whether to profile all ranks.
      all_ranks: False

      # The ranks that will be profiled. null or [0,1,...]
      ranks: null

# configs for the critic
critic:

  # Number of rollouts per update (mirrors actor rollout_n)
  rollout_n: ${actor_rollout_ref.rollout.n}

  # fsdp or fsdp2 strategy used for critic model training
  strategy: fsdp

  # optimizer configs
  optim:

    # Learning rate
    lr: 1e-5

    # Warmup steps ratio; total steps will be injected at runtime
    lr_warmup_steps_ratio: 0.

    # Minimum LR ratio for cosine schedule
    min_lr_ratio: null

    # LR warmup style: "constant" or "cosine"
    warmup_style: constant

    # Total training steps (must be overridden at runtime)
    total_training_steps: -1

    # Weight decay
    weight_decay: 0.01

  # model config for the critic
  model:

    # Path to pretrained model weights
    path: ~/models/deepseek-llm-7b-chat

    # Whether to use shared memory for loading the model
    use_shm: False

    # Tokenizer path (defaults to actor's model path)
    tokenizer_path: ${actor_rollout_ref.model.path}

    # Hugging Face config override
    override_config: { }

    # External model implementation (optional)
    external_lib: ${actor_rollout_ref.model.external_lib}

    # Enable gradient checkpointing to save memory
    enable_gradient_checkpointing: True

    # Offload activations to CPU to reduce GPU memory usage
    enable_activation_offload: False

    # Use remove padding optimization (saves compute)
    use_remove_padding: False

    # Whether to trust remote code from Hugging Face models
    trust_remote_code: ${actor_rollout_ref.model.trust_remote_code}

    # FSDP-specific config
    fsdp_config:

      # Whether to offload model parameters to CPU
      param_offload: False

      # Whether to offload optimizer state to CPU
      optimizer_offload: False

      # Only for FSDP2: offload param/grad/optimizer during train
      offload_policy: False

      # Only for FSDP2: Reshard after forward pass to reduce memory footprint
      reshard_after_forward: True

      # Policy for wrapping layers with FSDP
      wrap_policy:

        # Minimum number of parameters to trigger wrapping
        min_num_params: 0

      # Number of GPUs in each FSDP shard group; -1 means auto
      fsdp_size: -1

      # Only for FSDP1: FSDP1 configuration, prefetch the next forward-pass all-gather
      # before the current forward computation.
      forward_prefetch: False

    # Set to positive value to enable LoRA (e.g., 32)
    lora_rank: 0

    # LoRA scaling factor
    lora_alpha: 16

    # LoRA target modules: "all-linear" or list of linear projection layers
    target_modules: all-linear

  # PPO mini-batch size per update
  ppo_mini_batch_size: ${actor_rollout_ref.actor.ppo_mini_batch_size}

  # [Deprecated] Global micro batch size
  ppo_micro_batch_size: null

  # Local per-GPU micro batch size
  ppo_micro_batch_size_per_gpu: null

  # Forward-only batch size (global)
  forward_micro_batch_size: ${critic.ppo_micro_batch_size}

  # Forward-only batch size (per GPU)
  forward_micro_batch_size_per_gpu: ${critic.ppo_micro_batch_size_per_gpu}

  # Whether to automatically adjust batch size at runtime
  use_dynamic_bsz: ${actor_rollout_ref.actor.use_dynamic_bsz}

  # Max tokens per GPU in one PPO batch (doubled for critic)
  ppo_max_token_len_per_gpu: 32768

  # Max token length per GPU in forward pass
  forward_max_token_len_per_gpu: ${critic.ppo_max_token_len_per_gpu}

  # Sequence parallelism size for Ulysses-style model parallelism
  ulysses_sequence_parallel_size: 1

  # Number of PPO epochs per batch
  ppo_epochs: ${actor_rollout_ref.actor.ppo_epochs}

  # Shuffle training data across PPO epochs
  shuffle: ${actor_rollout_ref.actor.shuffle}

  # Gradient clipping for critic updates
  grad_clip: 1.0

  # PPO value function clipping range
  cliprange_value: 0.5

  # Loss aggregation mode: "token-mean", "seq-mean-token-sum", or "seq-mean-token-mean"
  loss_agg_mode: ${actor_rollout_ref.actor.loss_agg_mode}

  # checkpoint configs
  checkpoint:

    # What to include in saved checkpoints
    # with 'hf_model' you can save whole model as hf format, now only use sharded model checkpoint to save space
    save_contents: ['model', 'optimizer', 'extra']

    # What to include when loading checkpoints
    load_contents: ${critic.checkpoint.save_contents}

  # profiler configs
  profiler:

    # True for each task has its own database, False for all tasks in one training step share one database.
    discrete: False

    # Whether to profile all ranks.
    all_ranks: False

    # The ranks that will be profiled. null or [0,1,...]
    ranks: null

# configs for the reward model
reward_model:

  # Whether to enable reward model. If False, we compute the reward only with the user-defined reward functions.
  # In GSM8K and Math examples, we disable reward model.
  # For RLHF alignment example using full_hh_rlhf, we utilize reward model to assess the responses.
  # If False, the following parameters are not effective
  enable: False

  # FSDP strategy: "fsdp" or "fsdp2"
  strategy: fsdp

  # model config for reward scoring
  model:

    # Input tokenizer. If the reward model’s chat template is inconsistent with the policy,
    # we need to first decode to plaintext, then apply the rm’s chat_template.
    # Then score with RM. If chat_templates are consistent, it can be set to null.
    input_tokenizer: ${actor_rollout_ref.model.path}

    # RM’s HDFS path or local path. Note that RM only supports AutoModelForSequenceClassification.
    # Other model types need to define their own RewardModelWorker and pass it from the code.
    path: ~/models/FsfairX-LLaMA3-RM-v0.1

    # Whether to use shared memory for loading the model
    use_shm: False

    # External model implementation (optional)
    external_lib: ${actor_rollout_ref.model.external_lib}

    # Use remove padding optimization (saves compute)
    use_remove_padding: False

    # Whether to use fused reward kernels for speedup
    use_fused_kernels: ${actor_rollout_ref.model.use_fused_kernels}

    # Whether to enable loading a remote code model, default to False
    trust_remote_code: False

    # FSDP-specific config
    fsdp_config:

      # Policy for wrapping layers with FSDP
      wrap_policy:

        # Minimum number of parameters to trigger wrapping
        min_num_params: 0

      # Whether to offload model parameters to CPU
      param_offload: False

      # Only for FSDP2: Reshard after forward pass to reduce memory footprint
      reshard_after_forward: True

      # Number of GPUs in each FSDP shard group; -1 means auto
      fsdp_size: -1

      # Only for FSDP1: FSDP1 configuration, prefetch the next forward-pass all-gather
      # before the current forward computation.
      forward_prefetch: False

  # [Deprecated] Global micro batch size
  micro_batch_size: null

  # Local per-GPU micro batch size
  micro_batch_size_per_gpu: null

  # Maximum sequence length to process for scoring
  max_length: null

  # Sequence parallelism size for Ulysses-style model parallelism
  ulysses_sequence_parallel_size: 1

  # Whether to dynamically adjust batch size at runtime
  use_dynamic_bsz: ${critic.use_dynamic_bsz}

  # Maximum number of tokens per GPU in one forward pass
  forward_max_token_len_per_gpu: ${critic.forward_max_token_len_per_gpu}

  # Reward Manager. This defines the mechanism of computing rule-based reward and handling different reward sources.
  # Default is naive. If all verification functions are multiprocessing-safe,
  # the reward manager can be set to prime for parallel verification.
  reward_manager: naive

  # Whether to launch custom reward function asynchronously during log_prob
  launch_reward_fn_async: False

  # Cloud/local sandbox fusion configuration for custom reward logic
  sandbox_fusion:

    # Cloud/local function URL for sandbox execution
    url: null

    # Max concurrent requests allowed to sandbox
    max_concurrent: 64

  # profiler configs
  profiler:

    # True for each task has its own database, False for all tasks in one training step share one database.
    discrete: False

    # Whether to profile all ranks.
    all_ranks: False

    # The ranks that will be profiled. null or [0,1,...]
    ranks: null

# custom reward function definition
custom_reward_function:

  # The path to the file containing your customized reward function.
  # If not specified, pre-implemented reward functions will be used.
  path: null

  # The name of the reward function within the specified file. Default is 'compute_score'.
  name: compute_score

# config for the algorithm
algorithm:

  # Discount factor for future rewards
  gamma: 1.0

  # Trade-off between bias and variance in the GAE estimator
  lam: 1.0

  # Advantage estimator type: "gae", "grpo", "reinforce_plus_plus", etc.
  adv_estimator: gae

  # Whether to normalize advantages by std (specific to GRPO)
  norm_adv_by_std_in_grpo: True

  # Whether to enable in-reward KL penalty
  use_kl_in_reward: False

  # How to estimate KL divergence: "kl", "abs", "mse", "low_var_kl", or "full"
  kl_penalty: kl

  # KL control configuration
  kl_ctrl:

    # KL control type: "fixed" or "adaptive"
    type: fixed

    # Initial coefficient for KL penalty
    kl_coef: 0.001

    # Horizon value for adaptive controller (if enabled)
    horizon: 10000

    # Target KL divergence (used for adaptive controller)
    target_kl: 0.1

  # Whether to enable preference feedback PPO
  use_pf_ppo: False

  # Preference feedback PPO settings
  pf_ppo:

    # Method for reweighting samples: "pow", "max_min", or "max_random"
    reweight_method: pow

    # Power used for weight scaling in "pow" method
    weight_pow: 2.0

# config for the trainer
trainer:

  # Whether to balance batch sizes across distributed workers
  balance_batch: True

  # Number of epochs in training
  total_epochs: 30

  # Total training steps (can be set explicitly or derived from epochs)
  total_training_steps: null

  # The steps that will be profiled. null means no profiling. null or [1,2,5,...]
  profile_steps: null

  # controller Nvidia Nsight Systems Options. Must set when profile_steps is not None.
  ## reference https://docs.nvidia.com/nsight-systems/UserGuide/index.html
  ## reference https://docs.ray.io/en/latest/ray-observability/user-guides/profiling.html
  controller_nsight_options:

    # Select the API(s) to be traced.
    trace: "cuda,nvtx,cublas,ucx"

    # Track the GPU memory usage by CUDA kernels. Must be string type "true" or "false".
    cuda-memory-usage: "true"

    # CUDA graphs will be traced as a whole
    cuda-graph-trace: "graph"

  # worker Nvidia Nsight Systems Options. Must set when profile_steps is not None.
  worker_nsight_options:

    # Select the API(s) to be traced.
    trace: "cuda,nvtx,cublas,ucx"

    # Track the GPU memory usage by CUDA kernels. Must be string type "true" or "false".
    cuda-memory-usage: "true"

    # CUDA graphs will be traced as a whole
    cuda-graph-trace: "graph"

    # Profiling only in a range of torch.cuda.profiler.start and stop. Do not change this config.
    capture-range: "cudaProfilerApi"

    # Specify the desired behavior when a capture range ends.
    # In verl we need the orch.cuda.profiler.start/stop pair to repeats n times.
    # valid values are "repeat-shutdown:n" or null.
    # For normal whole step profiling, n = len(profile_steps);
    # but for discrete profiling, n = len(profile_steps) * Number(subtasks).
    # Or you can just leave it null and the program will use n = len(profile_steps) * 6;
    capture-range-end: null

    # Send signal to the target application's process group. We let the program to exit by itself.
    kill: none

  # Project name for experiment tracking (e.g., wandb)
  project_name: verl_examples

  # Experiment name for run identification in tracking tools
  experiment_name: gsm8k

  # Logging backends to use: "console", "wandb", etc.
  logger: [ 'console', 'wandb' ]

  # Number of generations to log during validation
  log_val_generations: 0

  # Directory for logging rollout data; no dump if null
  rollout_data_dir: null

  # Directory for logging validation data; no dump if null
  validation_data_dir: null

  # Number of nodes used in the training
  nnodes: 1

  # Number of GPUs per node
  n_gpus_per_node: 8

  # Save frequency (by iteration) for model checkpoints
  save_freq: -1

  # Resume mode: "auto", "disable", or "resume_path"
  # "auto": resume from last checkpoint if available
  # "disable": start from scratch
  # "resume_path": resume from a user-defined path
  resume_mode: auto

  # Path to resume training from (only used when resume_mode is "resume_path")
  resume_from_path: null

  # Whether to run validation before training begins
  val_before_train: True

  # Whether to run validation only
  val_only: False

  # Validation frequency (in training iterations)
  test_freq: -1

  # Number of iterations to warm up the critic before updating policy
  critic_warmup: 0

  # Default path to distributed filesystem for saving checkpoints
  default_hdfs_dir: null

  # Whether to delete local checkpoints after loading
  del_local_ckpt_after_load: False

  # Default local directory for saving checkpoints
  default_local_dir: checkpoints/${trainer.project_name}/${trainer.experiment_name}

  # Maximum number of actor checkpoints to keep
  max_actor_ckpt_to_keep: null

  # Maximum number of critic checkpoints to keep
  max_critic_ckpt_to_keep: null

  # Timeout (in seconds) for Ray worker to wait for registration
  ray_wait_register_center_timeout: 300

  # Device to run training on (e.g., "cuda", "cpu")
  device: cuda

# configs related to ray initialization
ray_init:

  # Number of CPUs for Ray. Use a fixed number instead of null when using SLURM.
  num_cpus: null

  # Path to save Ray timeline JSON for performance profiling
  timeline_json_file: null<|MERGE_RESOLUTION|>--- conflicted
+++ resolved
@@ -127,13 +127,10 @@
     # Target modules to apply LoRA. Options: "all-linear" or
     # [q_proj,k_proj,v_proj,o_proj,gate_proj,up_proj,down_proj]
     target_modules: all-linear
-<<<<<<< HEAD
     
     # Exclude modules from applying Lora. Similar usage to target_modules and Peft.
     # Example: '.*visual.*' for excluding ViT part in VL model, as vllm does not support ViT Lora.
     exclude_modules: null
-=======
->>>>>>> a3498c9f
 
     # Whether to use Liger for linear layer fusion
     use_liger: false
@@ -187,9 +184,6 @@
     # policy loss config
     policy_loss:
     
-<<<<<<< HEAD
-    # Constant C in Dual-clip PPO; clips when ratio > C and advantage < 0
-=======
       # Loss function mode: vanilla / clip-cov / kl-cov from https://arxiv.org/abs/2505.22617
       loss_mode: "vanilla"
       
@@ -208,8 +202,7 @@
       # KL divergence penalty coefficient
       ppo_kl_coef: 0.1
 
-    # Constant C in Dual-clip PPO; clips when advantage < -C
->>>>>>> a3498c9f
+    # Constant C in Dual-clip PPO; clips when ratio > C and advantage < 0
     clip_ratio_c: 3.0
 
     # Loss aggregation mode: "token-mean", "seq-mean-token-sum", or "seq-mean-token-mean"
