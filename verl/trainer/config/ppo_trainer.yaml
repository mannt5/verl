--- conflicted
+++ resolved
@@ -380,11 +380,9 @@
 
     # typically the same as data max response length
     response_length: ${data.max_response_length}
-<<<<<<< HEAD
+
     partial_rollout_max_split: ${algorithm.partial_rollout_max_split}
-=======
-
->>>>>>> 5d54876b
+
     # for vllm rollout
     # Rollout model parameters type. Align with actor model's FSDP/Megatron type.
     dtype: bfloat16
@@ -814,16 +812,14 @@
 
   # Whether to enable in-reward KL penalty
   use_kl_in_reward: False
-<<<<<<< HEAD
-  kl_penalty: kl  # how to estimate kl divergence
-  partial_rollout_max_split: 1  # max rounds of rollout before the prompt is forced finished, 1 means no partial rollout
-=======
 
   # How to estimate KL divergence: "kl", "abs", "mse", "low_var_kl", or "full"
   kl_penalty: kl
 
+  # max rounds of rollout before the prompt is forced finished, 1 means no partial rollout
+  partial_rollout_max_split: 1
+
   # KL control configuration
->>>>>>> 5d54876b
   kl_ctrl:
 
     # KL control type: "fixed" or "adaptive"
