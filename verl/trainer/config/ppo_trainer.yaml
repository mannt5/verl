# Format checks enforced on CI:
# 1. Comments must appear above each field.
# 2. There must be a blank line between each field.
# 3. Inline comments (after a field on the same line) are not allowed.
# 4. Indentation level is respected for nested fields.

# dataset config
data:

  # Tokenizer class or path. If null, it will be inferred from the model.
  tokenizer: null

  # Whether to use shared memory for data loading.
  use_shm: False

  # Training set parquet. Can be a list or a single file.
  # The program will read all files into memory, so it can't be too large (< 100GB).
  # The path can be either a local path or an HDFS path.
  # For HDFS path, we provide utils to download it to DRAM and convert it to a local path.
  train_files: ~/data/rlhf/gsm8k/train.parquet

  # Validation parquet. Can be a list or a single file.
  val_files: ~/data/rlhf/gsm8k/test.parquet

  # The field in the dataset where the prompt is located. Default is 'prompt'.
  prompt_key: prompt

  # The field used to select the reward function (if using different ones per example).
  reward_fn_key: data_source

  # Maximum prompt length. All prompts will be left-padded to this length.
  # An error will be reported if the length is too long.
  max_prompt_length: 512

  # Maximum response length. Rollout in RL algorithms (e.g. PPO) generates up to this length.
  max_response_length: 512

  # Batch size sampled for one training iteration of different RL algorithms.
  train_batch_size: 1024

  # Batch size used during validation. Can be null.
  val_batch_size: null

  # Whether to return the original input_ids without adding chat template.
  # This is used when the reward model's chat template differs from the policy.
  # If using a model-based RM with different templates, this should be True.
  return_raw_input_ids: False

  # Whether to return the original chat (prompt) without applying chat template.
  return_raw_chat: False

  # Whether to return the full prompt with chat template.
  return_full_prompt: False

  # Whether to shuffle the data in the dataloader.
  shuffle: True

  # Whether to shuffle the validation set.
  validation_shuffle: False

  # Whether to filter overlong prompts.
  filter_overlong_prompts: False

  # Number of workers for filtering overlong prompts.
  # For large-scale datasets, filtering can be time-consuming.
  # Use multiprocessing to speed up. Default is 1.
  filter_overlong_prompts_workers: 1

  # Truncate the input_ids or prompt if they exceed max_prompt_length.
  # Options: 'error', 'left', or 'right'. Default is 'error'.
  truncation: error

  # The field in the multi-modal dataset where the image is located. Default is 'images'.
  image_key: images

  # The field in the multi-modal dataset where the video is located.
  video_key: videos

  # If the remote tokenizer has a Python file, this flag determines whether to allow using it.
  trust_remote_code: False

  # Optional: specify a custom dataset class path and name if overriding default loading behavior.
  custom_cls:

    # The path to the file containing your customized dataset class. If not specified, pre-implemented dataset will be used.
    path: null

    # The name of the dataset class within the specified file.
    name: null

# config for actor, rollout and reference model
actor_rollout_ref:

  # Whether it's a hybrid engine, currently only supports hybrid engine
  hybrid_engine: true

  # common configs for the model
  model:
  
    # Huggingface model path. This can be either local path or HDFS path.
    path: ~/models/deepseek-llm-7b-chat

    # Whether to use shared memory (SHM) for accelerating the loading of model weights
    use_shm: false

    # Additional Python packages to register huggingface models/tokenizers.
    external_lib: null
    
    # Used to override model's original configurations, mainly dropout
    override_config: {}
    
    # Enable gradient checkpointing for actor
    enable_gradient_checkpointing: true
    
    # Enable activation offloading for actor
    enable_activation_offload: false
    
    # Whether to remove padding tokens in inputs during training
    use_remove_padding: false
    
    # Set to positive value to enable LoRA (e.g., 32)
    lora_rank: 0
    
    # LoRA scaling factor
    lora_alpha: 16
    
    # Target modules to apply LoRA. Options: "all-linear" or 
    # [q_proj,k_proj,v_proj,o_proj,gate_proj,up_proj,down_proj]
    target_modules: all-linear
    
    # Whether to use Liger for linear layer fusion
    use_liger: false
    
    # Whether to use custom fused kernels (e.g., FlashAttention, fused MLP)
    use_fused_kernels: false
    
    # Whether to enable loading a remote code model
    trust_remote_code: false

  # configs for the actor
  actor:
  
    # fsdp, fsdp2 or megatron. fsdp backend used here.
    strategy: fsdp
    
    # Split each sample into sub-batches of this size for PPO
    ppo_mini_batch_size: 256
    
    # [Deprecated] Global micro batch size
    ppo_micro_batch_size: null
    
    # Local per-GPU micro batch size
    ppo_micro_batch_size_per_gpu: null
    
    # Whether to automatically adjust batch size at runtime
    use_dynamic_bsz: false
    
    # Max tokens per GPU in one PPO batch; affects gradient accumulation
    # Typically it should be: n * ${data.max_prompt_length} + ${data.max_response_length}
    ppo_max_token_len_per_gpu: 16384
    
    # Gradient clipping for actor updates
    grad_clip: 1.0
    
    # PPO clip ratio
    clip_ratio: 0.2
    
    # Lower bound for asymmetric clipping (used in dual-clip PPO)
    clip_ratio_low: 0.2
    
    # Upper bound for asymmetric clipping (used in dual-clip PPO)
    clip_ratio_high: 0.2
    
    # Constant C in Dual-clip PPO; clips when advantage < -C
    clip_ratio_c: 3.0
    
    # Loss aggregation mode: "token-mean", "seq-mean-token-sum", or "seq-mean-token-mean"
    loss_agg_mode: token-mean
    
    # Entropy regularization coefficient in PPO loss
    entropy_coeff: 0
    
    # Whether to use KL loss instead of KL reward penalty. True for GRPO
    use_kl_loss: false
    
    # Whether to use torch.compile()
    use_torch_compile: true
    
    # KL loss coefficient when use_kl_loss is enabled. For GRPO
    kl_loss_coef: 0.001
    
    # Type of KL divergence loss. Options: "kl"(k1), "abs", "mse"(k2), "low_var_kl"(k3), "full"
    kl_loss_type: low_var_kl
    
    # Number of PPO epochs per batch
    ppo_epochs: 1
<<<<<<< HEAD
    shuffle: False
    ulysses_sequence_parallel_size: 1 # sp size
    checkpoint_contents:
      save: ['model', 'optimizer', 'extra']  # with 'hf_model' you can save whole model as hf format, now only use sharded model checkpoint to save space
      load: ${actor_rollout_ref.actor.checkpoint_contents.save}
=======
    
    # Shuffle training data across PPO epochs
    shuffle: false
    
    # Sequence parallelism size for Ulysses-style model parallelism
    ulysses_sequence_parallel_size: 1

    # checkpoint configs
    checkpoint:
    
      # What to include in saved checkpoints
      # with 'hf_model' you can save whole model as hf format, now only use sharded model checkpoint to save space
      contents: ['model', 'optimizer', 'extra']

    # optimizer configs
>>>>>>> 60138ebd
    optim:
    
      # Learning rate
      lr: 1e-6
      
      # Warmup steps; negative value delegates to lr_warmup_steps_ratio
      lr_warmup_steps: -1
      
      # Warmup steps ratio (used if lr_warmup_steps is negative)
      lr_warmup_steps_ratio: 0.0
      
      # Minimum LR ratio for cosine schedule
      min_lr_ratio: 0.0
      
      # Number of cosine cycles in LR schedule
      num_cycles: 0.5
      
      # LR warmup style: "constant" or "cosine"
      warmup_style: constant
      
      # Total training steps (must be overridden at runtime)
      total_training_steps: -1
      
      # Weight decay
      weight_decay: 0.01

    # configs for FSDP
    fsdp_config:

      # policy for wrapping the model
      wrap_policy:
      
        # Minimum number of parameters to trigger wrapping a layer with FSDP
        min_num_params: 0
        
      # Whether to offload model parameters to CPU (trades speed for memory)
      param_offload: false
      
      # Whether to offload optimizer state to CPU
      optimizer_offload: false
      
      # Only for FSDP2: offload param/grad/optimizer during train
      offload_policy: false
      
      # Only for FSDP2: Reshard after forward pass to reduce memory footprint
      reshard_after_forward: true
      
      # Number of GPUs in each FSDP shard group; -1 means auto
      fsdp_size: -1

  # Reference model config.
  # Reference model will be enabled when actor.use_kl_loss or/and algorithm.use_kl_in_reward is/are True.
  ref:

    # actor_rollout_ref.ref: FSDP config same as actor. For models larger than 7B, it’s recommended to turn on offload for ref by default
    strategy: fsdp

    # config for FSDP strategy
    fsdp_config:

      # whether to offload parameters in FSDP
      param_offload: False

      # whether to perform reshard after model forward to save memory.
      # only for fsdp2, [True, False, int between 1 and fsdp_size]
      reshard_after_forward: True

      # the wrap policy for FSDP model
      wrap_policy:

        # minimum number of params in a wrapped module
        min_num_params: 0

    # whether to enable torch.compile
    use_torch_compile: ${actor_rollout_ref.actor.use_torch_compile}

    # [Will be deprecated, use log_prob_micro_batch_size_per_gpu]
    # The batch size for one forward pass in the computation of log_prob. Global batch size.
    log_prob_micro_batch_size: null

    # The batch size for one forward pass in the computation of log_prob. Local batch size per GPU.
    log_prob_micro_batch_size_per_gpu: null

    # enable dynamic batch size (sequence packing) for log_prob computation
    log_prob_use_dynamic_bsz: ${actor_rollout_ref.actor.use_dynamic_bsz}

    # the max token length per GPU
    log_prob_max_token_len_per_gpu: ${actor_rollout_ref.actor.ppo_max_token_len_per_gpu}

    # sequence parallel size
    ulysses_sequence_parallel_size: ${actor_rollout_ref.actor.ulysses_sequence_parallel_size}

  # Rollout model config.
  rollout:

    # actor_rollout_ref.rollout.name: hf/vllm/sglang.
    name: vllm

    # sync: LLM, async: AsyncLLM
    mode: sync

    # Sampling temperature for rollout.
    temperature: 1.0

    # Top-k sampling parameter. -1 for vLLM rollout, 0 for HF rollout.
    top_k: -1

    # Top-p sampling parameter. Default 1.0.
    top_p: 1

    # https://arxiv.org/abs/2410.21236
    use_fire_sampling: False

    # typically the same as data max prompt length
    prompt_length: ${data.max_prompt_length}
    
    # typically the same as data max response length
    response_length: ${data.max_response_length}

    # for vllm rollout
    # Rollout model parameters type. Align with actor model's FSDP/Megatron type.
    dtype: bfloat16

    # Fraction of GPU memory used by vLLM/SGLang for KV cache.
    gpu_memory_utilization: 0.5

    # Whether to ignore EOS and continue generating after EOS is hit.
    ignore_eos: False

    # Whether to disable CUDA graph. Default True to allow cache freeing.
    enforce_eager: True

    # Whether to free engine KVCache after generation. Set enforce_eager=True when enabled.
    free_cache_engine: True

    # Which loader to use for rollout model weights: dummy_dtensor, hf, megatron, etc.
    # safetensors (for huge model, and set use_shm=True); dummy_dtensor: randomly init model weight
    load_format: dummy_dtensor

    # for huge model, layered summon can save memory (prevent OOM) but make it slower
    layered_summon: False

    # TP size for rollout. Only effective for vLLM.
    tensor_model_parallel_size: 2

    # max number of tokens in a batch
    max_num_batched_tokens: 8192

    # max length for rollout
    max_model_len: null

    # max length of sequences
    max_num_seqs: 1024

    # [Will be deprecated, use log_prob_micro_batch_size_per_gpu] The batch size for one forward pass in the computation of log_prob. Global batch size.
    log_prob_micro_batch_size: null

    # The batch size for one forward pass in the computation of log_prob. Local batch size per GPU.
    log_prob_micro_batch_size_per_gpu: null

    # enable dynamic batch size (sequence packing) for log_prob computation
    log_prob_use_dynamic_bsz: ${actor_rollout_ref.actor.use_dynamic_bsz}

    # max token length for log_prob computation
    log_prob_max_token_len_per_gpu: ${actor_rollout_ref.actor.ppo_max_token_len_per_gpu}

    # disable logging statistics
    disable_log_stats: True

    # may get higher throughput when set to True. When activated, Please increase max_num_batched_tokens or decrease max_model_len.
    enable_chunked_prefill: True

    # for hf rollout
    # Whether to sample during training rollout. False uses greedy sampling.
    do_sample: True

    # number of responses (i.e. num sample times). > 1 for grpo
    n: 1

    # Extra inference engine arguments (vllm, sglang).
    engine_kwargs:

      # for vllm 
      vllm:

        # Swap space (in GB) used by inference engine. null uses default (e.g., 4 GB).
        swap_space: null

      # for sglang
      sglang:

        # The attention backend for sglang engine. Options: flashinfer, triton, flashmla, null for default.
        attention_backend: null

    # Sampling parameters used during validation.
    val_kwargs:

      # sampling parameters for validation
      # Top-k sampling parameter. -1 for vLLM rollout, 0 for HF rollout.
      top_k: -1

      # Top-p sampling parameter. Default 1.0.
      top_p: 1.0

      # Sampling temperature for rollout.
      temperature: 0

      # whether to repeat n times for validation
      n: 1

      # Whether to sample during training rollout. False uses greedy sampling.
      do_sample: False

    # Multi-turn interaction config for tools or chat.
    multi_turn:

      # set to True for multi-turn tool interaction tasks; should set rollout.name to sglang as well
      enable: False

      # null for no limit (default max_length // 3)
      max_turns: null

      # null for no tool
      tool_config_path: null

      # chatml, more formats will be supported in the future
      format: chatml 

      # null for default callback
      completion_callback: null

# configs for the critic
critic:

  # Number of rollouts per update (mirrors actor rollout_n)
  rollout_n: ${actor_rollout_ref.rollout.n}

  # fsdp or fsdp2 strategy used for critic model training
  strategy: fsdp

  # optimizer configs
  optim:

    # Learning rate
    lr: 1e-5

    # Warmup steps ratio; total steps will be injected at runtime
    lr_warmup_steps_ratio: 0.

    # Minimum LR ratio for cosine schedule
    min_lr_ratio: null

    # LR warmup style: "constant" or "cosine"
    warmup_style: constant

    # Total training steps (must be overridden at runtime)
    total_training_steps: -1

    # Weight decay
    weight_decay: 0.01

  # model config for the critic
  model:

    # Path to pretrained model weights
    path: ~/models/deepseek-llm-7b-chat

    # Whether to use shared memory for loading the model
    use_shm: False

    # Tokenizer path (defaults to actor's model path)
    tokenizer_path: ${actor_rollout_ref.model.path}

    # Hugging Face config override
    override_config: { }

    # External model implementation (optional)
    external_lib: ${actor_rollout_ref.model.external_lib}

    # Enable gradient checkpointing to save memory
    enable_gradient_checkpointing: True

    # Offload activations to CPU to reduce GPU memory usage
    enable_activation_offload: False

    # Use remove padding optimization (saves compute)
    use_remove_padding: False

    # Whether to trust remote code from Hugging Face models
    trust_remote_code: ${actor_rollout_ref.model.trust_remote_code}

    # FSDP-specific config
    fsdp_config:

      # Whether to offload model parameters to CPU
      param_offload: False

      # Whether to offload optimizer state to CPU
      optimizer_offload: False

      # Only for FSDP2: offload param/grad/optimizer during train
      offload_policy: False

      # Only for FSDP2: Reshard after forward pass to reduce memory footprint
      reshard_after_forward: True

      # Policy for wrapping layers with FSDP
      wrap_policy:

        # Minimum number of parameters to trigger wrapping
        min_num_params: 0

      # Number of GPUs in each FSDP shard group; -1 means auto
      fsdp_size: -1

    # Set to positive value to enable LoRA (e.g., 32)
    lora_rank: 0

    # LoRA scaling factor
    lora_alpha: 16

    # LoRA target modules: "all-linear" or list of linear projection layers
    target_modules: all-linear

  # PPO mini-batch size per update
  ppo_mini_batch_size: ${actor_rollout_ref.actor.ppo_mini_batch_size}

  # [Deprecated] Global micro batch size
  ppo_micro_batch_size: null

  # Local per-GPU micro batch size
  ppo_micro_batch_size_per_gpu: null

  # Forward-only batch size (global)
  forward_micro_batch_size: ${critic.ppo_micro_batch_size}

  # Forward-only batch size (per GPU)
  forward_micro_batch_size_per_gpu: ${critic.ppo_micro_batch_size_per_gpu}

  # Whether to automatically adjust batch size at runtime
  use_dynamic_bsz: ${actor_rollout_ref.actor.use_dynamic_bsz}

  # Max tokens per GPU in one PPO batch (doubled for critic)
  ppo_max_token_len_per_gpu: 32768

  # Max token length per GPU in forward pass
  forward_max_token_len_per_gpu: ${critic.ppo_max_token_len_per_gpu}

  # Sequence parallelism size for Ulysses-style model parallelism
  ulysses_sequence_parallel_size: 1

  # Number of PPO epochs per batch
  ppo_epochs: ${actor_rollout_ref.actor.ppo_epochs}

  # Shuffle training data across PPO epochs
  shuffle: ${actor_rollout_ref.actor.shuffle}

  # Gradient clipping for critic updates
  grad_clip: 1.0

  # PPO value function clipping range
  cliprange_value: 0.5

  # Loss aggregation mode: "token-mean", "seq-mean-token-sum", or "seq-mean-token-mean"
  loss_agg_mode: ${actor_rollout_ref.actor.loss_agg_mode}
<<<<<<< HEAD
  checkpoint_contents:
      save: ['model', 'optimizer', 'extra']  # with 'hf_model' you can save whole model as hf format, now only use sharded model checkpoint to save space
      load: ${critic.checkpoint_contents.save}
=======

  # checkpoint configs
  checkpoint:
>>>>>>> 60138ebd

    # What to include in saved checkpoints
    # with 'hf_model' you can save whole model as hf format, now only use sharded model checkpoint to save space
    contents: ['model', 'optimizer', 'extra']

# configs for the reward model
reward_model:

  # Whether to enable reward model. If False, we compute the reward only with the user-defined reward functions.
  # In GSM8K and Math examples, we disable reward model.
  # For RLHF alignment example using full_hh_rlhf, we utilize reward model to assess the responses.
  # If False, the following parameters are not effective
  enable: False

  # FSDP strategy: "fsdp" or "fsdp2"
  strategy: fsdp

  # model config for reward scoring
  model:

    # Input tokenizer. If the reward model’s chat template is inconsistent with the policy,
    # we need to first decode to plaintext, then apply the rm’s chat_template.
    # Then score with RM. If chat_templates are consistent, it can be set to null.
    input_tokenizer: ${actor_rollout_ref.model.path}

    # RM’s HDFS path or local path. Note that RM only supports AutoModelForSequenceClassification.
    # Other model types need to define their own RewardModelWorker and pass it from the code.
    path: ~/models/FsfairX-LLaMA3-RM-v0.1

    # Whether to use shared memory for loading the model
    use_shm: False

    # External model implementation (optional)
    external_lib: ${actor_rollout_ref.model.external_lib}

    # Use remove padding optimization (saves compute)
    use_remove_padding: False

    # Whether to use fused reward kernels for speedup
    use_fused_kernels: ${actor_rollout_ref.model.use_fused_kernels}

    # Whether to enable loading a remote code model, default to False
    trust_remote_code: False

    # FSDP-specific config
    fsdp_config:

      # Policy for wrapping layers with FSDP
      wrap_policy:

        # Minimum number of parameters to trigger wrapping
        min_num_params: 0

      # Whether to offload model parameters to CPU
      param_offload: False

      # Only for FSDP2: Reshard after forward pass to reduce memory footprint
      reshard_after_forward: True

      # Number of GPUs in each FSDP shard group; -1 means auto
      fsdp_size: -1

  # [Deprecated] Global micro batch size
  micro_batch_size: null

  # Local per-GPU micro batch size
  micro_batch_size_per_gpu: null

  # Maximum sequence length to process for scoring
  max_length: null

  # Sequence parallelism size for Ulysses-style model parallelism
  ulysses_sequence_parallel_size: 1

  # Whether to dynamically adjust batch size at runtime
  use_dynamic_bsz: ${critic.use_dynamic_bsz}

  # Maximum number of tokens per GPU in one forward pass
  forward_max_token_len_per_gpu: ${critic.forward_max_token_len_per_gpu}

  # Reward Manager. This defines the mechanism of computing rule-based reward and handling different reward sources.
  # Default is naive. If all verification functions are multiprocessing-safe,
  # the reward manager can be set to prime for parallel verification.
  reward_manager: naive

  # Whether to launch custom reward function asynchronously during log_prob
  launch_reward_fn_async: False

  # Cloud/local sandbox fusion configuration for custom reward logic
  sandbox_fusion:

    # Cloud/local function URL for sandbox execution
    url: null

    # Max concurrent requests allowed to sandbox
    max_concurrent: 64

# custom reward function definition
custom_reward_function:

  # The path to the file containing your customized reward function.
  # If not specified, pre-implemented reward functions will be used.
  path: null

  # The name of the reward function within the specified file. Default is 'compute_score'.
  name: compute_score

# config for the algorithm
algorithm:

  # Discount factor for future rewards
  gamma: 1.0

  # Trade-off between bias and variance in the GAE estimator
  lam: 1.0

  # Advantage estimator type: "gae", "grpo", "reinforce_plus_plus", etc.
  adv_estimator: gae

  # Whether to normalize advantages by std (specific to GRPO)
  norm_adv_by_std_in_grpo: True

  # Whether to enable in-reward KL penalty
  use_kl_in_reward: False

  # How to estimate KL divergence: "kl", "abs", "mse", "low_var_kl", or "full"
  kl_penalty: kl

  # KL control configuration
  kl_ctrl:

    # KL control type: "fixed" or "adaptive"
    type: fixed

    # Initial coefficient for KL penalty
    kl_coef: 0.001

    # Horizon value for adaptive controller (if enabled)
    horizon: 10000

    # Target KL divergence (used for adaptive controller)
    target_kl: 0.1

  # Whether to enable preference feedback PPO
  use_pf_ppo: False

  # Preference feedback PPO settings
  pf_ppo:

    # Method for reweighting samples: "pow", "max_min", or "max_random"
    reweight_method: pow

    # Power used for weight scaling in "pow" method
    weight_pow: 2.0

# config for the trainer
trainer:

  # Whether to balance batch sizes across distributed workers
  balance_batch: True

  # Number of epochs in training
  total_epochs: 30

  # Total training steps (can be set explicitly or derived from epochs)
  total_training_steps: null

  # Project name for experiment tracking (e.g., wandb)
  project_name: verl_examples

  # Experiment name for run identification in tracking tools
  experiment_name: gsm8k

  # Logging backends to use: "console", "wandb", etc.
  logger: [ 'console', 'wandb' ]

  # Number of generations to log during validation
  log_val_generations: 0

  # Directory for logging rollout data; no dump if null
  rollout_data_dir: null

  # Directory for logging validation data; no dump if null
  validation_data_dir: null

  # Number of nodes used in the training
  nnodes: 1

  # Number of GPUs per node
  n_gpus_per_node: 8

  # Save frequency (by iteration) for model checkpoints
  save_freq: -1

  # Resume mode: "auto", "disable", or "resume_path"
  # "auto": resume from last checkpoint if available
  # "disable": start from scratch
  # "resume_path": resume from a user-defined path
  resume_mode: auto

  # Path to resume training from (only used when resume_mode is "resume_path")
  resume_from_path: null

  # Whether to run validation before training begins
  val_before_train: True

  # Validation frequency (in training iterations)
  test_freq: -1

  # Number of iterations to warm up the critic before updating policy
  critic_warmup: 0

  # Default path to distributed filesystem for saving checkpoints
  default_hdfs_dir: null

  # Whether to delete local checkpoints after loading
  del_local_ckpt_after_load: False

  # Default local directory for saving checkpoints
  default_local_dir: checkpoints/${trainer.project_name}/${trainer.experiment_name}

  # Maximum number of actor checkpoints to keep
  max_actor_ckpt_to_keep: null

  # Maximum number of critic checkpoints to keep
  max_critic_ckpt_to_keep: null

  # Timeout (in seconds) for Ray worker to wait for registration
  ray_wait_register_center_timeout: 300

  # Device to run training on (e.g., "cuda", "cpu")
  device: cuda

# configs related to ray initialization
ray_init:

  # Number of CPUs for Ray. Use a fixed number instead of null when using SLURM.
  num_cpus: null

  # Path to save Ray timeline JSON for performance profiling
  timeline_json_file: null<|MERGE_RESOLUTION|>--- conflicted
+++ resolved
@@ -194,13 +194,6 @@
     
     # Number of PPO epochs per batch
     ppo_epochs: 1
-<<<<<<< HEAD
-    shuffle: False
-    ulysses_sequence_parallel_size: 1 # sp size
-    checkpoint_contents:
-      save: ['model', 'optimizer', 'extra']  # with 'hf_model' you can save whole model as hf format, now only use sharded model checkpoint to save space
-      load: ${actor_rollout_ref.actor.checkpoint_contents.save}
-=======
     
     # Shuffle training data across PPO epochs
     shuffle: false
@@ -213,10 +206,11 @@
     
       # What to include in saved checkpoints
       # with 'hf_model' you can save whole model as hf format, now only use sharded model checkpoint to save space
-      contents: ['model', 'optimizer', 'extra']
+      checkpoint_contents:
+        save: ['model', 'optimizer', 'extra']
+        load: ${actor_rollout_ref.actor.checkpoint_contents.save}
 
     # optimizer configs
->>>>>>> 60138ebd
     optim:
     
       # Learning rate
@@ -582,15 +576,9 @@
 
   # Loss aggregation mode: "token-mean", "seq-mean-token-sum", or "seq-mean-token-mean"
   loss_agg_mode: ${actor_rollout_ref.actor.loss_agg_mode}
-<<<<<<< HEAD
-  checkpoint_contents:
-      save: ['model', 'optimizer', 'extra']  # with 'hf_model' you can save whole model as hf format, now only use sharded model checkpoint to save space
-      load: ${critic.checkpoint_contents.save}
-=======
 
   # checkpoint configs
   checkpoint:
->>>>>>> 60138ebd
 
     # What to include in saved checkpoints
     # with 'hf_model' you can save whole model as hf format, now only use sharded model checkpoint to save space
