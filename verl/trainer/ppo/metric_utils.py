--- conflicted
+++ resolved
@@ -220,43 +220,32 @@
                     n *= 2
                 ns.append(n_resps)
 
-<<<<<<< HEAD
                 # If there are multiple responses, we can compute the best/worst-of-N metrics
                 if n_resps > 1:
                     for n in ns:
-                        # Best/Worst-of-N
-                        [(bon_mean, bon_std), (won_mean, won_std)] = bootstrap_metric(
-                            data=var_vals, subset_size=n, reduce_fns=[np.max, np.min], seed=seed
-                        )
-                        metric[f"best@{n}/mean"], metric[f"best@{n}/std"] = bon_mean, bon_std
-                        metric[f"worst@{n}/mean"], metric[f"worst@{n}/std"] = won_mean, won_std
-                        # Majority voting
-=======
-                for n in ns:
-                    if n == n_resps:
-                        # Non-bootstrapped
-                        metric[f"best@{n}/mean"] = np.max(var_vals)
-                        metric[f"worst@{n}/mean"] = np.min(var_vals)
-                        if var2vals.get("pred", None) is not None:
-                            vote_data = [{"val": val, "pred": pred} for val, pred in zip(var_vals, var2vals["pred"])]
-                            metric[f"maj@{n}/mean"] = calc_maj_val(vote_data, vote_key="pred", val_key="val")
-                    else:
-                        # Bootstrapped
-                        [(bon_mean, bon_std), (won_mean, won_std)] = bootstrap_metric(data=var_vals, subset_size=n, reduce_fns=[np.max, np.min], seed=seed)
-                        metric[f"best@{n}/mean"], metric[f"best@{n}/std"] = bon_mean, bon_std
-                        metric[f"worst@{n}/mean"], metric[f"worst@{n}/std"] = won_mean, won_std
->>>>>>> c9787146
-                        if var2vals.get("pred", None) is not None:
-                            vote_data = [{"val": val, "pred": pred} for val, pred in zip(var_vals, var2vals["pred"])]
-                            [(maj_n_mean, maj_n_std)] = bootstrap_metric(
-                                data=vote_data,
-                                subset_size=n,
-                                reduce_fns=[partial(calc_maj_val, vote_key="pred", val_key="val")],
-                                seed=seed,
-                            )
-                            metric[f"maj@{n}/mean"], metric[f"maj@{n}/std"] = maj_n_mean, maj_n_std
-
-                data_src2prompt2var2metric[data_source][prompt][var_name] = metric
+                        if n == n_resps:
+                            # Non-bootstrapped
+                            metric[f"best@{n}/mean"] = np.max(var_vals)
+                            metric[f"worst@{n}/mean"] = np.min(var_vals)
+                            if var2vals.get("pred", None) is not None:
+                                vote_data = [{"val": val, "pred": pred} for val, pred in zip(var_vals, var2vals["pred"])]
+                                metric[f"maj@{n}/mean"] = calc_maj_val(vote_data, vote_key="pred", val_key="val")
+                        else:
+                            # Bootstrapped
+                            [(bon_mean, bon_std), (won_mean, won_std)] = bootstrap_metric(data=var_vals, subset_size=n, reduce_fns=[np.max, np.min], seed=seed)
+                            metric[f"best@{n}/mean"], metric[f"best@{n}/std"] = bon_mean, bon_std
+                            metric[f"worst@{n}/mean"], metric[f"worst@{n}/std"] = won_mean, won_std
+                            if var2vals.get("pred", None) is not None:
+                                vote_data = [{"val": val, "pred": pred} for val, pred in zip(var_vals, var2vals["pred"])]
+                                [(maj_n_mean, maj_n_std)] = bootstrap_metric(
+                                    data=vote_data,
+                                    subset_size=n,
+                                    reduce_fns=[partial(calc_maj_val, vote_key="pred", val_key="val")],
+                                    seed=seed,
+                                )
+                                metric[f"maj@{n}/mean"], metric[f"maj@{n}/std"] = maj_n_mean, maj_n_std
+
+                    data_src2prompt2var2metric[data_source][prompt][var_name] = metric
 
     # Aggregate metrics across prompts
     data_src2var2metric2prompt_vals = defaultdict(lambda: defaultdict(lambda: defaultdict(list)))
