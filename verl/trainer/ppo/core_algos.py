# Copyright 2024 Bytedance Ltd. and/or its affiliates
# Copyright 2022 The HuggingFace Team. All rights reserved.
#
# Licensed under the Apache License, Version 2.0 (the "License");
# you may not use this file except in compliance with the License.
# You may obtain a copy of the License at
#
#     http://www.apache.org/licenses/LICENSE-2.0
#
# Unless required by applicable law or agreed to in writing, software
# distributed under the License is distributed on an "AS IS" BASIS,
# WITHOUT WARRANTIES OR CONDITIONS OF ANY KIND, either express or implied.
# See the License for the specific language governing permissions and
# limitations under the License.
"""
Core functions to implement PPO algorithms.
The function implemented in this file should be used by trainer with different distributed strategies to
implement PPO-like algorithms.
"""

__all__ = ["register_adv_est", "get_adv_estimator_fn", "AdvantageEstimator"]

from collections import defaultdict
from enum import Enum

import numpy as np
import torch

import verl.utils.torch_functional as verl_F

POLICY_LOSS_REGISTRY = {}


def register_policy_loss(name):
    def decorator(func):
        POLICY_LOSS_REGISTRY[name] = func
        return func

    return decorator


def get_policy_loss_fn(name):
    """Get the policy loss with a given name.

    Args:
        name: `(str)`
            The name of the policy loss.

    Returns:
        `(callable)`: The policy loss function.
    """
    loss_name = name
    if loss_name not in POLICY_LOSS_REGISTRY:
        raise ValueError(f"Unsupported loss mode: {loss_name}. Supported modes are: {list(POLICY_LOSS_REGISTRY.keys())}")
    return POLICY_LOSS_REGISTRY[loss_name]


ADV_ESTIMATOR_REGISTRY = {}


def register_adv_est(name_or_enum):
    """Decorator to register a advantage estimator function with a given name.

    Args:
        name_or_enum: `(str)` or `(AdvantageEstimator)`
            The name or enum of the advantage estimator.

    """

    def decorator(fn):
        name = name_or_enum.value if isinstance(name_or_enum, Enum) else name_or_enum
        if name in ADV_ESTIMATOR_REGISTRY and ADV_ESTIMATOR_REGISTRY[name] != fn:
            raise ValueError(f"Adv estimator {name} has already been registered: {ADV_ESTIMATOR_REGISTRY[name]} vs {fn}")
        ADV_ESTIMATOR_REGISTRY[name] = fn
        return fn

    return decorator


def get_adv_estimator_fn(name_or_enum):
    """Get the advantage estimator function with a given name.

    Args:
        name_or_enum: `(str)` or `(AdvantageEstimator)`
            The name or enum of the advantage estimator.

    Returns:
        `(callable)`: The advantage estimator function.
    """
    name = name_or_enum.value if isinstance(name_or_enum, Enum) else name_or_enum
    if name not in ADV_ESTIMATOR_REGISTRY:
        raise ValueError(f"Unknown advantage estimator simply: {name}")
    return ADV_ESTIMATOR_REGISTRY[name]


class AdvantageEstimator(str, Enum):
    """Using an enumeration class to avoid spelling errors in adv_estimator.

    Note(haibin.lin): this enum class is immutable after creation. Extending this
    enum for new estimators may not be necessary since users can always just call
    `verl.trainer.ppo.core_algos.register` with string name for a custom advantage
    estimator instead.
    """

    GAE = "gae"
    GRPO = "grpo"
    REINFORCE_PLUS_PLUS = "reinforce_plus_plus"
    REINFORCE_PLUS_PLUS_BASELINE = "reinforce_plus_plus_baseline"
    REMAX = "remax"
    RLOO = "rloo"
    OPO = "opo"
    GRPO_PASSK = "grpo_passk"
    GRPO_ATROPOS = "grpo_atropos"


class AdaptiveKLController:
    """
    Adaptive KL controller described in the paper:
    https://arxiv.org/pdf/1909.08593.pdf
    """

    def __init__(self, init_kl_coef, target_kl, horizon):
        self.value = init_kl_coef
        self.target = target_kl
        self.horizon = horizon

    def update(self, current_kl, n_steps):
        target = self.target
        proportional_error = np.clip(current_kl / target - 1, -0.2, 0.2)
        mult = 1 + proportional_error * n_steps / self.horizon
        self.value *= mult


class FixedKLController:
    """Fixed KL controller."""

    def __init__(self, kl_coef):
        self.value = kl_coef

    def update(self, current_kl, n_steps):
        pass


def get_kl_controller(kl_ctrl):
    if kl_ctrl.type == "fixed":
        return FixedKLController(kl_coef=kl_ctrl.kl_coef)
    elif kl_ctrl.type == "adaptive":
        assert kl_ctrl.horizon > 0, f"horizon must be larger than 0. Got {kl_ctrl.horizon}"
        return AdaptiveKLController(init_kl_coef=kl_ctrl.kl_coef, target_kl=kl_ctrl.target_kl, horizon=kl_ctrl.horizon)
    else:
        raise NotImplementedError


@register_adv_est(AdvantageEstimator.GAE)  # or simply: @register_adv_est("gae")
def compute_gae_advantage_return(
    token_level_rewards: torch.Tensor,
    values: torch.Tensor,
    response_mask: torch.Tensor,
    gamma: torch.Tensor,
    lam: torch.Tensor,
):
    """Adapted from https://github.com/huggingface/trl/blob/main/trl/trainer/ppo_trainer.py

    Args:
        token_level_rewards: `(torch.Tensor)`
            shape is (bs, response_length)
        values: `(torch.Tensor)`
            shape is (bs, response_length)
        response_mask: `(torch.Tensor)`
            shape is (bs, response_length). [EOS] mask. The token after [EOS] have mask zero.
        gamma is `(float)`
            discounted factor used in RL
        lam: `(float)`
            lambda value when computing Generalized Advantage Estimation (https://arxiv.org/abs/1506.02438)

    Returns:
        advantages: `(torch.Tensor)`
            shape: (bs, response_length)
        Returns: `(torch.Tensor)`
            shape: (bs, response_length)

    """
    with torch.no_grad():
        lastgaelam = 0
        advantages_reversed = []
        gen_len = token_level_rewards.shape[-1]

        for t in reversed(range(gen_len)):
            nextvalues = values[:, t + 1] if t < gen_len - 1 else 0.0
            delta = token_level_rewards[:, t] + gamma * nextvalues - values[:, t]
            lastgaelam = delta + gamma * lam * lastgaelam
            advantages_reversed.append(lastgaelam)
        advantages = torch.stack(advantages_reversed[::-1], dim=1)

        returns = advantages + values
        advantages = verl_F.masked_whiten(advantages, response_mask)
    return advantages, returns


# NOTE(sgm): this implementation only consider outcome supervision, where the reward is a scalar.
@register_adv_est(AdvantageEstimator.GRPO)  # or simply: @register_adv_est("grpo")
def compute_grpo_outcome_advantage(
    token_level_rewards: torch.Tensor,
    response_mask: torch.Tensor,
    index: np.ndarray,
    epsilon: float = 1e-6,
    norm_adv_by_std_in_grpo: str = True,
):
    """
    Compute advantage for GRPO, operating only on Outcome reward
    (with only one scalar reward for each response).

    Args:
        token_level_rewards: `(torch.Tensor)`
            shape is (bs, response_length)
        response_mask: `(torch.Tensor)`
            shape is (bs, response_length)
        norm_adv_by_std_in_grpo: (bool)
            whether to scale the GRPO advantage.
            If True, the advantage is scaled by the std, as in the original GRPO.
            If False, the advantage is not scaled, as in Dr.GRPO (https://arxiv.org/abs/2503.20783).

    Returns:
        advantages: `(torch.Tensor)`
            shape is (bs, response_length)
        Returns: `(torch.Tensor)`
            shape is (bs, response_length)
    """
    scores = token_level_rewards.sum(dim=-1)

    id2score = defaultdict(list)
    id2mean = {}
    id2std = {}

    with torch.no_grad():
        bsz = scores.shape[0]
        for i in range(bsz):
            id2score[index[i]].append(scores[i])
        for idx in id2score:
            if len(id2score[idx]) == 1:
                id2mean[idx] = torch.tensor(0.0)
                id2std[idx] = torch.tensor(1.0)
            elif len(id2score[idx]) > 1:
                id2mean[idx] = torch.mean(torch.tensor(id2score[idx]))
                id2std[idx] = torch.std(torch.tensor([id2score[idx]]))
            else:
                raise ValueError(f"no score in prompt index: {idx}")
        for i in range(bsz):
            if norm_adv_by_std_in_grpo:
                scores[i] = (scores[i] - id2mean[index[i]]) / (id2std[index[i]] + epsilon)
            else:
                scores[i] = scores[i] - id2mean[index[i]]
        scores = scores.unsqueeze(-1) * response_mask

    return scores, scores


@register_adv_est(AdvantageEstimator.GRPO_PASSK)  # or simply: @register_adv_est("grpo_passk")
def compute_grpo_passk_outcome_advantage(
    token_level_rewards: torch.Tensor,
    response_mask: torch.Tensor,
    index: np.ndarray,
    epsilon: float = 1e-6,
    norm_adv_by_std_in_grpo: bool = True,
    config=None,
    **kwargs,
):
    """
    Compute advantage for Pass@k using a GRPO-style outcome reward formulation.
    Only the best response per group gets a non-zero advantage: r_max - r_second_max.

    Implemented as described in https://arxiv.org/abs/2503.19595.

    Args:
        token_level_rewards: (bs, response_length)
        response_mask: (bs, response_length)
        index: (bs,) → group ID per sample
        epsilon: float for numerical stability
        config: (dict) algorithm settings, which contains "norm_adv_by_std_in_grpo"

    Returns:
        advantages: (bs, response_length)
        returns: (bs, response_length)
    """
    assert config is not None
    # if True, normalize advantage by std within group
    norm_adv_by_std_in_grpo = config.get("norm_adv_by_std_in_grpo", True)
    scores = token_level_rewards.sum(dim=-1)  # (bs,)
    advantages = torch.zeros_like(scores)

    id2scores = defaultdict(list)
    id2indices = defaultdict(list)

    with torch.no_grad():
        bsz = scores.shape[0]
        for i in range(bsz):
            idx = index[i]
            id2scores[idx].append(scores[i])
            id2indices[idx].append(i)

        for idx in id2scores:
            rewards = torch.stack(id2scores[idx])  # (k,)
            if rewards.numel() < 2:
                raise ValueError(f"Pass@k requires at least 2 samples per group. Got {rewards.numel()} for group {idx}.")
            topk, topk_idx = torch.topk(rewards, 2)
            r_max, r_second_max = topk[0], topk[1]
            i_max = id2indices[idx][topk_idx[0].item()]
            advantage = r_max - r_second_max
            if norm_adv_by_std_in_grpo:
                std = torch.std(rewards)
                advantage = advantage / (std + epsilon)
            advantages[i_max] = advantage

    advantages = advantages.unsqueeze(-1) * response_mask
    return advantages, advantages

<<<<<<< HEAD
@register_adv_est(AdvantageEstimator.GRPO_ATROPOS) # or simply: @register_adv_est("grpo_atropos")
def compute_grpo_atropos_advantage(
    token_level_rewards: torch.Tensor,
    response_mask: torch.Tensor,
    index: np.ndarray,
    epsilon: float = 1e-6,
    norm_adv_by_std_in_grpo: bool = True,
    config = None,
    **kwargs,
):
    """
    Compute advantage for GRPO with Atropos integration, supporting both
    token-level and response-level advantages with optional overrides.

    This estimator handles:
    - Token-level advantages provided directly by Atropos environments
    - Response-level advantages that need broadcasting
    - Advantage overrides for specific tokens or sequences
    - Group-relative normalization as in standard GRPO

    Args:
        token_level_rewards: (bs, response_length)
            Token-level rewards/advantages from Atropos. Can be pre-computed advantages
            or raw rewards that need GRPO normalization.
        response_mask: (bs, response_length)
            Mask indicating valid response tokens
        index: (bs,) 
            Group ID per sample for GRPO grouping
        epsilon: float for numerical stability
        norm_adv_by_std_in_grpo: (bool)
            Whether to normalize advantages by standard deviation within groups
        config: (dict) algorithm settings

    Returns:
        advantages: (bs, response_length)
        returns: (bs, response_length)
    """
    
    # Check if we have pre-computed token-level advantages
    # This is indicated by having non-uniform values across the sequence dimension
    has_token_level_advantages = torch.any(
        torch.std(token_level_rewards, dim=-1) > epsilon
    )
    
    if has_token_level_advantages:
        # Use token-level advantages directly, but still apply group normalization
        advantages = token_level_rewards.clone()
        
        # Apply response mask
        advantages = advantages * response_mask
        
        # Group-wise normalization if requested
        if norm_adv_by_std_in_grpo:
            id2advantages = defaultdict(list)
            id2indices = defaultdict(list)
            
            with torch.no_grad():
                bsz = advantages.shape[0]
                for i in range(bsz):
                    idx = index[i]
                    # Collect all advantages for this group
                    adv_tokens = advantages[i][response_mask[i] > 0]
                    if len(adv_tokens) > 0:
                        id2advantages[idx].extend(adv_tokens.tolist())
                        id2indices[idx].append(i)
                
                # Normalize by group statistics
                for idx in id2advantages:
                    if len(id2advantages[idx]) > 1:
                        group_advantages = torch.tensor(id2advantages[idx])
                        group_mean = torch.mean(group_advantages)
                        group_std = torch.std(group_advantages)
                        
                        # Apply normalization to all samples in this group
                        for i in id2indices[idx]:
                            mask = response_mask[i] > 0
                            advantages[i][mask] = (advantages[i][mask] - group_mean) / (group_std + epsilon)
        
        return advantages, advantages
    
    else:
        # Fall back to standard GRPO computation using response-level scores
        scores = token_level_rewards.sum(dim=-1)
        
        id2score = defaultdict(list)
        id2mean = {}
        id2std = {}
        
        with torch.no_grad():
            bsz = scores.shape[0]
            for i in range(bsz):
                id2score[index[i]].append(scores[i])
            
            for idx in id2score:
                if len(id2score[idx]) == 1:
                    id2mean[idx] = torch.tensor(0.0)
                    id2std[idx] = torch.tensor(1.0)
                elif len(id2score[idx]) > 1:
                    id2mean[idx] = torch.mean(torch.tensor(id2score[idx]))
                    id2std[idx] = torch.std(torch.tensor(id2score[idx]))
                else:
                    raise ValueError(f"no score in prompt index: {idx}")
            
            for i in range(bsz):
                if norm_adv_by_std_in_grpo:
                    scores[i] = (scores[i] - id2mean[index[i]]) / (id2std[index[i]] + epsilon)
                else:
                    scores[i] = scores[i] - id2mean[index[i]]
            
            # Broadcast to token level
            advantages = scores.unsqueeze(-1) * response_mask
        
        return advantages, advantages

@register_adv_est(AdvantageEstimator.REINFORCE_PLUS_PLUS_BASELINE) # or simply: @register_adv_est("reinforce_plus_plus_baseline")
def compute_reinforce_plus_plus_baseline_outcome_advantage(token_level_rewards: torch.Tensor, response_mask: torch.Tensor, index: torch.Tensor,
                                                           epsilon: float = 1e-6, config=None, **kwargs):
=======

@register_adv_est(AdvantageEstimator.REINFORCE_PLUS_PLUS_BASELINE)  # or simply: @register_adv_est("reinforce_plus_plus_baseline")
def compute_reinforce_plus_plus_baseline_outcome_advantage(token_level_rewards: torch.Tensor, response_mask: torch.Tensor, index: torch.Tensor, epsilon: float = 1e-6, config=None, **kwargs):
>>>>>>> 3b3e5970
    """
    Compute advantage for RF++-baseline (https://arxiv.org/abs/2501.03262), operating only on Outcome reward
    (with only one scalar reward for each response).

    Args:
        token_level_rewards: `(torch.Tensor)`
            shape: (bs, response_length)
        response_mask: `(torch.Tensor)`
            shape: (bs, response_length)
        config: (dict) algorithm config

    Returns:
        advantages: `(torch.Tensor)`
            shape: (bs, response_length)
        Returns: `(torch.Tensor)`
            shape: (bs, response_length)
    """
    response_length = token_level_rewards.shape[-1]
    scores = token_level_rewards.sum(dim=-1)

    id2score = defaultdict(list)
    id2mean = {}

    with torch.no_grad():
        bsz = scores.shape[0]
        for i in range(bsz):
            id2score[index[i]].append(scores[i])
        for idx in id2score:
            if len(id2score[idx]) == 1:
                id2mean[idx] = torch.tensor(0.0)
            elif len(id2score[idx]) > 1:
                id2mean[idx] = torch.mean(torch.tensor(id2score[idx]))
            else:
                raise ValueError(f"no score in prompt index: {idx}")
        for i in range(bsz):
            scores[i] = scores[i] - id2mean[index[i]]

        scores = scores.unsqueeze(-1).tile([1, response_length]) * response_mask
        scores = verl_F.masked_whiten(scores, response_mask) * response_mask

    return scores, scores


@register_adv_est(AdvantageEstimator.RLOO)  # or simply: @register_adv_est("rloo")
def compute_rloo_outcome_advantage(token_level_rewards: torch.Tensor, response_mask: torch.Tensor, index: np.ndarray, epsilon: float = 1e-6, config=None, **kwargs):
    """
    Compute advantage for RLOO based on https://arxiv.org/abs/2402.14740

    Args:
        token_level_rewards: `(torch.Tensor)`
            shape: (bs, response_length)
        response_mask: `(torch.Tensor)`
            shape: (bs, response_length)
        config: (dict) algorithm config

    Returns:
        advantages: `(torch.Tensor)`
            shape: (bs, response_length)
        Returns: `(torch.Tensor)`
            shape: (bs, response_length)
    """
    scores = token_level_rewards.sum(dim=-1)

    id2score = defaultdict(list)
    id2mean = {}

    with torch.no_grad():
        bsz = scores.shape[0]
        for i in range(bsz):
            id2score[index[i]].append(scores[i])
        for idx in id2score:
            if len(id2score[idx]) == 1:
                id2mean[idx] = torch.tensor(0.0)
            elif len(id2score[idx]) > 1:
                id2mean[idx] = torch.mean(torch.tensor(id2score[idx]))
            else:
                raise ValueError(f"no score in prompt index: {idx}")
        for i in range(bsz):
            response_num = len(id2score[index[i]])
            if response_num > 1:
                scores[i] = scores[i] * response_num / (response_num - 1) - id2mean[index[i]] * response_num / (response_num - 1)
        scores = scores.unsqueeze(-1) * response_mask

    return scores, scores


@register_adv_est(AdvantageEstimator.OPO)  # or simply: @register_adv_est("opo")
def compute_opo_outcome_advantage(token_level_rewards: torch.Tensor, response_mask: torch.Tensor, index: np.ndarray, epsilon: float = 1e-6, config=None, **kwargs):
    """
    Compute advantage for OPO based on https://arxiv.org/pdf/2505.23585

    Args:
        token_level_rewards: `(torch.Tensor)`
            shape: (bs, response_length)
        response_mask: `(torch.Tensor)`
            shape: (bs, response_length)
        config: (dict) algorithm config

    Returns:
        advantages: `(torch.Tensor)`
            shape: (bs, response_length)
        Returns: `(torch.Tensor)`
            shape: (bs, response_length)
    """
    response_length = response_mask.sum(dim=-1)
    scores = token_level_rewards.sum(dim=-1)

    id2score = defaultdict(list)
    id2len = defaultdict(list)
    id2bsl = {}

    with torch.no_grad():
        bsz = scores.shape[0]
        for i in range(bsz):
            id2score[index[i]].append(scores[i])
            id2len[index[i]].append(response_length[i])

        for idx in id2score:
            if len(id2score[idx]) == 1:
                id2bsl[idx] = torch.tensor(0.0)
            elif len(id2score[idx]) > 1:
                score_tensor = torch.tensor(id2score[idx])
                len_tensor = torch.tensor(id2len[idx])
                id2bsl[idx] = (len_tensor * score_tensor).sum() / len_tensor.sum()
            else:
                raise ValueError(f"no score in prompt index: {idx}")
        for i in range(bsz):
            scores[i] = scores[i] - id2bsl[index[i]]
        scores = scores.unsqueeze(-1) * response_mask

    return scores, scores


@register_adv_est(AdvantageEstimator.REINFORCE_PLUS_PLUS)  # or simply: @register_adv_est("reinforce_plus_plus")
def compute_reinforce_plus_plus_outcome_advantage(token_level_rewards: torch.Tensor, response_mask: torch.Tensor, config=None, **kwargs):
    """
    Compute advantage for REINFORCE++.
    This implementation is based on the paper: https://arxiv.org/abs/2501.03262

    Args:
        token_level_rewards: `(torch.Tensor)`
            shape: (bs, response_length)
        response_mask: `(torch.Tensor)`
            shape: (bs, response_length)
        config: (dict) algorithm config

    Returns:
        advantages: `(torch.Tensor)`
            shape: (bs, response_length)
        Returns: `(torch.Tensor)`
            shape: (bs, response_length)
    """
    assert config is not None
    gamma = config.gamma
    with torch.no_grad():
        returns = torch.zeros_like(token_level_rewards)
        running_return = 0

        for t in reversed(range(token_level_rewards.shape[1])):
            running_return = token_level_rewards[:, t] + gamma * running_return
            returns[:, t] = running_return
            # Reset after EOS
            running_return = running_return * response_mask[:, t]

        advantages = verl_F.masked_whiten(returns, response_mask)
        advantages = advantages * response_mask

    return advantages, returns


@register_adv_est(AdvantageEstimator.REMAX)  # or simply: @register_adv_est("remax")
def compute_remax_outcome_advantage(token_level_rewards: torch.Tensor, reward_baselines: torch.Tensor, response_mask: torch.Tensor, config=None, **kwargs):
    """
    Compute advantage for ReMax, operating only on Outcome reward
    This implementation is based on the paper: https://arxiv.org/abs/2310.10505
    (with only one scalar reward for each response).

    Args:
        token_level_rewards: `(torch.Tensor)`
            shape: (bs, response_length)
        reward_baselines: `(torch.Tensor)`
            shape: (bs,)
        response_mask: `(torch.Tensor)`
            shape: (bs, response_length)
        config: (dict) algorithm config

    Returns:
        advantages: `(torch.Tensor)`
            shape: (bs, response_length)
        Returns: `(torch.Tensor)`
            shape: (bs, response_length)
    """

    with torch.no_grad():
        returns = (token_level_rewards * response_mask).flip(dims=[-1]).cumsum(dim=-1).flip(dims=[-1])
        advantages = returns - reward_baselines.unsqueeze(-1) * response_mask

    return advantages, returns


def compute_rewards(token_level_scores, old_log_prob, ref_log_prob, kl_ratio):
    kl = old_log_prob - ref_log_prob
    return token_level_scores - kl * kl_ratio


def agg_loss(loss_mat: torch.Tensor, loss_mask: torch.Tensor, loss_agg_mode: str):
    """
    Aggregate the loss matrix into a scalar.

    Args:
        loss_mat: `(torch.Tensor)`:
            shape: (bs, response_length)
        loss_mask: `(torch.Tensor)`:
            shape: (bs, response_length)
        loss_agg_mode: (str) choices:
            method to aggregate the loss matrix into a scalar.
    Returns:
        loss: `a scalar torch.Tensor`
            aggregated loss
    """
    if loss_agg_mode == "token-mean":
        loss = verl_F.masked_mean(loss_mat, loss_mask)
    elif loss_agg_mode == "seq-mean-token-sum":
        seq_losses = torch.sum(loss_mat * loss_mask, dim=-1)  # token-sum
        loss = torch.mean(seq_losses)  # seq-mean
    elif loss_agg_mode == "seq-mean-token-mean":
        seq_losses = torch.sum(loss_mat * loss_mask, dim=-1) / torch.sum(loss_mask, dim=-1)  # token-mean
        loss = torch.mean(seq_losses)  # seq-mean
    elif loss_agg_mode == "seq-mean-token-sum-norm":
        seq_losses = torch.sum(loss_mat * loss_mask, dim=-1)
        loss = torch.sum(seq_losses) / loss_mask.shape[-1]  # The divisor
        # (loss_mask.shape[-1]) should ideally be constant
        # throughout training to well-replicate the DrGRPO paper.
        # TODO: Perhaps add user-defined normalizer argument to
        # agg_loss to ensure divisor stays constant throughout.
    else:
        raise ValueError(f"Invalid loss_agg_mode: {loss_agg_mode}")

    return loss


def compute_policy_loss(
    old_log_prob,
    log_prob,
    advantages,
    response_mask,
    cliprange=None,
    cliprange_low=None,
    cliprange_high=None,
    clip_ratio_c=3.0,
    loss_agg_mode: str = "token-mean",
):
    """
    Compute the clipped policy objective and related metrics for PPO.

    Adapted from
    https://github.com/huggingface/trl/blob/main/trl/trainer/ppo_trainer.py#L1122

    Args:
        old_log_prob (torch.Tensor):
            Log-probabilities of actions under the old policy, shape (batch_size, response_length).
        log_prob (torch.Tensor):
            Log-probabilities of actions under the current policy, shape (batch_size, response_length).
        advantages (torch.Tensor):
            Advantage estimates for each action, shape (batch_size, response_length).
        response_mask (torch.Tensor):
            Mask indicating which tokens to include in the loss, shape (batch_size, response_length).
        cliprange (float, optional):
            Clipping parameter ε for standard PPO. See https://arxiv.org/abs/1707.06347.
            Defaults to None (must be provided).
        cliprange_low (float, optional):
            Lower clip range for dual-clip PPO. Defaults to same as `cliprange`.
        cliprange_high (float, optional):
            Upper clip range for dual-clip PPO. Defaults to same as `cliprange`.
        clip_ratio_c (float, optional):
            Lower bound of the ratio for dual-clip PPO. See https://arxiv.org/pdf/1912.09729.
            Defaults to 3.0.
        loss_agg_mode (str, optional):
            Aggregation mode for `agg_loss`. Defaults to "token-mean".
    """
    assert clip_ratio_c > 1.0, "The lower bound of the clip_ratio_c for dual-clip PPO should be greater than 1.0," + f" but get the value: {clip_ratio_c}."

    negative_approx_kl = log_prob - old_log_prob
    # Clamp negative_approx_kl for stability
    negative_approx_kl = torch.clamp(negative_approx_kl, min=-20.0, max=20.0)
    ratio = torch.exp(negative_approx_kl)
    ppo_kl = verl_F.masked_mean(-negative_approx_kl, response_mask)

    pg_losses1 = -advantages * ratio
    if cliprange_low is None:
        cliprange_low = cliprange
    if cliprange_high is None:
        cliprange_high = cliprange
    pg_losses2 = -advantages * torch.clamp(ratio, 1 - cliprange_low, 1 + cliprange_high)  # - clip(ratio, 1-cliprange, 1+cliprange) * A
    clip_pg_losses1 = torch.maximum(pg_losses1, pg_losses2)  # max(-ratio * A, -clip(ratio, 1-cliprange, 1+cliprange) * A)
    pg_clipfrac = verl_F.masked_mean(torch.gt(pg_losses2, pg_losses1).float(), response_mask)

    pg_losses3 = -advantages * clip_ratio_c
    clip_pg_losses2 = torch.min(pg_losses3, clip_pg_losses1)
    pg_clipfrac_lower = verl_F.masked_mean(torch.gt(clip_pg_losses1, pg_losses3) * (advantages < 0).float(), response_mask)

    pg_losses = torch.where(advantages < 0, clip_pg_losses2, clip_pg_losses1)
    pg_loss = agg_loss(loss_mat=pg_losses, loss_mask=response_mask, loss_agg_mode=loss_agg_mode)

    return pg_loss, pg_clipfrac, ppo_kl, pg_clipfrac_lower


@register_policy_loss("clip_cov")
def compute_policy_loss_clip_cov(
    old_log_prob,
    log_prob,
    advantages,
    response_mask,
    loss_agg_mode="token-mean",
    config=None,
):
    """
    Compute the clipped policy objective and related metrics for Clip-Cov.

    Adapted from
    https://github.com/PRIME-RL/Entropy-Mechanism-of-RL/blob/main/verl/trainer/ppo/core_algos.py

    Args:
        old_log_prob (torch.Tensor):
            Log-probabilities of actions under the old policy, shape (batch_size, response_length).
        log_prob (torch.Tensor):
            Log-probabilities of actions under the current policy, shape (batch_size, response_length).
        advantages (torch.Tensor):
            Advantage estimates for each action, shape (batch_size, response_length).
        response_mask (torch.Tensor):
            Mask indicating which tokens to include in the loss, shape (batch_size, response_length).
        cliprange (float, optional):
            Clipping parameter ε for standard PPO. See https://arxiv.org/abs/1707.06347.
            Defaults to None (must be provided).
        cliprange_low (float, optional):
            Lower clip range for dual-clip PPO. Defaults to same as `cliprange`.
        cliprange_high (float, optional):
            Upper clip range for dual-clip PPO. Defaults to same as `cliprange`.
        loss_agg_mode (str, optional):
            Aggregation mode for `agg_loss`. Defaults to "token-mean".
        clip_cvo_ratio (float, optional):
            Ratio for clipping the covariance. Defaults to 0.0002.
        clip_cov_lb (float, optional):
            Lower bound for clipping covariance. Defaults to 1.0.
        clip_cov_ub (float, optional):
            Upper bound for clipping covariance. Defaults to 5.0.
    """
    clip_cov_ratio = config.policy_loss.clip_cov_ratio if config.policy_loss.clip_cov_ratio is not None else 0.0002
    cliprange = config.clip_ratio
    cliprange_low = config.clip_ratio_low if config.clip_ratio_low is not None else cliprange
    cliprange_high = config.clip_ratio_high if config.clip_ratio_high is not None else cliprange
    clip_cov_ub = config.policy_loss.clip_cov_ub if config.policy_loss.clip_cov_ub is not None else 5.0
    clip_cov_lb = config.policy_loss.clip_cov_lb if config.policy_loss.clip_cov_lb is not None else 1.0

    assert clip_cov_ratio > 0, "clip_ratio should be larger than 0."

    negative_approx_kl = log_prob - old_log_prob
    ratio = torch.exp(negative_approx_kl)
    ppo_kl = verl_F.masked_mean(-negative_approx_kl, response_mask)

    pg_losses1 = -advantages * ratio

    if cliprange_low is None:
        cliprange_low = cliprange
    if cliprange_high is None:
        cliprange_high = cliprange

    corr = torch.ones_like(advantages)
    pg_losses2 = -advantages * torch.clamp(ratio, 1 - cliprange_low, 1 + cliprange_high)
    clip_by_origin = (pg_losses2 > pg_losses1) & (response_mask > 0)

    cov_all = (advantages - verl_F.masked_mean(advantages, response_mask)) * (log_prob - verl_F.masked_mean(log_prob.detach(), response_mask))
    cov_all[response_mask == 0] = -torch.inf
    cov_all[clip_by_origin] = -torch.inf

    clip_num = max(int(clip_cov_ratio * response_mask.sum().item()), 1)
    top_k_idx = (cov_all < clip_cov_ub) & (cov_all > clip_cov_lb) & (response_mask > 0)
    top_k_idx = torch.nonzero(top_k_idx)

    if len(top_k_idx) > 0:
        perm = torch.randperm(len(top_k_idx))
        top_k_idx = top_k_idx[perm[: min(clip_num, len(top_k_idx))]]
    else:
        top_k_idx = torch.empty((0, 2), device=cov_all.device, dtype=torch.long)

    corr[top_k_idx[:, 0], top_k_idx[:, 1]] = 0

    pg_clipfrac = verl_F.masked_mean((corr == 0).float(), response_mask)

    pg_losses = torch.maximum(pg_losses1, pg_losses2) * corr
    pg_loss = agg_loss(loss_mat=pg_losses, loss_mask=response_mask, loss_agg_mode=loss_agg_mode)

    return pg_loss, pg_clipfrac, ppo_kl, torch.tensor(0.0)


@register_policy_loss("kl_cov")
def compute_policy_loss_kl_cov(
    old_log_prob,
    log_prob,
    advantages,
    response_mask,
    loss_agg_mode="token-mean",
    config=None,
):
    """
    Compute the clipped policy objective and related metrics for Clip-Cov.

    Adapted from
    https://github.com/PRIME-RL/Entropy-Mechanism-of-RL/blob/main/verl/trainer/ppo/core_algos.py

    Args:
        old_log_prob (torch.Tensor):
            Log-probabilities of actions under the old policy, shape (batch_size, response_length).
        log_prob (torch.Tensor):
            Log-probabilities of actions under the current policy, shape (batch_size, response_length).
        advantages (torch.Tensor):
            Advantage estimates for each action, shape (batch_size, response_length).
        response_mask (torch.Tensor):
            Mask indicating which tokens to include in the loss, shape (batch_size, response_length).
        loss_agg_mode (str, optional):
            Aggregation mode for `agg_loss`. Defaults to "token-mean".
        kl_cov_ratio (float, optional):
            Ratio for selecting the top-k covariance values. Defaults to 0.0002.
        ppo_kl_coef (float, optional):
            Coefficient for the KL penalty term in the loss. Defaults to 1.
    """
    kl_cov_ratio = config.policy_loss.kl_cov_ratio if config.policy_loss.kl_cov_ratio is not None else 0.0002
    ppo_kl_coef = config.policy_loss.ppo_kl_coef if config.policy_loss.ppo_kl_coef is not None else 1.0

    assert kl_cov_ratio > 0, "kl_cov_ratio should be larger than 0."

    negative_approx_kl = log_prob - old_log_prob
    abs_kl = negative_approx_kl.abs()
    ratio = torch.exp(negative_approx_kl)
    ppo_kl_abs = verl_F.masked_mean(negative_approx_kl.abs(), response_mask)
    pg_losses1 = -advantages * ratio
    pg_losses_kl = -advantages * ratio + ppo_kl_coef * abs_kl
    pg_losses = pg_losses1

    all_valid = response_mask > 0
    all_valid_idx = torch.nonzero(all_valid.reshape(-1), as_tuple=True)[0]
    all_valid_adv = advantages[all_valid].detach().reshape(-1).cpu()
    all_valid_logp = log_prob[all_valid].detach().reshape(-1).cpu()

    k = min(kl_cov_ratio, len(all_valid_adv))

    if k != 0:
        cov_lst_all = (all_valid_adv - all_valid_adv.mean()) * (all_valid_logp - all_valid_logp.mean())
        k_percent_nums = max(1, int(len(cov_lst_all) * kl_cov_ratio))
        large_cov_idxs = torch.topk(cov_lst_all, k_percent_nums, largest=True).indices

        if len(large_cov_idxs) != 0:
            large_cov_idxs = all_valid_idx[large_cov_idxs]
            pg_losses[large_cov_idxs // advantages.shape[1], large_cov_idxs % advantages.shape[1]] = pg_losses_kl[large_cov_idxs // advantages.shape[1], large_cov_idxs % advantages.shape[1]]

    pg_loss = agg_loss(loss_mat=pg_losses, loss_mask=response_mask, loss_agg_mode=loss_agg_mode)

    return pg_loss, torch.tensor(0.0), ppo_kl_abs, torch.tensor(0.0)


def compute_entropy_loss(logits, response_mask, loss_agg_mode: str = "token-mean"):
    """Compute categorical entropy loss (For backward compatibility)

    Args:
        logits (torch.Tensor): shape is (bs, response_length, vocab_size)
        response_mask (torch.Tensor): shape is (bs, response_length)

    Returns:
        entropy: a scalar torch.Tensor

    """
    # compute entropy
    token_entropy = verl_F.entropy_from_logits(logits)  # (bs, response_len)
    entropy_loss = agg_loss(loss_mat=token_entropy, loss_mask=response_mask, loss_agg_mode=loss_agg_mode)
    return entropy_loss


def compute_value_loss(vpreds: torch.Tensor, returns: torch.Tensor, values: torch.Tensor, response_mask: torch.Tensor, cliprange_value: float, loss_agg_mode: str = "token-mean"):
    """
    Compute the clipped value-function loss for PPO.

    Copied from https://github.com/huggingface/trl/blob/main/trl/trainer/ppo_trainer.py#L1151

    Args:
        vpreds (torch.FloatTensor):
            Predicted values from the value head, shape (batch_size, response_length).
        values (torch.FloatTensor):
            Old (baseline) values from the value head, shape (batch_size, response_length).
        returns (torch.FloatTensor):
            Ground-truth returns, shape (batch_size, response_length).
        response_mask (torch.Tensor):
            Mask indicating which tokens to include in the value loss calculation.
        cliprange_value (float):
            Clip range for value prediction updates.
        loss_agg_mode (str, optional):
            Aggregation mode for `agg_loss`. Defaults to "token-mean".

    Returns:
        vf_loss (torch.FloatTensor):
            A scalar tensor containing the aggregated value-function loss.
        vf_clipfrac (float):
            Fraction of elements where the clipped loss was used.
    """
    vpredclipped = verl_F.clip_by_value(vpreds, values - cliprange_value, values + cliprange_value)
    vf_losses1 = (vpreds - returns) ** 2
    vf_losses2 = (vpredclipped - returns) ** 2
    clipped_vf_losses = torch.max(vf_losses1, vf_losses2)
    vf_loss = 0.5 * agg_loss(loss_mat=clipped_vf_losses, loss_mask=response_mask, loss_agg_mode=loss_agg_mode)
    vf_clipfrac = verl_F.masked_mean(torch.gt(vf_losses2, vf_losses1).float(), response_mask)
    return vf_loss, vf_clipfrac


def kl_penalty(logprob: torch.FloatTensor, ref_logprob: torch.FloatTensor, kl_penalty) -> torch.FloatTensor:
    """Compute KL divergence given logprob and ref_logprob.
    Copied from https://github.com/huggingface/trl/blob/main/trl/trainer/ppo_trainer.py#L1104
    See more description in http://joschu.net/blog/kl-approx.html

    Args:
        logprob:
        ref_logprob:

    Returns:

    """
    if kl_penalty in ("kl", "k1"):
        return logprob - ref_logprob

    if kl_penalty == "abs":
        return (logprob - ref_logprob).abs()

    if kl_penalty in ("mse", "k2"):
        return 0.5 * (logprob - ref_logprob).square()

    # J. Schulman. Approximating kl divergence, 2020.
    # # URL http://joschu.net/blog/kl-approx.html.
    if kl_penalty in ("low_var_kl", "k3"):
        kl = ref_logprob - logprob
        # For numerical stability
        kl = torch.clamp(kl, min=-20, max=20)
        ratio = torch.exp(kl)
        kld = (ratio - kl - 1).contiguous()
        return torch.clamp(kld, min=-10, max=10)

    if kl_penalty == "full":
        # so, here logprob and ref_logprob should contain the logits for every token in vocabulary
        raise NotImplementedError

    raise NotImplementedError


def compute_pf_ppo_reweight_data(
    data,
    reweight_method: str = "pow",
    weight_pow: float = 2.0,
):
    """Reweight the data based on the token_level_scores.

    Args:
        data: DataProto object, containing batch, non_tensor_batch and meta_info
        reweight_method: str, choices: "pow", "max_min", "max_random"
        weight_pow: float, the power of the weight

    Returns:

    """

    @torch.no_grad()
    def compute_weights(scores: torch.Tensor, reweight_method: str, weight_pow: float) -> torch.Tensor:
        if reweight_method == "pow":
            weights = torch.pow(torch.abs(scores), weight_pow)
        elif reweight_method == "max_min":
            max_score = torch.max(scores)
            min_score = torch.min(scores)
            weights = torch.where((scores == max_score) | (scores == min_score), 1.0, 0.0)
        elif reweight_method == "max_random":
            max_score = torch.max(scores)
            weights = torch.where(scores == max_score, 0.4, 0.1)
        else:
            raise ValueError(f"Unsupported reweight_method: {reweight_method}")
        return weights

    scores = data.batch["token_level_scores"].sum(dim=-1)
    weights = compute_weights(scores, reweight_method, weight_pow)
    weights = torch.clamp(weights + 1e-8, min=1e-8)

    batch_size = scores.shape[0]
    sample_indices = torch.multinomial(weights, batch_size, replacement=True)

    resampled_batch = {key: tensor[sample_indices] for key, tensor in data.batch.items()}

    sample_indices_np = sample_indices.numpy()
    resampled_non_tensor_batch = {}
    for key, array in data.non_tensor_batch.items():
        if isinstance(array, np.ndarray):
            resampled_non_tensor_batch[key] = array[sample_indices_np]
        else:
            resampled_non_tensor_batch[key] = [array[i] for i in sample_indices_np]

    resampled_meta_info = {}
    for key, value in data.meta_info.items():
        if isinstance(value, list) and len(value) == batch_size:
            resampled_meta_info[key] = [value[i] for i in sample_indices_np]
        else:
            resampled_meta_info[key] = value

    from copy import deepcopy

    resampled_data = deepcopy(data)
    resampled_data.batch = type(data.batch)(resampled_batch)
    resampled_data.batch.batch_size = data.batch.batch_size
    resampled_data.non_tensor_batch = resampled_non_tensor_batch
    resampled_data.meta_info = resampled_meta_info

    return resampled_data<|MERGE_RESOLUTION|>--- conflicted
+++ resolved
@@ -314,7 +314,6 @@
     advantages = advantages.unsqueeze(-1) * response_mask
     return advantages, advantages
 
-<<<<<<< HEAD
 @register_adv_est(AdvantageEstimator.GRPO_ATROPOS) # or simply: @register_adv_est("grpo_atropos")
 def compute_grpo_atropos_advantage(
     token_level_rewards: torch.Tensor,
@@ -429,14 +428,8 @@
         
         return advantages, advantages
 
-@register_adv_est(AdvantageEstimator.REINFORCE_PLUS_PLUS_BASELINE) # or simply: @register_adv_est("reinforce_plus_plus_baseline")
-def compute_reinforce_plus_plus_baseline_outcome_advantage(token_level_rewards: torch.Tensor, response_mask: torch.Tensor, index: torch.Tensor,
-                                                           epsilon: float = 1e-6, config=None, **kwargs):
-=======
-
 @register_adv_est(AdvantageEstimator.REINFORCE_PLUS_PLUS_BASELINE)  # or simply: @register_adv_est("reinforce_plus_plus_baseline")
 def compute_reinforce_plus_plus_baseline_outcome_advantage(token_level_rewards: torch.Tensor, response_mask: torch.Tensor, index: torch.Tensor, epsilon: float = 1e-6, config=None, **kwargs):
->>>>>>> 3b3e5970
     """
     Compute advantage for RF++-baseline (https://arxiv.org/abs/2501.03262), operating only on Outcome reward
     (with only one scalar reward for each response).
