--- conflicted
+++ resolved
@@ -1112,13 +1112,11 @@
                     non_tensor_batch_keys_to_pop.append("tools_kwargs")
                 if "interaction_kwargs" in batch.non_tensor_batch:
                     non_tensor_batch_keys_to_pop.append("interaction_kwargs")
-<<<<<<< HEAD
                 if "index" in batch.non_tensor_batch:
                     non_tensor_batch_keys_to_pop.append("index")
-=======
                 if "agent_name" in batch.non_tensor_batch:
                     non_tensor_batch_keys_to_pop.append("agent_name")
->>>>>>> 29f50e7d
+
                 gen_batch = batch.pop(
                     batch_keys=batch_keys_to_pop,
                     non_tensor_batch_keys=non_tensor_batch_keys_to_pop,
