# Copyright 2024 Bytedance Ltd. and/or its affiliates
# Copyright 2023-2024 SGLang Team
# Copyright 2025 ModelBest Inc. and/or its affiliates
#
# Licensed under the Apache License, Version 2.0 (the "License");
# you may not use this file except in compliance with the License.
# You may obtain a copy of the License at
#
#     http://www.apache.org/licenses/LICENSE-2.0
#
# Unless required by applicable law or agreed to in writing, software
# distributed under the License is distributed on an "AS IS" BASIS,
# WITHOUT WARRANTIES OR CONDITIONS OF ANY KIND, either express or implied.
# See the License for the specific language governing permissions and
# limitations under the License.
"""
FSDP PPO Trainer with Ray-based single controller.
This trainer supports model-agonistic model initialization with huggingface
"""

import json
import os
import uuid
from collections import defaultdict
from copy import deepcopy
from dataclasses import dataclass, field
from enum import Enum
from pprint import pprint
from typing import Optional, Type

import numpy as np
import ray
import torch
from omegaconf import OmegaConf, open_dict
from torch.utils.data import Dataset, Sampler
from torchdata.stateful_dataloader import StatefulDataLoader
from tqdm import tqdm

from verl import DataProto
from verl.protocol import pad_dataproto_to_divisor, unpad_dataproto
from verl.single_controller.base import Worker
from verl.single_controller.ray import RayClassWithInitArgs, RayResourcePool, RayWorkerGroup
from verl.single_controller.ray.base import create_colocated_worker_cls
from verl.trainer.ppo import core_algos
from verl.trainer.ppo.core_algos import AdvantageEstimator, agg_loss
from verl.trainer.ppo.metric_utils import (
    compute_data_metrics,
    compute_throughout_metrics,
    compute_timing_metrics,
    process_validation_metrics,
)
from verl.trainer.ppo.reward import compute_reward, compute_reward_async
from verl.utils.checkpoint.checkpoint_manager import find_latest_ckpt_path, should_save_ckpt_esi
from verl.utils.debug import marked_timer
from verl.utils.metric import (
    reduce_metrics,
)
from verl.utils.seqlen_balancing import get_seqlen_balanced_partitions, log_seqlen_unbalance
from verl.utils.torch_functional import masked_mean
from verl.utils.tracking import ValidationGenerationsLogger

WorkerType = Type[Worker]


class Role(Enum):
    """
    To create more roles dynamically, you can subclass Role and add new members
    """

    Actor = 0
    Rollout = 1
    ActorRollout = 2
    Critic = 3
    RefPolicy = 4
    RewardModel = 5
    ActorRolloutRef = 6


@dataclass
class ResourcePoolManager:
    """
    Define a resource pool specification. Resource pool will be initialized first.
    """

    resource_pool_spec: dict[str, list[int]]
    mapping: dict[Role, str]
    resource_pool_dict: dict[str, RayResourcePool] = field(default_factory=dict)

    def create_resource_pool(self):
        for resource_pool_name, process_on_nodes in self.resource_pool_spec.items():
            # max_colocate_count means the number of WorkerGroups (i.e. processes) in each RayResourcePool
            # For FSDP backend, we recommend using max_colocate_count=1 that merge all WorkerGroups into one.
            # For Megatron backend, we recommend using max_colocate_count>1
            # that can utilize different WorkerGroup for differnt models
            resource_pool = RayResourcePool(
                process_on_nodes=process_on_nodes, use_gpu=True, max_colocate_count=1, name_prefix=resource_pool_name
            )
            self.resource_pool_dict[resource_pool_name] = resource_pool

        self._check_resource_available()

    def get_resource_pool(self, role: Role) -> RayResourcePool:
        """Get the resource pool of the worker_cls"""
        return self.resource_pool_dict[self.mapping[role]]

    def get_n_gpus(self) -> int:
        """Get the number of gpus in this cluster."""
        return sum([n_gpus for process_on_nodes in self.resource_pool_spec.values() for n_gpus in process_on_nodes])

    def _check_resource_available(self):
        """Check if the resource pool can be satisfied in this ray cluster."""
        node_available_resources = ray.state.available_resources_per_node()
        node_available_gpus = {
            node: node_info.get("GPU", 0) if "GPU" in node_info else node_info.get("NPU", 0)
            for node, node_info in node_available_resources.items()
        }

        # check total required gpus can be satisfied
        total_available_gpus = sum(node_available_gpus.values())
        total_required_gpus = sum(
            [n_gpus for process_on_nodes in self.resource_pool_spec.values() for n_gpus in process_on_nodes]
        )
        if total_available_gpus < total_required_gpus:
            raise ValueError(
                f"Total available GPUs {total_available_gpus} is less than total desired GPUs {total_required_gpus}"
            )

        # check each resource pool can be satisfied, O(#resource_pools * #nodes)
        for resource_pool_name, process_on_nodes in self.resource_pool_spec.items():
            num_gpus, num_nodes = process_on_nodes[0], len(process_on_nodes)
            for node, available_gpus in node_available_gpus.items():
                if available_gpus >= num_gpus:
                    node_available_gpus[node] -= num_gpus
                    num_nodes -= 1
                    if num_nodes == 0:
                        break
            if num_nodes > 0:
                raise ValueError(
                    f"Resource pool {resource_pool_name}: {num_gpus}*{num_nodes}"
                    + "cannot be satisfied in this ray cluster"
                )


def apply_kl_penalty(data: DataProto, kl_ctrl: core_algos.AdaptiveKLController, kl_penalty="kl", multi_turn=False):
    """Apply KL penalty to the token-level rewards.

    This function computes the KL divergence between the reference policy and current policy,
    then applies a penalty to the token-level rewards based on this divergence.

    Args:
        data (DataProto): The data containing batched model outputs and inputs.
        kl_ctrl (core_algos.AdaptiveKLController): Controller for adaptive KL penalty.
        kl_penalty (str, optional): Type of KL penalty to apply. Defaults to "kl".
        multi_turn (bool, optional): Whether the data is from a multi-turn conversation. Defaults to False.

    Returns:
        tuple: A tuple containing:
            - The updated data with token-level rewards adjusted by KL penalty
            - A dictionary of metrics related to the KL penalty
    """
    responses = data.batch["responses"]
    response_length = responses.size(1)
    token_level_scores = data.batch["token_level_scores"]
    batch_size = data.batch.batch_size[0]

    if multi_turn:
        loss_mask = data.batch["loss_mask"]
        response_mask = loss_mask[:, -response_length:]
    else:
        attention_mask = data.batch["attention_mask"]
        response_mask = attention_mask[:, -response_length:]

    # compute kl between ref_policy and current policy
    # When apply_kl_penalty, algorithm.use_kl_in_reward=True, so the reference model has been enabled.
    kld = core_algos.kl_penalty(
        data.batch["old_log_probs"], data.batch["ref_log_prob"], kl_penalty=kl_penalty
    )  # (batch_size, response_length)
    kld = kld * response_mask
    beta = kl_ctrl.value

    token_level_rewards = token_level_scores - beta * kld

    current_kl = masked_mean(kld, mask=response_mask, axis=-1)  # average over sequence
    current_kl = torch.mean(current_kl, dim=0).item()

    # according to https://github.com/huggingface/trl/blob/951ca1841f29114b969b57b26c7d3e80a39f75a0/trl/trainer/ppo_trainer.py#L837
    kl_ctrl.update(current_kl=current_kl, n_steps=batch_size)
    data.batch["token_level_rewards"] = token_level_rewards

    metrics = {"actor/reward_kl_penalty": current_kl, "actor/reward_kl_penalty_coeff": beta}

    return data, metrics


def compute_response_mask(data: DataProto):
    """Compute the attention mask for the response part of the sequence.

    This function extracts the portion of the attention mask that corresponds to the model's response,
    which is used for masking computations that should only apply to response tokens.

    Args:
        data (DataProto): The data containing batched model outputs and inputs.

    Returns:
        torch.Tensor: The attention mask for the response tokens.
    """
    responses = data.batch["responses"]
    response_length = responses.size(1)
    attention_mask = data.batch["attention_mask"]
    return attention_mask[:, -response_length:]


def compute_advantage(
    data: DataProto,
    adv_estimator,
    gamma=1.0,
    lam=1.0,
    num_repeat=1,
    multi_turn=False,
    norm_adv_by_std_in_grpo=True,
    config=None,
):
    """Compute advantage estimates for policy optimization.

    This function computes advantage estimates using various estimators like GAE, GRPO, REINFORCE++, etc.
    The advantage estimates are used to guide policy optimization in RL algorithms.

    Args:
        data (DataProto): The data containing batched model outputs and inputs.
        adv_estimator: The advantage estimator to use (e.g., GAE, GRPO, REINFORCE++).
        gamma (float, optional): Discount factor for future rewards. Defaults to 1.0.
        lam (float, optional): Lambda parameter for GAE. Defaults to 1.0.
        num_repeat (int, optional): Number of times to repeat the computation. Defaults to 1.
        multi_turn (bool, optional): Whether the data is from a multi-turn conversation. Defaults to False.
        norm_adv_by_std_in_grpo (bool, optional): Whether to normalize advantages by standard deviation in
            GRPO. Defaults to True.
        config (dict, optional): Configuration dictionary for algorithm settings. Defaults to None.

    Returns:
        DataProto: The updated data with computed advantages and returns.
    """
    # Back-compatible with trainers that do not compute response mask in fit
    if "response_mask" not in data.batch.keys():
        data.batch["response_mask"] = compute_response_mask(data)
    # prepare response group
    if adv_estimator == AdvantageEstimator.GAE:
        # Compute advantages and returns using Generalized Advantage Estimation (GAE)
        advantages, returns = core_algos.compute_gae_advantage_return(
            token_level_rewards=data.batch["token_level_rewards"],
            values=data.batch["values"],
            response_mask=data.batch["response_mask"],
            gamma=gamma,
            lam=lam,
        )
        data.batch["advantages"] = advantages
        data.batch["returns"] = returns
        if config.get("use_pf_ppo", False):
            data = core_algos.compute_pf_ppo_reweight_data(
                data,
                config.get("pf_ppo_reweight_method", "pow"),
                config.get("pf_ppo_weight_pow", 2.0),
            )
    elif adv_estimator == AdvantageEstimator.GRPO:
        # Initialize the mask for GRPO calculation
        grpo_calculation_mask = data.batch["response_mask"]
        if multi_turn:
            # If multi-turn, replace the mask with the relevant part of loss_mask
            # Get length from the initial response mask
            response_length = grpo_calculation_mask.size(1)
            # This mask is the one intended for GRPO
            grpo_calculation_mask = data.batch["loss_mask"][:, -response_length:]
        # Call compute_grpo_outcome_advantage with parameters matching its definition
        advantages, returns = core_algos.compute_grpo_outcome_advantage(
            token_level_rewards=data.batch["token_level_rewards"],
            response_mask=grpo_calculation_mask,
            index=data.non_tensor_batch["uid"],
            norm_adv_by_std_in_grpo=norm_adv_by_std_in_grpo,
        )
        data.batch["advantages"] = advantages
        data.batch["returns"] = returns
    else:
        # handle all other adv estimator type other than GAE and GRPO
        adv_estimator_fn = core_algos.get_adv_estimator_fn(adv_estimator)
        adv_kwargs = {
            "token_level_rewards": data.batch["token_level_rewards"],
            "response_mask": data.batch["response_mask"],
            "config": config,
        }
        if "uid" in data.non_tensor_batch:  # optional
            adv_kwargs["index"] = data.non_tensor_batch["uid"]
        if "reward_baselines" in data.batch:  # optional
            adv_kwargs["reward_baselines"] = data.batch["reward_baselines"]

        # calculate advantage estimator
        advantages, returns = adv_estimator_fn(**adv_kwargs)
        data.batch["advantages"] = advantages
        data.batch["returns"] = returns
    return data


class RayPPOTrainer:
    # TODO: support each role have individual ray_worker_group_cls,
    # i.e., support different backend of different role
    def __init__(
        self,
        config,
        tokenizer,
        role_worker_mapping: dict[Role, WorkerType],
        resource_pool_manager: ResourcePoolManager,
        ray_worker_group_cls: RayWorkerGroup = RayWorkerGroup,
        processor=None,
        reward_fn=None,
        val_reward_fn=None,
        train_dataset: Optional[Dataset] = None,
        val_dataset: Optional[Dataset] = None,
        collate_fn=None,
        train_sampler: Optional[Sampler] = None,
        device_name="cuda",
    ):
        """
        Initialize distributed PPO trainer with Ray backend.
        Note that this trainer runs on the driver process on a single CPU/GPU node.

        Args:
            config: Configuration object containing training parameters.
            tokenizer: Tokenizer used for encoding and decoding text.
            role_worker_mapping (dict[Role, WorkerType]): Mapping from roles to worker classes.
            resource_pool_manager (ResourcePoolManager): Manager for Ray resource pools.
            ray_worker_group_cls (RayWorkerGroup, optional): Class for Ray worker groups. Defaults to RayWorkerGroup.
            processor: Optional data processor, used for multimodal data
            reward_fn: Function for computing rewards during training.
            val_reward_fn: Function for computing rewards during validation.
            train_dataset (Optional[Dataset], optional): Training dataset. Defaults to None.
            val_dataset (Optional[Dataset], optional): Validation dataset. Defaults to None.
            collate_fn: Function to collate data samples into batches.
            train_sampler (Optional[Sampler], optional): Sampler for the training dataset. Defaults to None.
            device_name (str, optional): Device name for training (e.g., "cuda", "cpu"). Defaults to "cuda".
        """

        # Store the tokenizer for text processing
        self.tokenizer = tokenizer
        self.processor = processor
        self.config = config
        self.reward_fn = reward_fn
        self.val_reward_fn = val_reward_fn

        self.hybrid_engine = config.actor_rollout_ref.hybrid_engine
        assert self.hybrid_engine, "Currently, only support hybrid engine"

        if self.hybrid_engine:
            assert Role.ActorRollout in role_worker_mapping, f"{role_worker_mapping.keys()=}"

        self.role_worker_mapping = role_worker_mapping
        self.resource_pool_manager = resource_pool_manager
        self.use_reference_policy = Role.RefPolicy in role_worker_mapping
        self.use_rm = Role.RewardModel in role_worker_mapping
        self.ray_worker_group_cls = ray_worker_group_cls
        self.device_name = device_name
        self.validation_generations_logger = ValidationGenerationsLogger()

        # if ref_in_actor is True, the reference policy will be actor without lora applied
        self.ref_in_actor = config.actor_rollout_ref.model.get("lora_rank", 0) > 0

        # define in-reward KL control
        # kl loss control currently not suppoorted
        if config.algorithm.use_kl_in_reward:
            self.kl_ctrl_in_reward = core_algos.get_kl_controller(config.algorithm.kl_ctrl)

        if self.config.algorithm.adv_estimator == AdvantageEstimator.GAE:
            self.use_critic = True
        elif self.config.algorithm.adv_estimator in [
            AdvantageEstimator.GRPO,
            AdvantageEstimator.GRPO_PASSK,
            AdvantageEstimator.REINFORCE_PLUS_PLUS,
            AdvantageEstimator.REMAX,
            AdvantageEstimator.RLOO,
            AdvantageEstimator.OPO,
            AdvantageEstimator.REINFORCE_PLUS_PLUS_BASELINE,
        ]:
            self.use_critic = False
        else:
            raise NotImplementedError

        self._validate_config()
        self._create_dataloader(train_dataset, val_dataset, collate_fn, train_sampler)

    def _validate_config(self):
        config = self.config
        # number of GPUs total
        n_gpus = config.trainer.n_gpus_per_node * config.trainer.nnodes
        if config.actor_rollout_ref.actor.strategy == "megatron":
            model_parallel_size = (
                config.actor_rollout_ref.actor.megatron.tensor_model_parallel_size
                * config.actor_rollout_ref.actor.megatron.pipeline_model_parallel_size
            )
            assert (
                n_gpus % (model_parallel_size * config.actor_rollout_ref.actor.megatron.context_parallel_size) == 0
            ), (
                f"n_gpus ({n_gpus}) must be divisible by model_parallel_size ({model_parallel_size}) times "
                f"context_parallel_size ({config.actor_rollout_ref.actor.megatron.context_parallel_size})"
            )
            megatron_dp = n_gpus // (
                model_parallel_size * config.actor_rollout_ref.actor.megatron.context_parallel_size
            )
            minimal_bsz = megatron_dp * config.actor_rollout_ref.actor.ppo_micro_batch_size_per_gpu
        else:
            minimal_bsz = n_gpus

        # 1. Check total batch size for data correctness
        real_train_batch_size = config.data.train_batch_size * config.actor_rollout_ref.rollout.n
        assert real_train_batch_size % minimal_bsz == 0, (
            f"real_train_batch_size ({real_train_batch_size}) must be divisible by minimal possible batch size "
            f"({minimal_bsz})"
        )

        # A helper function to check "micro_batch_size" vs "micro_batch_size_per_gpu"
        # We throw an error if the user sets both. The new convention is "..._micro_batch_size_per_gpu".
        def check_mutually_exclusive(mbs, mbs_per_gpu, name: str):
            settings = {
                "actor_rollout_ref.actor": "micro_batch_size",
                "critic": "micro_batch_size",
                "reward_model": "micro_batch_size",
                "actor_rollout_ref.ref": "log_prob_micro_batch_size",
                "actor_rollout_ref.rollout": "log_prob_micro_batch_size",
            }

            if name in settings:
                param = settings[name]
                param_per_gpu = f"{param}_per_gpu"

                if mbs is None and mbs_per_gpu is None:
                    raise ValueError(
                        f"[{name}] Please set at least one of '{name}.{param}' or '{name}.{param_per_gpu}'."
                    )

                if mbs is not None and mbs_per_gpu is not None:
                    raise ValueError(
                        f"[{name}] You have set both '{name}.{param}' AND '{name}.{param_per_gpu}'. Please remove "
                        f"'{name}.{param}' because only '*_{param_per_gpu}' is supported (the former is deprecated)."
                    )

        if not config.actor_rollout_ref.actor.use_dynamic_bsz:
            # actor: ppo_micro_batch_size vs. ppo_micro_batch_size_per_gpu
            check_mutually_exclusive(
                config.actor_rollout_ref.actor.ppo_micro_batch_size,
                config.actor_rollout_ref.actor.ppo_micro_batch_size_per_gpu,
                "actor_rollout_ref.actor",
            )

            if self.use_reference_policy:
                # reference: log_prob_micro_batch_size vs. log_prob_micro_batch_size_per_gpu
                check_mutually_exclusive(
                    config.actor_rollout_ref.ref.log_prob_micro_batch_size,
                    config.actor_rollout_ref.ref.log_prob_micro_batch_size_per_gpu,
                    "actor_rollout_ref.ref",
                )

            #  The rollout section also has log_prob_micro_batch_size vs. log_prob_micro_batch_size_per_gpu
            check_mutually_exclusive(
                config.actor_rollout_ref.rollout.log_prob_micro_batch_size,
                config.actor_rollout_ref.rollout.log_prob_micro_batch_size_per_gpu,
                "actor_rollout_ref.rollout",
            )

        if self.use_critic and not config.critic.use_dynamic_bsz:
            # Check for critic micro-batch size conflicts
            check_mutually_exclusive(
                config.critic.ppo_micro_batch_size, config.critic.ppo_micro_batch_size_per_gpu, "critic"
            )

        # Check for reward model micro-batch size conflicts
        if config.reward_model.enable and not config.reward_model.use_dynamic_bsz:
            check_mutually_exclusive(
                config.reward_model.micro_batch_size, config.reward_model.micro_batch_size_per_gpu, "reward_model"
            )

        # Actor
        # check if train_batch_size is larger than ppo_mini_batch_size
        # if NOT dynamic_bsz, we must ensure:
        #    ppo_mini_batch_size is divisible by ppo_micro_batch_size
        #    ppo_micro_batch_size * sequence_parallel_size >= n_gpus
        if not config.actor_rollout_ref.actor.use_dynamic_bsz:
            assert config.data.train_batch_size >= config.actor_rollout_ref.actor.ppo_mini_batch_size
            sp_size = config.actor_rollout_ref.actor.get("ulysses_sequence_parallel_size", 1)
            if config.actor_rollout_ref.actor.ppo_micro_batch_size is not None:
                assert (
                    config.actor_rollout_ref.actor.ppo_mini_batch_size
                    % config.actor_rollout_ref.actor.ppo_micro_batch_size
                    == 0
                )
                assert config.actor_rollout_ref.actor.ppo_micro_batch_size * sp_size >= n_gpus

        assert config.actor_rollout_ref.actor.loss_agg_mode in [
            "token-mean",
            "seq-mean-token-sum",
            "seq-mean-token-mean",
            "seq-mean-token-sum-norm",
        ], f"Invalid loss_agg_mode: {config.actor_rollout_ref.actor.loss_agg_mode}"

        if config.algorithm.use_kl_in_reward and config.actor_rollout_ref.actor.use_kl_loss:
            print("NOTICE: You have both enabled in-reward kl and kl loss.")

        # critic
        if self.use_critic and not config.critic.use_dynamic_bsz:
            assert config.data.train_batch_size >= config.critic.ppo_mini_batch_size
            sp_size = config.critic.get("ulysses_sequence_parallel_size", 1)
            if config.critic.ppo_micro_batch_size is not None:
                assert config.critic.ppo_mini_batch_size % config.critic.ppo_micro_batch_size == 0
                assert config.critic.ppo_micro_batch_size * sp_size >= n_gpus

        # Check if use_remove_padding is enabled when using sequence parallelism for fsdp
        if config.actor_rollout_ref.actor.strategy == "fsdp" and (
            config.actor_rollout_ref.actor.get("ulysses_sequence_parallel_size", 1) > 1
            or config.actor_rollout_ref.ref.get("ulysses_sequence_parallel_size", 1) > 1
        ):
            assert config.actor_rollout_ref.model.use_remove_padding, (
                "When using sequence parallelism for actor/ref policy, you must enable `use_remove_padding`."
            )

        if self.use_critic and config.critic.strategy == "fsdp":
            if config.critic.get("ulysses_sequence_parallel_size", 1) > 1:
                assert config.critic.model.use_remove_padding, (
                    "When using sequence parallelism for critic, you must enable `use_remove_padding`."
                )

        if config.data.get("val_batch_size", None) is not None:
            print(
                "WARNING: val_batch_size is deprecated."
                + " Validation datasets are sent to inference engines as a whole batch,"
                + " which will schedule the memory themselves."
            )

        # check eval config
        if config.actor_rollout_ref.rollout.val_kwargs.do_sample:
            assert config.actor_rollout_ref.rollout.temperature > 0, (
                "validation gen temperature should be greater than 0 when enabling do_sample"
            )

        # check multi_turn with tool config
        if config.actor_rollout_ref.rollout.multi_turn.enable:
            assert (
                config.actor_rollout_ref.rollout.multi_turn.tool_config_path is not None
                or config.actor_rollout_ref.rollout.multi_turn.interaction_config_path is not None
            ), (
                "tool_config_path or interaction_config_path must be set when enabling multi_turn with tool, "
                "due to no role-playing support"
            )
            assert config.algorithm.adv_estimator in [AdvantageEstimator.GRPO], (
                "only GRPO is tested for multi-turn with tool"
            )

        print("[validate_config] All configuration checks passed successfully!")

    def _create_dataloader(self, train_dataset, val_dataset, collate_fn, train_sampler):
        """
        Creates the train and validation dataloaders.
        """
        # TODO: we have to make sure the batch size is divisible by the dp size
        from verl.trainer.main_ppo import create_rl_dataset, create_rl_sampler

        if train_dataset is None:
            train_dataset = create_rl_dataset(
                self.config.data.train_files, self.config.data, self.tokenizer, self.processor
            )
        if val_dataset is None:
            val_dataset = create_rl_dataset(
                self.config.data.val_files, self.config.data, self.tokenizer, self.processor
            )
        self.train_dataset, self.val_dataset = train_dataset, val_dataset

        if train_sampler is None:
            train_sampler = create_rl_sampler(self.config.data, self.train_dataset)
        if collate_fn is None:
            from verl.utils.dataset.rl_dataset import collate_fn as default_collate_fn

            collate_fn = default_collate_fn

        self.train_dataloader = StatefulDataLoader(
            dataset=self.train_dataset,
            batch_size=self.config.data.get("gen_batch_size", self.config.data.train_batch_size),
            num_workers=self.config.data.get("dataloader_num_workers", 8),
            drop_last=True,
            collate_fn=collate_fn,
            sampler=train_sampler,
        )

        val_batch_size = self.config.data.val_batch_size  # Prefer config value if set
        if val_batch_size is None:
            val_batch_size = len(self.val_dataset)

        self.val_dataloader = StatefulDataLoader(
            dataset=self.val_dataset,
            batch_size=val_batch_size,
            num_workers=self.config.data.get("dataloader_num_workers", 8),
            shuffle=self.config.data.get("validation_shuffle", True),
            drop_last=False,
            collate_fn=collate_fn,
        )

        assert len(self.train_dataloader) >= 1, "Train dataloader is empty!"
        assert len(self.val_dataloader) >= 1, "Validation dataloader is empty!"

        print(
            f"Size of train dataloader: {len(self.train_dataloader)}, Size of val dataloader: "
            f"{len(self.val_dataloader)}"
        )

        total_training_steps = len(self.train_dataloader) * self.config.trainer.total_epochs

        if self.config.trainer.total_training_steps is not None:
            total_training_steps = self.config.trainer.total_training_steps

        self.total_training_steps = total_training_steps
        print(f"Total training steps: {self.total_training_steps}")

        try:
            OmegaConf.set_struct(self.config, True)
            with open_dict(self.config):
                if OmegaConf.select(self.config, "actor_rollout_ref.actor.optim"):
                    self.config.actor_rollout_ref.actor.optim.total_training_steps = total_training_steps
                if OmegaConf.select(self.config, "critic.optim"):
                    self.config.critic.optim.total_training_steps = total_training_steps
        except Exception as e:
            print(f"Warning: Could not set total_training_steps in config. Structure missing? Error: {e}")

    def _dump_generations(self, inputs, outputs, scores, reward_extra_infos_dict, dump_path):
        """Dump rollout/validation samples as JSONL."""
        os.makedirs(dump_path, exist_ok=True)
        filename = os.path.join(dump_path, f"{self.global_steps}.jsonl")

        n = len(inputs)
        base_data = {
            "input": inputs,
            "output": outputs,
            "score": scores,
            "step": [self.global_steps] * n,
        }

        for k, v in reward_extra_infos_dict.items():
            if len(v) == n:
                base_data[k] = v

        lines = []
        for i in range(n):
            entry = {k: v[i] for k, v in base_data.items()}
            lines.append(json.dumps(entry, ensure_ascii=False))

        with open(filename, "w") as f:
            f.write("\n".join(lines) + "\n")

        print(f"Dumped generations to {filename}")

    def _maybe_log_val_generations(self, inputs, outputs, scores):
        """Log a table of validation samples to the configured logger (wandb or swanlab)"""

        generations_to_log = self.config.trainer.log_val_generations

        if generations_to_log == 0:
            return

        import numpy as np

        # Create tuples of (input, output, score) and sort by input text
        samples = list(zip(inputs, outputs, scores))
        samples.sort(key=lambda x: x[0])  # Sort by input text

        # Use fixed random seed for deterministic shuffling
        rng = np.random.RandomState(42)
        rng.shuffle(samples)

        # Take first N samples after shuffling
        samples = samples[:generations_to_log]

        # Log to each configured logger
        self.validation_generations_logger.log(self.config.trainer.logger, samples, self.global_steps)

    def _validate(self):
        data_source_lst = []
        reward_extra_infos_dict: dict[str, list] = defaultdict(list)

        # Lists to collect samples for the table
        sample_inputs = []
        sample_outputs = []
        sample_scores = []

        for test_data in self.val_dataloader:
            test_batch = DataProto.from_single_dict(test_data)

            # repeat test batch
            test_batch = test_batch.repeat(
                repeat_times=self.config.actor_rollout_ref.rollout.val_kwargs.n, interleave=True
            )

            # we only do validation on rule-based rm
            if self.config.reward_model.enable and test_batch[0].non_tensor_batch["reward_model"]["style"] == "model":
                return {}

            # Store original inputs
            input_ids = test_batch.batch["input_ids"]
            # TODO: Can we keep special tokens except for padding tokens?
            input_texts = [self.tokenizer.decode(ids, skip_special_tokens=True) for ids in input_ids]
            sample_inputs.extend(input_texts)

            batch_keys_to_pop = ["input_ids", "attention_mask", "position_ids"]
            non_tensor_batch_keys_to_pop = ["raw_prompt_ids"]
            if "multi_modal_data" in test_batch.non_tensor_batch:
                non_tensor_batch_keys_to_pop.append("multi_modal_data")
            if "raw_prompt" in test_batch.non_tensor_batch:
                non_tensor_batch_keys_to_pop.append("raw_prompt")
            if "tools_kwargs" in test_batch.non_tensor_batch:
                non_tensor_batch_keys_to_pop.append("tools_kwargs")
            if "interaction_kwargs" in test_batch.non_tensor_batch:
                non_tensor_batch_keys_to_pop.append("interaction_kwargs")
            test_gen_batch = test_batch.pop(
                batch_keys=batch_keys_to_pop,
                non_tensor_batch_keys=non_tensor_batch_keys_to_pop,
            )

            test_gen_batch.meta_info = {
                "eos_token_id": self.tokenizer.eos_token_id,
                "pad_token_id": self.tokenizer.pad_token_id,
                "recompute_log_prob": False,
                "do_sample": self.config.actor_rollout_ref.rollout.val_kwargs.do_sample,
                "validate": True,
            }
            print(f"test_gen_batch meta info: {test_gen_batch.meta_info}")

            # pad to be divisible by dp_size
            size_divisor = (
                self.actor_rollout_wg.world_size
                if not self.async_rollout_mode
                else self.config.actor_rollout_ref.rollout.agent.num_workers
            )
            test_gen_batch_padded, pad_size = pad_dataproto_to_divisor(test_gen_batch, size_divisor)
            if not self.async_rollout_mode:
                test_output_gen_batch_padded = self.actor_rollout_wg.generate_sequences(test_gen_batch_padded)
            else:
                test_output_gen_batch_padded = self.async_rollout_manager.generate_sequences(test_gen_batch_padded)

            # unpad
            test_output_gen_batch = unpad_dataproto(test_output_gen_batch_padded, pad_size=pad_size)
            print("validation generation end")

            # Store generated outputs
            output_ids = test_output_gen_batch.batch["responses"]
            output_texts = [self.tokenizer.decode(ids, skip_special_tokens=True) for ids in output_ids]
            sample_outputs.extend(output_texts)

            test_batch = test_batch.union(test_output_gen_batch)

            # evaluate using reward_function
            result = self.val_reward_fn(test_batch, return_dict=True)
            reward_tensor = result["reward_tensor"]
            scores = reward_tensor.sum(-1).cpu().tolist()
            sample_scores.extend(scores)

            reward_extra_infos_dict["reward"].extend(scores)
            print(f"len reward_extra_infos_dict['reward']: {len(reward_extra_infos_dict['reward'])}")
            if "reward_extra_info" in result:
                for key, lst in result["reward_extra_info"].items():
                    reward_extra_infos_dict[key].extend(lst)
                    print(f"len reward_extra_infos_dict['{key}']: {len(reward_extra_infos_dict[key])}")

            data_source_lst.append(test_batch.non_tensor_batch.get("data_source", ["unknown"] * reward_tensor.shape[0]))

        self._maybe_log_val_generations(inputs=sample_inputs, outputs=sample_outputs, scores=sample_scores)

        # dump generations
        val_data_dir = self.config.trainer.get("validation_data_dir", None)
        if val_data_dir:
            self._dump_generations(
                inputs=sample_inputs,
                outputs=sample_outputs,
                scores=sample_scores,
                reward_extra_infos_dict=reward_extra_infos_dict,
                dump_path=val_data_dir,
            )

        for key_info, lst in reward_extra_infos_dict.items():
            assert len(lst) == 0 or len(lst) == len(sample_scores), f"{key_info}: {len(lst)=}, {len(sample_scores)=}"

        data_sources = np.concatenate(data_source_lst, axis=0)

        data_src2var2metric2val = process_validation_metrics(data_sources, sample_inputs, reward_extra_infos_dict)
        metric_dict = {}
        for data_source, var2metric2val in data_src2var2metric2val.items():
            core_var = "acc" if "acc" in var2metric2val else "reward"
            for var_name, metric2val in var2metric2val.items():
                n_max = max([int(name.split("@")[-1].split("/")[0]) for name in metric2val.keys()])
                for metric_name, metric_val in metric2val.items():
                    if (
                        (var_name == core_var)
                        and any(metric_name.startswith(pfx) for pfx in ["mean", "maj", "best"])
                        and (f"@{n_max}" in metric_name)
                    ):
                        metric_sec = "val-core"
                    else:
                        metric_sec = "val-aux"
                    pfx = f"{metric_sec}/{data_source}/{var_name}/{metric_name}"
                    metric_dict[pfx] = metric_val

        return metric_dict

    def init_workers(self):
        """Initialize distributed training workers using Ray backend.

        Creates:
        1. Ray resource pools from configuration
        2. Worker groups for each role (actor, critic, etc.)
        """
        self.resource_pool_manager.create_resource_pool()

        self.resource_pool_to_cls = {pool: {} for pool in self.resource_pool_manager.resource_pool_dict.values()}

        # create actor and rollout
        if self.hybrid_engine:
            resource_pool = self.resource_pool_manager.get_resource_pool(Role.ActorRollout)
            actor_rollout_cls = RayClassWithInitArgs(
                cls=self.role_worker_mapping[Role.ActorRollout],
                config=self.config.actor_rollout_ref,
                role="actor_rollout",
            )
            self.resource_pool_to_cls[resource_pool]["actor_rollout"] = actor_rollout_cls
        else:
            raise NotImplementedError

        # create critic
        if self.use_critic:
            resource_pool = self.resource_pool_manager.get_resource_pool(Role.Critic)
            critic_cls = RayClassWithInitArgs(cls=self.role_worker_mapping[Role.Critic], config=self.config.critic)
            self.resource_pool_to_cls[resource_pool]["critic"] = critic_cls

        # create reference policy if needed
        if self.use_reference_policy:
            resource_pool = self.resource_pool_manager.get_resource_pool(Role.RefPolicy)
            ref_policy_cls = RayClassWithInitArgs(
                self.role_worker_mapping[Role.RefPolicy], config=self.config.actor_rollout_ref, role="ref"
            )
            self.resource_pool_to_cls[resource_pool]["ref"] = ref_policy_cls

        # create a reward model if reward_fn is None
        if self.use_rm:
            # we create a RM here
            resource_pool = self.resource_pool_manager.get_resource_pool(Role.RewardModel)
            rm_cls = RayClassWithInitArgs(self.role_worker_mapping[Role.RewardModel], config=self.config.reward_model)
            self.resource_pool_to_cls[resource_pool]["rm"] = rm_cls

        # initialize WorkerGroup
        # NOTE: if you want to use a different resource pool for each role, which can support different parallel size,
        # you should not use `create_colocated_worker_cls`.
        # Instead, directly pass different resource pool to different worker groups.
        # See https://github.com/volcengine/verl/blob/master/examples/ray/tutorial.ipynb for more information.
        all_wg = {}
        wg_kwargs = {}  # Setting up kwargs for RayWorkerGroup
        if OmegaConf.select(self.config.trainer, "ray_wait_register_center_timeout") is not None:
            wg_kwargs["ray_wait_register_center_timeout"] = self.config.trainer.ray_wait_register_center_timeout
        if OmegaConf.select(self.config.trainer, "profile_steps") is not None:
            wg_kwargs["profile_steps"] = OmegaConf.select(self.config.trainer, "profile_steps")
            assert OmegaConf.select(self.config.trainer, "worker_nsight_options") is not None, (
                "worker_nsight_options must be set when profile_steps is set"
            )
            wg_kwargs["worker_nsight_options"] = OmegaConf.to_container(
                OmegaConf.select(self.config.trainer, "worker_nsight_options")
            )

        for resource_pool, class_dict in self.resource_pool_to_cls.items():
            worker_dict_cls = create_colocated_worker_cls(class_dict=class_dict)
            wg_dict = self.ray_worker_group_cls(
                resource_pool=resource_pool,
                ray_cls_with_init=worker_dict_cls,
                device_name=self.device_name,
                **wg_kwargs,
            )
            spawn_wg = wg_dict.spawn(prefix_set=class_dict.keys())
            all_wg.update(spawn_wg)

        if self.use_critic:
            self.critic_wg = all_wg["critic"]
            self.critic_wg.init_model()

        if self.use_reference_policy and not self.ref_in_actor:
            self.ref_policy_wg = all_wg["ref"]
            self.ref_policy_wg.init_model()

        if self.use_rm:
            self.rm_wg = all_wg["rm"]
            self.rm_wg.init_model()

        # we should create rollout at the end so that vllm can have a better estimation of kv cache memory
        self.actor_rollout_wg = all_wg["actor_rollout"]
        self.actor_rollout_wg.init_model()

        # create async rollout manager and request scheduler
        self.async_rollout_mode = False
        if self.config.actor_rollout_ref.rollout.mode == "async":
            from verl.experimental.agent_loop import AgentLoopManager

            self.async_rollout_mode = True
            self.async_rollout_manager = AgentLoopManager(
                config=self.config,
                worker_group=self.actor_rollout_wg,
            )

    def _save_checkpoint(self):
        from verl.utils.fs import local_mkdir_safe

        # path: given_path + `/global_step_{global_steps}` + `/actor`
        local_global_step_folder = os.path.join(
            self.config.trainer.default_local_dir, f"global_step_{self.global_steps}"
        )

        print(f"local_global_step_folder: {local_global_step_folder}")
        actor_local_path = os.path.join(local_global_step_folder, "actor")

        actor_remote_path = (
            None
            if self.config.trainer.default_hdfs_dir is None
            else os.path.join(self.config.trainer.default_hdfs_dir, f"global_step_{self.global_steps}", "actor")
        )

        remove_previous_ckpt_in_save = self.config.trainer.get("remove_previous_ckpt_in_save", False)
        if remove_previous_ckpt_in_save:
            print(
                "Warning: remove_previous_ckpt_in_save is deprecated,"
                + " set max_actor_ckpt_to_keep=1 and max_critic_ckpt_to_keep=1 instead"
            )
        max_actor_ckpt_to_keep = (
            self.config.trainer.get("max_actor_ckpt_to_keep", None) if not remove_previous_ckpt_in_save else 1
        )
        max_critic_ckpt_to_keep = (
            self.config.trainer.get("max_critic_ckpt_to_keep", None) if not remove_previous_ckpt_in_save else 1
        )

        self.actor_rollout_wg.save_checkpoint(
            actor_local_path, actor_remote_path, self.global_steps, max_ckpt_to_keep=max_actor_ckpt_to_keep
        )

        if self.use_critic:
            critic_local_path = os.path.join(local_global_step_folder, "critic")
            critic_remote_path = (
                None
                if self.config.trainer.default_hdfs_dir is None
                else os.path.join(self.config.trainer.default_hdfs_dir, f"global_step_{self.global_steps}", "critic")
            )
            self.critic_wg.save_checkpoint(
                critic_local_path, critic_remote_path, self.global_steps, max_ckpt_to_keep=max_critic_ckpt_to_keep
            )

        # save dataloader
        local_mkdir_safe(local_global_step_folder)
        dataloader_local_path = os.path.join(local_global_step_folder, "data.pt")
        dataloader_state_dict = self.train_dataloader.state_dict()
        torch.save(dataloader_state_dict, dataloader_local_path)

        # latest checkpointed iteration tracker (for atomic usage)
        local_latest_checkpointed_iteration = os.path.join(
            self.config.trainer.default_local_dir, "latest_checkpointed_iteration.txt"
        )
        with open(local_latest_checkpointed_iteration, "w") as f:
            f.write(str(self.global_steps))

    def _load_checkpoint(self):
        if self.config.trainer.resume_mode == "disable":
            return 0

        # load from hdfs
        if self.config.trainer.default_hdfs_dir is not None:
            raise NotImplementedError("load from hdfs is not implemented yet")
        else:
            checkpoint_folder = self.config.trainer.default_local_dir  # TODO: check path
            if not os.path.isabs(checkpoint_folder):
                working_dir = os.getcwd()
                checkpoint_folder = os.path.join(working_dir, checkpoint_folder)
            global_step_folder = find_latest_ckpt_path(checkpoint_folder)  # None if no latest

        # find global_step_folder
        if self.config.trainer.resume_mode == "auto":
            if global_step_folder is None:
                print("Training from scratch")
                return 0
        else:
            if self.config.trainer.resume_mode == "resume_path":
                assert isinstance(self.config.trainer.resume_from_path, str), "resume ckpt must be str type"
                assert "global_step_" in self.config.trainer.resume_from_path, (
                    "resume ckpt must specify the global_steps"
                )
                global_step_folder = self.config.trainer.resume_from_path
                if not os.path.isabs(global_step_folder):
                    working_dir = os.getcwd()
                    global_step_folder = os.path.join(working_dir, global_step_folder)
        print(f"Load from checkpoint folder: {global_step_folder}")
        # set global step
        self.global_steps = int(global_step_folder.split("global_step_")[-1])

        print(f"Setting global step to {self.global_steps}")
        print(f"Resuming from {global_step_folder}")

        actor_path = os.path.join(global_step_folder, "actor")
        critic_path = os.path.join(global_step_folder, "critic")
        # load actor
        self.actor_rollout_wg.load_checkpoint(
            actor_path, del_local_after_load=self.config.trainer.del_local_ckpt_after_load
        )
        # load critic
        if self.use_critic:
            self.critic_wg.load_checkpoint(
                critic_path, del_local_after_load=self.config.trainer.del_local_ckpt_after_load
            )

        # load dataloader,
        # TODO: from remote not implemented yet
        dataloader_local_path = os.path.join(global_step_folder, "data.pt")
        if os.path.exists(dataloader_local_path):
            dataloader_state_dict = torch.load(dataloader_local_path, weights_only=False)
            self.train_dataloader.load_state_dict(dataloader_state_dict)
        else:
            print(f"Warning: No dataloader state found at {dataloader_local_path}, will start from scratch")

    def _balance_batch(self, batch: DataProto, metrics, logging_prefix="global_seqlen"):
        """Reorder the data on single controller such that each dp rank gets similar total tokens"""
        attention_mask = batch.batch["attention_mask"]
        batch_size = attention_mask.shape[0]
        global_seqlen_lst = batch.batch["attention_mask"].view(batch_size, -1).sum(-1).tolist()  # (train_batch_size,)
        world_size = self.actor_rollout_wg.world_size
        global_partition_lst = get_seqlen_balanced_partitions(
            global_seqlen_lst, k_partitions=world_size, equal_size=True
        )
        # reorder based on index. The data will be automatically equally partitioned by dispatch function
        global_idx = torch.tensor([j for partition in global_partition_lst for j in partition])
        batch.reorder(global_idx)
        global_balance_stats = log_seqlen_unbalance(
            seqlen_list=global_seqlen_lst, partitions=global_partition_lst, prefix=logging_prefix
        )
        metrics.update(global_balance_stats)

    def fit(self):
        """
        The training loop of PPO.
        The driver process only need to call the compute functions of the worker group through RPC
        to construct the PPO dataflow.
        The light-weight advantage computation is done on the driver process.
        """
        from omegaconf import OmegaConf

        from verl.utils.tracking import Tracking

        logger = Tracking(
            project_name=self.config.trainer.project_name,
            experiment_name=self.config.trainer.experiment_name,
            default_backend=self.config.trainer.logger,
            config=OmegaConf.to_container(self.config, resolve=True),
        )

        self.global_steps = 0

        # load checkpoint before doing anything
        self._load_checkpoint()

        # perform validation before training
        # currently, we only support validation using the reward_function.
        if self.val_reward_fn is not None and self.config.trainer.get("val_before_train", True):
            val_metrics = self._validate()
            assert val_metrics, f"{val_metrics=}"
            pprint(f"Initial validation metrics: {val_metrics}")
            logger.log(data=val_metrics, step=self.global_steps)
            if self.config.trainer.get("val_only", False):
                return

        # add tqdm
        progress_bar = tqdm(total=self.total_training_steps, initial=self.global_steps, desc="Training Progress")

        # we start from step 1
        self.global_steps += 1
        last_val_metrics = None
        self.max_steps_duration = 0

        repeat_sampling_sglang_grpo = self.config.actor_rollout_ref.rollout.name == "sglang" and self.config.actor_rollout_ref.rollout.multi_turn.enable

        for epoch in range(self.config.trainer.total_epochs):
            for batch_dict in self.train_dataloader:
                do_profile = (
                    self.global_steps in self.config.trainer.profile_steps
                    if self.config.trainer.profile_steps is not None
                    else False
                )
                if do_profile:
                    self.actor_rollout_wg.start_profile()
                    if self.use_reference_policy:
                        self.ref_policy_wg.start_profile()
                    if self.use_critic:
                        self.critic_wg.start_profile()
                    if self.use_rm:
                        self.rm_wg.start_profile()

                metrics = {}
                timing_raw = {}
                batch: DataProto = DataProto.from_single_dict(batch_dict)

                batch_keys_to_pop = ["input_ids", "attention_mask", "position_ids"]

                non_tensor_batch_keys_to_pop = ["raw_prompt_ids"]

                if "multi_modal_data" in batch.non_tensor_batch:
                    non_tensor_batch_keys_to_pop.append("multi_modal_data")
                if "raw_prompt" in batch.non_tensor_batch:
                    non_tensor_batch_keys_to_pop.append("raw_prompt")
                if "tools_kwargs" in batch.non_tensor_batch:
                    non_tensor_batch_keys_to_pop.append("tools_kwargs")
                if "interaction_kwargs" in batch.non_tensor_batch:
                    non_tensor_batch_keys_to_pop.append("interaction_kwargs")
                gen_batch = batch.pop(
                    batch_keys=batch_keys_to_pop,
                    non_tensor_batch_keys=non_tensor_batch_keys_to_pop,
                )

                if repeat_sampling_sglang_grpo:
                    uids_for_prompts = np.array([str(uuid.uuid4()) for _ in range(len(batch.batch))], dtype=object)
                    batch.non_tensor_batch["uid"] = uids_for_prompts
                    gen_batch.non_tensor_batch["uid"] = uids_for_prompts
                    batch = batch.repeat(repeat_times=self.config.actor_rollout_ref.rollout.n, interleave=True)
                    gen_batch = gen_batch.repeat(repeat_times=self.config.actor_rollout_ref.rollout.n, interleave=True)
                    assert np.array_equal(batch.non_tensor_batch["uid"], gen_batch.non_tensor_batch["uid"]), "UIDs must be identical for SGLang rollout"

                is_last_step = self.global_steps >= self.total_training_steps

                with marked_timer("step", timing_raw):
                    # generate a batch
                    with marked_timer("gen", timing_raw, color="red"):
                        if not self.async_rollout_mode:
                            gen_batch_output = self.actor_rollout_wg.generate_sequences(gen_batch)
                        else:
                            # vllm should set async_rollout_mode to enable async rollout
                            # sglang turns on async_rollout_mode by default
                            gen_batch_output = self.async_rollout_manager.generate_sequences(gen_batch)
                        timing_raw.update(gen_batch_output.meta_info["timing"])
                        gen_batch_output.meta_info.pop("timing", None)

                    if self.config.algorithm.adv_estimator == AdvantageEstimator.REMAX:
                        with marked_timer("gen_max", timing_raw, color="purple"):
                            gen_baseline_batch = deepcopy(gen_batch)
                            gen_baseline_batch.meta_info["do_sample"] = False
                            gen_baseline_output = self.actor_rollout_wg.generate_sequences(gen_baseline_batch)

                            batch = batch.union(gen_baseline_output)
                            reward_baseline_tensor = self.reward_fn(batch)
                            reward_baseline_tensor = reward_baseline_tensor.sum(dim=-1)

                            batch.pop(batch_keys=list(gen_baseline_output.batch.keys()))

                            batch.batch["reward_baselines"] = reward_baseline_tensor

                            del gen_baseline_batch, gen_baseline_output

<<<<<<< HEAD
                    if not repeat_sampling_sglang_grpo:
                        batch.non_tensor_batch["uid"] = np.array([str(uuid.uuid4()) for _ in range(len(batch.batch))], dtype=object)
                        # repeat to align with repeated responses in rollout
                        batch = batch.repeat(repeat_times=self.config.actor_rollout_ref.rollout.n, interleave=True)

=======
                    batch.non_tensor_batch["uid"] = np.array(
                        [str(uuid.uuid4()) for _ in range(len(batch.batch))], dtype=object
                    )
                    # repeat to align with repeated responses in rollout
                    batch = batch.repeat(repeat_times=self.config.actor_rollout_ref.rollout.n, interleave=True)
>>>>>>> becdb567
                    batch = batch.union(gen_batch_output)

                    batch.batch["response_mask"] = compute_response_mask(batch)
                    # Balance the number of valid tokens across DP ranks.
                    # NOTE: This usually changes the order of data in the `batch`,
                    # which won't affect the advantage calculation (since it's based on uid),
                    # but might affect the loss calculation (due to the change of mini-batching).
                    # TODO: Decouple the DP balancing and mini-batching.
                    if self.config.trainer.balance_batch:
                        self._balance_batch(batch, metrics=metrics)

                    # compute global_valid tokens
                    batch.meta_info["global_token_num"] = torch.sum(batch.batch["attention_mask"], dim=-1).tolist()

                    with marked_timer("reward", timing_raw, color="yellow"):
                        # compute reward model score
                        if self.use_rm:
                            reward_tensor = self.rm_wg.compute_rm_score(batch)
                            batch = batch.union(reward_tensor)

                        if self.config.reward_model.launch_reward_fn_async:
                            future_reward = compute_reward_async.remote(batch, self.config, self.tokenizer)
                        else:
                            reward_tensor, reward_extra_infos_dict = compute_reward(batch, self.reward_fn)

                    # recompute old_log_probs
                    with marked_timer("old_log_prob", timing_raw, color="blue"):
                        old_log_prob = self.actor_rollout_wg.compute_log_prob(batch)
                        entropys = old_log_prob.batch["entropys"]
                        response_masks = batch.batch["response_mask"]
                        loss_agg_mode = self.config.actor_rollout_ref.actor.loss_agg_mode
                        entropy_agg = agg_loss(loss_mat=entropys, loss_mask=response_masks, loss_agg_mode=loss_agg_mode)
                        old_log_prob_metrics = {"actor/entropy": entropy_agg.detach().item()}
                        metrics.update(old_log_prob_metrics)
                        old_log_prob.batch.pop("entropys")
                        batch = batch.union(old_log_prob)

                        if "rollout_log_probs" in batch.batch.keys():
                            # TODO: we may want to add diff of probs too.
                            rollout_old_log_probs = batch.batch["rollout_log_probs"]
                            actor_old_log_probs = batch.batch["old_log_probs"]
                            attention_mask = batch.batch["attention_mask"]
                            responses = batch.batch["responses"]
                            response_length = responses.size(1)
                            response_mask = attention_mask[:, -response_length:]

                            rollout_probs = torch.exp(rollout_old_log_probs)
                            actor_probs = torch.exp(actor_old_log_probs)
                            rollout_probs_diff = torch.abs(rollout_probs - actor_probs)
                            rollout_probs_diff = torch.masked_select(rollout_probs_diff, response_mask.bool())
                            rollout_probs_diff_max = torch.max(rollout_probs_diff)
                            rollout_probs_diff_mean = torch.mean(rollout_probs_diff)
                            rollout_probs_diff_std = torch.std(rollout_probs_diff)
                            metrics.update(
                                {
                                    "training/rollout_probs_diff_max": rollout_probs_diff_max.detach().item(),
                                    "training/rollout_probs_diff_mean": rollout_probs_diff_mean.detach().item(),
                                    "training/rollout_probs_diff_std": rollout_probs_diff_std.detach().item(),
                                }
                            )

                    if self.use_reference_policy:
                        # compute reference log_prob
                        with marked_timer("ref", timing_raw, color="olive"):
                            if not self.ref_in_actor:
                                ref_log_prob = self.ref_policy_wg.compute_ref_log_prob(batch)
                            else:
                                ref_log_prob = self.actor_rollout_wg.compute_ref_log_prob(batch)
                            batch = batch.union(ref_log_prob)

                    # compute values
                    if self.use_critic:
                        with marked_timer("values", timing_raw, color="cyan"):
                            values = self.critic_wg.compute_values(batch)
                            batch = batch.union(values)

                    with marked_timer("adv", timing_raw, color="brown"):
                        # we combine with rule-based rm
                        reward_extra_infos_dict: dict[str, list]
                        if self.config.reward_model.launch_reward_fn_async:
                            reward_tensor, reward_extra_infos_dict = ray.get(future_reward)
                        batch.batch["token_level_scores"] = reward_tensor

                        if reward_extra_infos_dict:
                            batch.non_tensor_batch.update({k: np.array(v) for k, v in reward_extra_infos_dict.items()})

                        # compute rewards. apply_kl_penalty if available
                        if self.config.algorithm.use_kl_in_reward:
                            batch, kl_metrics = apply_kl_penalty(
                                batch, kl_ctrl=self.kl_ctrl_in_reward, kl_penalty=self.config.algorithm.kl_penalty
                            )
                            metrics.update(kl_metrics)
                        else:
                            batch.batch["token_level_rewards"] = batch.batch["token_level_scores"]

                        # compute advantages, executed on the driver process

                        norm_adv_by_std_in_grpo = self.config.algorithm.get(
                            "norm_adv_by_std_in_grpo", True
                        )  # GRPO adv normalization factor

                        batch = compute_advantage(
                            batch,
                            adv_estimator=self.config.algorithm.adv_estimator,
                            gamma=self.config.algorithm.gamma,
                            lam=self.config.algorithm.lam,
                            num_repeat=self.config.actor_rollout_ref.rollout.n,
                            norm_adv_by_std_in_grpo=norm_adv_by_std_in_grpo,
                            multi_turn=self.config.actor_rollout_ref.rollout.multi_turn.enable,
                            config=self.config.algorithm,
                        )

                    # update critic
                    if self.use_critic:
                        with marked_timer("update_critic", timing_raw, color="pink"):
                            critic_output = self.critic_wg.update_critic(batch)
                        critic_output_metrics = reduce_metrics(critic_output.meta_info["metrics"])
                        metrics.update(critic_output_metrics)

                    # implement critic warmup
                    if self.config.trainer.critic_warmup <= self.global_steps:
                        # update actor
                        with marked_timer("update_actor", timing_raw, color="red"):
                            batch.meta_info["multi_turn"] = self.config.actor_rollout_ref.rollout.multi_turn.enable
                            actor_output = self.actor_rollout_wg.update_actor(batch)
                        actor_output_metrics = reduce_metrics(actor_output.meta_info["metrics"])
                        metrics.update(actor_output_metrics)

                    # Log rollout generations if enabled
                    rollout_data_dir = self.config.trainer.get("rollout_data_dir", None)
                    if rollout_data_dir:
                        with marked_timer("dump_rollout_generations", timing_raw, color="green"):
                            print(batch.batch.keys())
                            inputs = self.tokenizer.batch_decode(batch.batch["prompts"], skip_special_tokens=True)
                            outputs = self.tokenizer.batch_decode(batch.batch["responses"], skip_special_tokens=True)
                            scores = batch.batch["token_level_scores"].sum(-1).cpu().tolist()
                            self._dump_generations(
                                inputs=inputs,
                                outputs=outputs,
                                scores=scores,
                                reward_extra_infos_dict=reward_extra_infos_dict,
                                dump_path=rollout_data_dir,
                            )

                    # validate
                    if (
                        self.val_reward_fn is not None
                        and self.config.trainer.test_freq > 0
                        and (is_last_step or self.global_steps % self.config.trainer.test_freq == 0)
                    ):
                        with marked_timer("testing", timing_raw, color="green"):
                            val_metrics: dict = self._validate()
                            if is_last_step:
                                last_val_metrics = val_metrics
                        metrics.update(val_metrics)

                    esi_close_to_expiration = should_save_ckpt_esi(
                        max_steps_duration=self.max_steps_duration,
                        redundant_time=self.config.trainer.esi_redundant_time,
                    )
                    if self.config.trainer.save_freq > 0 and (
                        is_last_step
                        or self.global_steps % self.config.trainer.save_freq == 0
                        or esi_close_to_expiration
                    ):
                        if esi_close_to_expiration:
                            print("Force saving checkpoint: ESI instance expiration approaching.")
                        with marked_timer("save_checkpoint", timing_raw, color="green"):
                            self._save_checkpoint()

                steps_duration = timing_raw["step"]
                self.max_steps_duration = max(self.max_steps_duration, steps_duration)
                # training metrics
                metrics.update(
                    {
                        "training/global_step": self.global_steps,
                        "training/epoch": epoch,
                    }
                )
                # collect metrics
                metrics.update(compute_data_metrics(batch=batch, use_critic=self.use_critic))
                metrics.update(compute_timing_metrics(batch=batch, timing_raw=timing_raw))
                # TODO: implement actual tflpo and theoretical tflpo
                n_gpus = self.resource_pool_manager.get_n_gpus()
                metrics.update(compute_throughout_metrics(batch=batch, timing_raw=timing_raw, n_gpus=n_gpus))

                # TODO: make a canonical logger that supports various backend
                logger.log(data=metrics, step=self.global_steps)

                progress_bar.update(1)
                self.global_steps += 1

                if do_profile:
                    self.actor_rollout_wg.stop_profile()
                    if self.use_reference_policy:
                        self.ref_policy_wg.stop_profile()
                    if self.use_critic:
                        self.critic_wg.stop_profile()
                    if self.use_rm:
                        self.rm_wg.stop_profile()

                if is_last_step:
                    pprint(f"Final validation metrics: {last_val_metrics}")
                    progress_bar.close()
                    return<|MERGE_RESOLUTION|>--- conflicted
+++ resolved
@@ -1151,19 +1151,11 @@
 
                             del gen_baseline_batch, gen_baseline_output
 
-<<<<<<< HEAD
                     if not repeat_sampling_sglang_grpo:
                         batch.non_tensor_batch["uid"] = np.array([str(uuid.uuid4()) for _ in range(len(batch.batch))], dtype=object)
                         # repeat to align with repeated responses in rollout
                         batch = batch.repeat(repeat_times=self.config.actor_rollout_ref.rollout.n, interleave=True)
 
-=======
-                    batch.non_tensor_batch["uid"] = np.array(
-                        [str(uuid.uuid4()) for _ in range(len(batch.batch))], dtype=object
-                    )
-                    # repeat to align with repeated responses in rollout
-                    batch = batch.repeat(repeat_times=self.config.actor_rollout_ref.rollout.n, interleave=True)
->>>>>>> becdb567
                     batch = batch.union(gen_batch_output)
 
                     batch.batch["response_mask"] = compute_response_mask(batch)
