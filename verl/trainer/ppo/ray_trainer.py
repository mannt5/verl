# Copyright 2024 Bytedance Ltd. and/or its affiliates
# Copyright 2023-2024 SGLang Team
# Copyright 2025 ModelBest Inc. and/or its affiliates
#
# Licensed under the Apache License, Version 2.0 (the "License");
# you may not use this file except in compliance with the License.
# You may obtain a copy of the License at
#
#     http://www.apache.org/licenses/LICENSE-2.0
#
# Unless required by applicable law or agreed to in writing, software
# distributed under the License is distributed on an "AS IS" BASIS,
# WITHOUT WARRANTIES OR CONDITIONS OF ANY KIND, either express or implied.
# See the License for the specific language governing permissions and
# limitations under the License.
"""
FSDP PPO Trainer with Ray-based single controller.
This trainer supports model-agonistic model initialization with huggingface
"""

import json
import os
import uuid
from collections import defaultdict
from copy import deepcopy
from dataclasses import dataclass, field
from enum import Enum
from pprint import pprint
from typing import Optional, Type

import numpy as np
import ray
import torch
from omegaconf import OmegaConf, open_dict
from torch.utils.data import Dataset, Sampler
from torchdata.stateful_dataloader import StatefulDataLoader
from tqdm import tqdm

from verl import DataProto
from verl.protocol import pad_dataproto_to_divisor, unpad_dataproto
from verl.single_controller.base import Worker
from verl.single_controller.ray import RayClassWithInitArgs, RayResourcePool, RayWorkerGroup
from verl.single_controller.ray.base import create_colocated_worker_cls
from verl.trainer.ppo import core_algos
from verl.trainer.ppo.core_algos import AdvantageEstimator, agg_loss
from verl.trainer.ppo.metric_utils import (
    compute_data_metrics,
    compute_throughout_metrics,
    compute_timing_metrics,
    process_validation_metrics,
)
from verl.trainer.ppo.reward import compute_reward, compute_reward_async
from verl.utils.checkpoint.checkpoint_manager import BaseCheckpointManager, find_latest_ckpt_path
from verl.utils.debug import marked_timer
from verl.utils.metric import (
    reduce_metrics,
)
from verl.utils.seqlen_balancing import get_seqlen_balanced_partitions, log_seqlen_unbalance
from verl.utils.torch_functional import masked_mean
from verl.utils.tracking import ValidationGenerationsLogger

WorkerType = Type[Worker]


class Role(Enum):
    """
    To create more roles dynamically, you can subclass Role and add new members
    """

    Actor = 0
    Rollout = 1
    ActorRollout = 2
    Critic = 3
    RefPolicy = 4
    RewardModel = 5
    ActorRolloutRef = 6


@dataclass
class ResourcePoolManager:
    """
    Define a resource pool specification. Resource pool will be initialized first.
    """

    resource_pool_spec: dict[str, list[int]]
    mapping: dict[Role, str]
    resource_pool_dict: dict[str, RayResourcePool] = field(default_factory=dict)

    def create_resource_pool(self):
        for resource_pool_name, process_on_nodes in self.resource_pool_spec.items():
            # max_colocate_count means the number of WorkerGroups (i.e. processes) in each RayResourcePool
            # For FSDP backend, we recommend using max_colocate_count=1 that merge all WorkerGroups into one.
            # For Megatron backend, we recommend using max_colocate_count>1
            # that can utilize different WorkerGroup for differnt models
            resource_pool = RayResourcePool(process_on_nodes=process_on_nodes, use_gpu=True, max_colocate_count=1, name_prefix=resource_pool_name)
            self.resource_pool_dict[resource_pool_name] = resource_pool

        self._check_resource_available()

    def get_resource_pool(self, role: Role) -> RayResourcePool:
        """Get the resource pool of the worker_cls"""
        return self.resource_pool_dict[self.mapping[role]]

    def get_n_gpus(self) -> int:
        """Get the number of gpus in this cluster."""
        return sum([n_gpus for process_on_nodes in self.resource_pool_spec.values() for n_gpus in process_on_nodes])

    def _check_resource_available(self):
        """Check if the resource pool can be satisfied in this ray cluster."""
        node_available_resources = ray.state.available_resources_per_node()
        node_available_gpus = {node: node_info.get("GPU", 0) if "GPU" in node_info else node_info.get("NPU", 0) for node, node_info in node_available_resources.items()}

        # check total required gpus can be satisfied
        total_available_gpus = sum(node_available_gpus.values())
        total_required_gpus = sum([n_gpus for process_on_nodes in self.resource_pool_spec.values() for n_gpus in process_on_nodes])
        if total_available_gpus < total_required_gpus:
            raise ValueError(f"Total available GPUs {total_available_gpus} is less than total desired GPUs {total_required_gpus}")

        # check each resource pool can be satisfied, O(#resource_pools * #nodes)
        for resource_pool_name, process_on_nodes in self.resource_pool_spec.items():
            num_gpus, num_nodes = process_on_nodes[0], len(process_on_nodes)
            for node, available_gpus in node_available_gpus.items():
                if available_gpus >= num_gpus:
                    node_available_gpus[node] -= num_gpus
                    num_nodes -= 1
                    if num_nodes == 0:
                        break
            if num_nodes > 0:
                raise ValueError(f"Resource pool {resource_pool_name}: {num_gpus}*{num_nodes}" + "cannot be satisfied in this ray cluster")


def apply_kl_penalty(data: DataProto, kl_ctrl: core_algos.AdaptiveKLController, kl_penalty="kl", multi_turn=False):
    """Apply KL penalty to the token-level rewards.

    This function computes the KL divergence between the reference policy and current policy,
    then applies a penalty to the token-level rewards based on this divergence.

    Args:
        data (DataProto): The data containing batched model outputs and inputs.
        kl_ctrl (core_algos.AdaptiveKLController): Controller for adaptive KL penalty.
        kl_penalty (str, optional): Type of KL penalty to apply. Defaults to "kl".
        multi_turn (bool, optional): Whether the data is from a multi-turn conversation. Defaults to False.

    Returns:
        tuple: A tuple containing:
            - The updated data with token-level rewards adjusted by KL penalty
            - A dictionary of metrics related to the KL penalty
    """
    responses = data.batch["responses"]
    response_length = responses.size(1)
    token_level_scores = data.batch["token_level_scores"]
    batch_size = data.batch.batch_size[0]

    if multi_turn:
        loss_mask = data.batch["loss_mask"]
        response_mask = loss_mask[:, -response_length:]
    else:
        attention_mask = data.batch["attention_mask"]
        response_mask = attention_mask[:, -response_length:]

    # compute kl between ref_policy and current policy
    # When apply_kl_penalty, algorithm.use_kl_in_reward=True, so the reference model has been enabled.
    kld = core_algos.kl_penalty(data.batch["old_log_probs"], data.batch["ref_log_prob"], kl_penalty=kl_penalty)  # (batch_size, response_length)
    kld = kld * response_mask
    beta = kl_ctrl.value

    token_level_rewards = token_level_scores - beta * kld

    current_kl = masked_mean(kld, mask=response_mask, axis=-1)  # average over sequence
    current_kl = torch.mean(current_kl, dim=0).item()

    # according to https://github.com/huggingface/trl/blob/951ca1841f29114b969b57b26c7d3e80a39f75a0/trl/trainer/ppo_trainer.py#L837
    kl_ctrl.update(current_kl=current_kl, n_steps=batch_size)
    data.batch["token_level_rewards"] = token_level_rewards

    metrics = {"actor/reward_kl_penalty": current_kl, "actor/reward_kl_penalty_coeff": beta}

    return data, metrics


def compute_response_mask(data: DataProto):
    """Compute the attention mask for the response part of the sequence.

    This function extracts the portion of the attention mask that corresponds to the model's response,
    which is used for masking computations that should only apply to response tokens.

    Args:
        data (DataProto): The data containing batched model outputs and inputs.

    Returns:
        torch.Tensor: The attention mask for the response tokens.
    """
    responses = data.batch["responses"]
    response_length = responses.size(1)
    attention_mask = data.batch["attention_mask"]
    return attention_mask[:, -response_length:]


def compute_advantage(data: DataProto, adv_estimator, gamma=1.0, lam=1.0, num_repeat=1, multi_turn=False, norm_adv_by_std_in_grpo=True, config=None):
    """Compute advantage estimates for policy optimization.

    This function computes advantage estimates using various estimators like GAE, GRPO, REINFORCE++, etc.
    The advantage estimates are used to guide policy optimization in RL algorithms.

    Args:
        data (DataProto): The data containing batched model outputs and inputs.
        adv_estimator: The advantage estimator to use (e.g., GAE, GRPO, REINFORCE++).
        gamma (float, optional): Discount factor for future rewards. Defaults to 1.0.
        lam (float, optional): Lambda parameter for GAE. Defaults to 1.0.
        num_repeat (int, optional): Number of times to repeat the computation. Defaults to 1.
        multi_turn (bool, optional): Whether the data is from a multi-turn conversation. Defaults to False.
        norm_adv_by_std_in_grpo (bool, optional): Whether to normalize advantages by standard deviation in GRPO. Defaults to True.
        config (dict, optional): Configuration dictionary for algorithm settings. Defaults to None.

    Returns:
        DataProto: The updated data with computed advantages and returns.
    """
    # Back-compatible with trainers that do not compute response mask in fit
    if "response_mask" not in data.batch.keys():
        data.batch["response_mask"] = compute_response_mask(data)
    # prepare response group
    if adv_estimator == AdvantageEstimator.GAE:
        # Compute advantages and returns using Generalized Advantage Estimation (GAE)
        advantages, returns = core_algos.compute_gae_advantage_return(
            token_level_rewards=data.batch["token_level_rewards"],
            values=data.batch["values"],
            response_mask=data.batch["response_mask"],
            gamma=gamma,
            lam=lam,
        )
        data.batch["advantages"] = advantages
        data.batch["returns"] = returns
        if config.get("use_pf_ppo", False):
            data = core_algos.compute_pf_ppo_reweight_data(
                data,
                config.get("pf_ppo_reweight_method", "pow"),
                config.get("pf_ppo_weight_pow", 2.0),
            )
    elif adv_estimator == AdvantageEstimator.GRPO:
        # Initialize the mask for GRPO calculation
        grpo_calculation_mask = data.batch["response_mask"]
        if multi_turn:
            # If multi-turn, replace the mask with the relevant part of loss_mask
            # Get length from the initial response mask
            response_length = grpo_calculation_mask.size(1)
            # This mask is the one intended for GRPO
            grpo_calculation_mask = data.batch["loss_mask"][:, -response_length:]
        # Call compute_grpo_outcome_advantage with parameters matching its definition
        advantages, returns = core_algos.compute_grpo_outcome_advantage(
            token_level_rewards=data.batch["token_level_rewards"],
            response_mask=grpo_calculation_mask,
            index=data.non_tensor_batch["uid"],
            norm_adv_by_std_in_grpo=norm_adv_by_std_in_grpo,
        )
        data.batch["advantages"] = advantages
        data.batch["returns"] = returns
    else:
        # handle all other adv estimator type other than GAE and GRPO
        adv_estimator_fn = core_algos.get_adv_estimator_fn(adv_estimator)
        adv_kwargs = {
            "token_level_rewards": data.batch["token_level_rewards"],
            "response_mask": data.batch["response_mask"],
            "config": config,
        }
        if "uid" in data.non_tensor_batch:  # optional
            adv_kwargs["index"] = data.non_tensor_batch["uid"]
        if "reward_baselines" in data.batch:  # optional
            adv_kwargs["reward_baselines"] = data.batch["reward_baselines"]

        # calculate advantage estimator
        advantages, returns = adv_estimator_fn(**adv_kwargs)
        data.batch["advantages"] = advantages
        data.batch["returns"] = returns
    return data


class RayPPOTrainer:
    """
    Note that this trainer runs on the driver process on a single CPU/GPU node.
    """

    # TODO: support each role have individual ray_worker_group_cls,
    # i.e., support different backend of different role
    def __init__(
        self,
        config,
        tokenizer,
        role_worker_mapping: dict[Role, WorkerType],
        resource_pool_manager: ResourcePoolManager,
        ray_worker_group_cls: RayWorkerGroup = RayWorkerGroup,
        processor=None,
        reward_fn=None,
        val_reward_fn=None,
        train_dataset: Optional[Dataset] = None,
        val_dataset: Optional[Dataset] = None,
        collate_fn=None,
        train_sampler: Optional[Sampler] = None,
        device_name="cuda",
    ):
        """Initialize distributed PPO trainer with Ray backend."""

        self.tokenizer = tokenizer
        self.processor = processor
        self.config = config
        self.reward_fn = reward_fn
        self.val_reward_fn = val_reward_fn

        self.hybrid_engine = config.actor_rollout_ref.hybrid_engine
        assert self.hybrid_engine, "Currently, only support hybrid engine"

        if self.hybrid_engine:
            assert Role.ActorRollout in role_worker_mapping, f"{role_worker_mapping.keys()=}"

        self.role_worker_mapping = role_worker_mapping
        self.resource_pool_manager = resource_pool_manager
        self.use_reference_policy = Role.RefPolicy in role_worker_mapping
        self.use_rm = Role.RewardModel in role_worker_mapping
        self.ray_worker_group_cls = ray_worker_group_cls
        self.device_name = device_name
        self.validation_generations_logger = ValidationGenerationsLogger()

        # if ref_in_actor is True, the reference policy will be actor without lora applied
        self.ref_in_actor = config.actor_rollout_ref.model.get("lora_rank", 0) > 0

        # define in-reward KL control
        # kl loss control currently not suppoorted
        if config.algorithm.use_kl_in_reward:
            self.kl_ctrl_in_reward = core_algos.get_kl_controller(config.algorithm.kl_ctrl)

        if self.config.algorithm.adv_estimator == AdvantageEstimator.GAE:
            self.use_critic = True
        elif self.config.algorithm.adv_estimator in [
            AdvantageEstimator.GRPO,
            AdvantageEstimator.GRPO_PASSK,
            AdvantageEstimator.REINFORCE_PLUS_PLUS,
            AdvantageEstimator.REMAX,
            AdvantageEstimator.RLOO,
            AdvantageEstimator.OPO,
            AdvantageEstimator.REINFORCE_PLUS_PLUS_BASELINE,
        ]:
            self.use_critic = False
        else:
            raise NotImplementedError

        self.enable_partial_rollout: bool = self.config.algorithm.partial_rollout_max_split > 1

        self._validate_config()
        self._create_dataloader(train_dataset, val_dataset, collate_fn, train_sampler)

    def _validate_config(self):
        config = self.config
        # number of GPUs total
        n_gpus = config.trainer.n_gpus_per_node * config.trainer.nnodes
        if config.actor_rollout_ref.actor.strategy == "megatron":
            model_parallel_size = config.actor_rollout_ref.actor.megatron.tensor_model_parallel_size * config.actor_rollout_ref.actor.megatron.pipeline_model_parallel_size
            assert n_gpus % (model_parallel_size * config.actor_rollout_ref.actor.megatron.context_parallel_size) == 0, f"n_gpus ({n_gpus}) must be divisible by model_parallel_size ({model_parallel_size}) times context_parallel_size ({config.actor_rollout_ref.actor.megatron.context_parallel_size})"
            megatron_dp = n_gpus // (model_parallel_size * config.actor_rollout_ref.actor.megatron.context_parallel_size)
            minimal_bsz = megatron_dp * config.actor_rollout_ref.actor.ppo_micro_batch_size_per_gpu
        else:
            minimal_bsz = n_gpus

        # 1. Check total batch size for data correctness
        real_train_batch_size = config.data.train_batch_size * config.actor_rollout_ref.rollout.n
        assert real_train_batch_size % minimal_bsz == 0, f"real_train_batch_size ({real_train_batch_size}) must be divisible by minimal possible batch size ({minimal_bsz})"

        # A helper function to check "micro_batch_size" vs "micro_batch_size_per_gpu"
        # We throw an error if the user sets both. The new convention is "..._micro_batch_size_per_gpu".
        def check_mutually_exclusive(mbs, mbs_per_gpu, name: str):
            settings = {
                "actor_rollout_ref.actor": "micro_batch_size",
                "critic": "micro_batch_size",
                "reward_model": "micro_batch_size",
                "actor_rollout_ref.ref": "log_prob_micro_batch_size",
                "actor_rollout_ref.rollout": "log_prob_micro_batch_size",
            }

            if name in settings:
                param = settings[name]
                param_per_gpu = f"{param}_per_gpu"

                if mbs is None and mbs_per_gpu is None:
                    raise ValueError(f"[{name}] Please set at least one of '{name}.{param}' or '{name}.{param_per_gpu}'.")

                if mbs is not None and mbs_per_gpu is not None:
                    raise ValueError(f"[{name}] You have set both '{name}.{param}' AND '{name}.{param_per_gpu}'. Please remove '{name}.{param}' because only '*_{param_per_gpu}'" + "is supported (the former is deprecated).")

        if not config.actor_rollout_ref.actor.use_dynamic_bsz:
            # actor: ppo_micro_batch_size vs. ppo_micro_batch_size_per_gpu
            check_mutually_exclusive(
                config.actor_rollout_ref.actor.ppo_micro_batch_size,
                config.actor_rollout_ref.actor.ppo_micro_batch_size_per_gpu,
                "actor_rollout_ref.actor",
            )

            if self.use_reference_policy:
                # reference: log_prob_micro_batch_size vs. log_prob_micro_batch_size_per_gpu
                check_mutually_exclusive(
                    config.actor_rollout_ref.ref.log_prob_micro_batch_size,
                    config.actor_rollout_ref.ref.log_prob_micro_batch_size_per_gpu,
                    "actor_rollout_ref.ref",
                )

            #  The rollout section also has log_prob_micro_batch_size vs. log_prob_micro_batch_size_per_gpu
            check_mutually_exclusive(
                config.actor_rollout_ref.rollout.log_prob_micro_batch_size,
                config.actor_rollout_ref.rollout.log_prob_micro_batch_size_per_gpu,
                "actor_rollout_ref.rollout",
            )

        if self.use_critic and not config.critic.use_dynamic_bsz:
            # Check for critic micro-batch size conflicts
            check_mutually_exclusive(config.critic.ppo_micro_batch_size, config.critic.ppo_micro_batch_size_per_gpu, "critic")

        # Check for reward model micro-batch size conflicts
        if config.reward_model.enable and not config.reward_model.use_dynamic_bsz:
            check_mutually_exclusive(config.reward_model.micro_batch_size, config.reward_model.micro_batch_size_per_gpu, "reward_model")

        # Actor
        # check if train_batch_size is larger than ppo_mini_batch_size
        # if NOT dynamic_bsz, we must ensure:
        #    ppo_mini_batch_size is divisible by ppo_micro_batch_size
        #    ppo_micro_batch_size * sequence_parallel_size >= n_gpus
        if not config.actor_rollout_ref.actor.use_dynamic_bsz:
            assert config.data.train_batch_size >= config.actor_rollout_ref.actor.ppo_mini_batch_size
            sp_size = config.actor_rollout_ref.actor.get("ulysses_sequence_parallel_size", 1)
            if config.actor_rollout_ref.actor.ppo_micro_batch_size is not None:
                assert config.actor_rollout_ref.actor.ppo_mini_batch_size % config.actor_rollout_ref.actor.ppo_micro_batch_size == 0
                assert config.actor_rollout_ref.actor.ppo_micro_batch_size * sp_size >= n_gpus

        assert config.actor_rollout_ref.actor.loss_agg_mode in [
            "token-mean",
            "seq-mean-token-sum",
            "seq-mean-token-mean",
            "seq-mean-token-sum-norm",
        ], f"Invalid loss_agg_mode: {config.actor_rollout_ref.actor.loss_agg_mode}"

        if config.algorithm.use_kl_in_reward and config.actor_rollout_ref.actor.use_kl_loss:
            print("NOTICE: You have both enabled in-reward kl and kl loss.")

        # critic
        if self.use_critic and not config.critic.use_dynamic_bsz:
            assert config.data.train_batch_size >= config.critic.ppo_mini_batch_size
            sp_size = config.critic.get("ulysses_sequence_parallel_size", 1)
            if config.critic.ppo_micro_batch_size is not None:
                assert config.critic.ppo_mini_batch_size % config.critic.ppo_micro_batch_size == 0
                assert config.critic.ppo_micro_batch_size * sp_size >= n_gpus

        # Check if use_remove_padding is enabled when using sequence parallelism for fsdp
        if config.actor_rollout_ref.actor.strategy == "fsdp" and (config.actor_rollout_ref.actor.get("ulysses_sequence_parallel_size", 1) > 1 or config.actor_rollout_ref.ref.get("ulysses_sequence_parallel_size", 1) > 1):
            assert config.actor_rollout_ref.model.use_remove_padding, "When using sequence parallelism for actor/ref policy, you must enable `use_remove_padding`."

        if self.use_critic and config.critic.strategy == "fsdp":
            if config.critic.get("ulysses_sequence_parallel_size", 1) > 1:
                assert config.critic.model.use_remove_padding, "When using sequence parallelism for critic, you must enable `use_remove_padding`."

        if config.data.get("val_batch_size", None) is not None:
            print("WARNING: val_batch_size is deprecated." + " Validation datasets are sent to inference engines as a whole batch," + " which will schedule the memory themselves.")

        # check eval config
        if config.actor_rollout_ref.rollout.val_kwargs.do_sample:
            assert config.actor_rollout_ref.rollout.temperature > 0, "validation gen temperature should be greater than 0 when enabling do_sample"

        # check multi_turn with tool config
        if config.actor_rollout_ref.rollout.multi_turn.enable:
            assert config.actor_rollout_ref.rollout.multi_turn.tool_config_path is not None, "tool_config_path must be set when enabling multi_turn with tool, due to no role-playing support"
            assert config.algorithm.adv_estimator in [AdvantageEstimator.GRPO], "only GRPO is tested for multi-turn with tool"

        # check partial rollout config
        assert config.data.max_response_length % config.algorithm.partial_rollout_max_split == 0, "max_response_length must be divisible by partial_rollout_max_split"

        print("[validate_config] All configuration checks passed successfully!")

    def _create_dataloader(self, train_dataset, val_dataset, collate_fn, train_sampler):
        """
        Creates the train and validation dataloaders.
        """
        # TODO: we have to make sure the batch size is divisible by the dp size
        from verl.trainer.main_ppo import create_rl_dataset, create_rl_sampler

        if train_dataset is None:
            train_dataset = create_rl_dataset(self.config.data.train_files, self.config.data, self.tokenizer, self.processor)
        if val_dataset is None:
            val_dataset = create_rl_dataset(self.config.data.val_files, self.config.data, self.tokenizer, self.processor)
        self.train_dataset, self.val_dataset = train_dataset, val_dataset

        if train_sampler is None:
            train_sampler = create_rl_sampler(self.config.data, self.train_dataset)
        if collate_fn is None:
            from verl.utils.dataset.rl_dataset import collate_fn as default_collate_fn

            collate_fn = default_collate_fn

        self.train_dataloader = StatefulDataLoader(
            dataset=self.train_dataset,
            batch_size=self.config.data.get("gen_batch_size", self.config.data.train_batch_size),
            num_workers=self.config.data.get("dataloader_num_workers", 8),
            drop_last=True,
            collate_fn=collate_fn,
            sampler=train_sampler,
        )

        val_batch_size = self.config.data.val_batch_size  # Prefer config value if set
        if val_batch_size is None:
            val_batch_size = len(self.val_dataset)

        self.val_dataloader = StatefulDataLoader(
            dataset=self.val_dataset,
            batch_size=val_batch_size,
            num_workers=self.config.data.get("dataloader_num_workers", 8),
            shuffle=self.config.data.get("validation_shuffle", True),
            drop_last=False,
            collate_fn=collate_fn,
        )

        assert len(self.train_dataloader) >= 1, "Train dataloader is empty!"
        assert len(self.val_dataloader) >= 1, "Validation dataloader is empty!"

        print(f"Size of train dataloader: {len(self.train_dataloader)}, Size of val dataloader: {len(self.val_dataloader)}")

        total_training_steps = len(self.train_dataloader) * self.config.trainer.total_epochs

        if self.config.trainer.total_training_steps is not None:
            total_training_steps = self.config.trainer.total_training_steps

        self.total_training_steps = total_training_steps
        print(f"Total training steps: {self.total_training_steps}")

        try:
            OmegaConf.set_struct(self.config, True)
            with open_dict(self.config):
                if OmegaConf.select(self.config, "actor_rollout_ref.actor.optim"):
                    self.config.actor_rollout_ref.actor.optim.total_training_steps = total_training_steps
                if OmegaConf.select(self.config, "critic.optim"):
                    self.config.critic.optim.total_training_steps = total_training_steps
        except Exception as e:
            print(f"Warning: Could not set total_training_steps in config. Structure missing? Error: {e}")

    def _dump_generations(self, inputs, outputs, scores, reward_extra_infos_dict, dump_path):
        """Dump rollout/validation samples as JSONL."""
        os.makedirs(dump_path, exist_ok=True)
        filename = os.path.join(dump_path, f"{self.global_steps}.jsonl")

        n = len(inputs)
        base_data = {
            "input": inputs,
            "output": outputs,
            "score": scores,
            "step": [self.global_steps] * n,
        }

        for k, v in reward_extra_infos_dict.items():
            if len(v) == n:
                base_data[k] = v

        lines = []
        for i in range(n):
            entry = {k: v[i] for k, v in base_data.items()}
            lines.append(json.dumps(entry, ensure_ascii=False))

        with open(filename, "w") as f:
            f.write("\n".join(lines) + "\n")

        print(f"Dumped generations to {filename}")

    def _maybe_log_val_generations(self, inputs, outputs, scores):
        """Log a table of validation samples to the configured logger (wandb or swanlab)"""

        generations_to_log = self.config.trainer.log_val_generations

        if generations_to_log == 0:
            return

        import numpy as np

        # Create tuples of (input, output, score) and sort by input text
        samples = list(zip(inputs, outputs, scores))
        samples.sort(key=lambda x: x[0])  # Sort by input text

        # Use fixed random seed for deterministic shuffling
        rng = np.random.RandomState(42)
        rng.shuffle(samples)

        # Take first N samples after shuffling
        samples = samples[:generations_to_log]

        # Log to each configured logger
        self.validation_generations_logger.log(self.config.trainer.logger, samples, self.global_steps)

    def _validate(self):
        data_source_lst = []
        reward_extra_infos_dict: dict[str, list] = defaultdict(list)

        # Lists to collect samples for the table
        sample_inputs = []
        sample_outputs = []
        sample_scores = []

        for test_data in self.val_dataloader:
            test_batch = DataProto.from_single_dict(test_data)

            # repeat test batch
            test_batch = test_batch.repeat(repeat_times=self.config.actor_rollout_ref.rollout.val_kwargs.n, interleave=True)

            # we only do validation on rule-based rm
            if self.config.reward_model.enable and test_batch[0].non_tensor_batch["reward_model"]["style"] == "model":
                return {}

            # Store original inputs
            input_ids = test_batch.batch["input_ids"]
            # TODO: Can we keep special tokens except for padding tokens?
            input_texts = [self.tokenizer.decode(ids, skip_special_tokens=True) for ids in input_ids]
            sample_inputs.extend(input_texts)

            batch_keys_to_pop = ["input_ids", "attention_mask", "position_ids"]
            non_tensor_batch_keys_to_pop = ["raw_prompt_ids"]
            if "multi_modal_data" in test_batch.non_tensor_batch:
                non_tensor_batch_keys_to_pop.append("multi_modal_data")
            if "raw_prompt" in test_batch.non_tensor_batch:
                non_tensor_batch_keys_to_pop.append("raw_prompt")
            if "tools_kwargs" in test_batch.non_tensor_batch:
                non_tensor_batch_keys_to_pop.append("tools_kwargs")
            test_gen_batch = test_batch.pop(
                batch_keys=batch_keys_to_pop,
                non_tensor_batch_keys=non_tensor_batch_keys_to_pop,
            )

            test_gen_batch.meta_info = {
                "eos_token_id": self.tokenizer.eos_token_id,
                "pad_token_id": self.tokenizer.pad_token_id,
                "recompute_log_prob": False,
                "do_sample": self.config.actor_rollout_ref.rollout.val_kwargs.do_sample,
                "validate": True,
            }
            print(f"test_gen_batch meta info: {test_gen_batch.meta_info}")

            # pad to be divisible by dp_size
            test_gen_batch_padded, pad_size = pad_dataproto_to_divisor(test_gen_batch, self.actor_rollout_wg.world_size)
            if not self.async_rollout_mode:
                test_output_gen_batch_padded = self.actor_rollout_wg.generate_sequences(test_gen_batch_padded)
            else:
                self.async_rollout_manager.wake_up()
                test_output_gen_batch_padded = self.async_rollout_manager.generate_sequences(test_gen_batch_padded)
                self.async_rollout_manager.sleep()

            # unpad
            test_output_gen_batch = unpad_dataproto(test_output_gen_batch_padded, pad_size=pad_size)
            print("validation generation end")

            # Store generated outputs
            output_ids = test_output_gen_batch.batch["responses"]
            output_texts = [self.tokenizer.decode(ids, skip_special_tokens=True) for ids in output_ids]
            sample_outputs.extend(output_texts)

            test_batch = test_batch.union(test_output_gen_batch)

            # evaluate using reward_function
            result = self.val_reward_fn(test_batch, return_dict=True)
            reward_tensor = result["reward_tensor"]
            scores = reward_tensor.sum(-1).cpu().tolist()
            sample_scores.extend(scores)

            reward_extra_infos_dict["reward"].extend(scores)
            if "reward_extra_info" in result:
                for key, lst in result["reward_extra_info"].items():
                    reward_extra_infos_dict[key].extend(lst)

            data_source_lst.append(test_batch.non_tensor_batch.get("data_source", ["unknown"] * reward_tensor.shape[0]))

        self._maybe_log_val_generations(inputs=sample_inputs, outputs=sample_outputs, scores=sample_scores)

        # dump generations
        val_data_dir = self.config.trainer.get("validation_data_dir", None)
        if val_data_dir:
            self._dump_generations(
                inputs=sample_inputs,
                outputs=sample_outputs,
                scores=sample_scores,
                reward_extra_infos_dict=reward_extra_infos_dict,
                dump_path=val_data_dir,
            )

        for key_info, lst in reward_extra_infos_dict.items():
            assert len(lst) == 0 or len(lst) == len(sample_scores), f"{key_info}: {len(lst)=}, {len(sample_scores)=}"

        data_sources = np.concatenate(data_source_lst, axis=0)

        data_src2var2metric2val = process_validation_metrics(data_sources, sample_inputs, reward_extra_infos_dict)
        metric_dict = {}
        for data_source, var2metric2val in data_src2var2metric2val.items():
            core_var = "acc" if "acc" in var2metric2val else "reward"
            for var_name, metric2val in var2metric2val.items():
                n_max = max([int(name.split("@")[-1].split("/")[0]) for name in metric2val.keys()])
                for metric_name, metric_val in metric2val.items():
                    if (var_name == core_var) and any(metric_name.startswith(pfx) for pfx in ["mean", "maj", "best"]) and (f"@{n_max}" in metric_name):
                        metric_sec = "val-core"
                    else:
                        metric_sec = "val-aux"
                    pfx = f"{metric_sec}/{data_source}/{var_name}/{metric_name}"
                    metric_dict[pfx] = metric_val

        return metric_dict

    def init_workers(self):
        """Initialize distributed training workers using Ray backend.

        Creates:
        1. Ray resource pools from configuration
        2. Worker groups for each role (actor, critic, etc.)
        """
        self.resource_pool_manager.create_resource_pool()

        self.resource_pool_to_cls = {pool: {} for pool in self.resource_pool_manager.resource_pool_dict.values()}

        # create actor and rollout
        if self.hybrid_engine:
            resource_pool = self.resource_pool_manager.get_resource_pool(Role.ActorRollout)
            actor_rollout_cls = RayClassWithInitArgs(
                cls=self.role_worker_mapping[Role.ActorRollout],
                config=self.config.actor_rollout_ref,
                role="actor_rollout",
            )
            self.resource_pool_to_cls[resource_pool]["actor_rollout"] = actor_rollout_cls
        else:
            raise NotImplementedError

        # create critic
        if self.use_critic:
            resource_pool = self.resource_pool_manager.get_resource_pool(Role.Critic)
            critic_cls = RayClassWithInitArgs(cls=self.role_worker_mapping[Role.Critic], config=self.config.critic)
            self.resource_pool_to_cls[resource_pool]["critic"] = critic_cls

        # create reference policy if needed
        if self.use_reference_policy:
            resource_pool = self.resource_pool_manager.get_resource_pool(Role.RefPolicy)
            ref_policy_cls = RayClassWithInitArgs(self.role_worker_mapping[Role.RefPolicy], config=self.config.actor_rollout_ref, role="ref")
            self.resource_pool_to_cls[resource_pool]["ref"] = ref_policy_cls

        # create a reward model if reward_fn is None
        if self.use_rm:
            # we create a RM here
            resource_pool = self.resource_pool_manager.get_resource_pool(Role.RewardModel)
            rm_cls = RayClassWithInitArgs(self.role_worker_mapping[Role.RewardModel], config=self.config.reward_model)
            self.resource_pool_to_cls[resource_pool]["rm"] = rm_cls

        # initialize WorkerGroup
        # NOTE: if you want to use a different resource pool for each role, which can support different parallel size,
        # you should not use `create_colocated_worker_cls`.
        # Instead, directly pass different resource pool to different worker groups.
        # See https://github.com/volcengine/verl/blob/master/examples/ray/tutorial.ipynb for more information.
        all_wg = {}
        wg_kwargs = {}  # Setting up kwargs for RayWorkerGroup
        if OmegaConf.select(self.config.trainer, "ray_wait_register_center_timeout") is not None:
            wg_kwargs["ray_wait_register_center_timeout"] = self.config.trainer.ray_wait_register_center_timeout
        if OmegaConf.select(self.config.trainer, "profile_steps") is not None:
            wg_kwargs["profile_steps"] = OmegaConf.select(self.config.trainer, "profile_steps")
            assert OmegaConf.select(self.config.trainer, "worker_nsight_options") is not None, "worker_nsight_options must be set when profile_steps is set"
            wg_kwargs["worker_nsight_options"] = OmegaConf.to_container(OmegaConf.select(self.config.trainer, "worker_nsight_options"))

        for resource_pool, class_dict in self.resource_pool_to_cls.items():
            worker_dict_cls = create_colocated_worker_cls(class_dict=class_dict)
            wg_dict = self.ray_worker_group_cls(resource_pool=resource_pool, ray_cls_with_init=worker_dict_cls, device_name=self.device_name, **wg_kwargs)
            spawn_wg = wg_dict.spawn(prefix_set=class_dict.keys())
            all_wg.update(spawn_wg)

        if self.use_critic:
            self.critic_wg = all_wg["critic"]
            self.critic_wg.init_model()

        if self.use_reference_policy and not self.ref_in_actor:
            self.ref_policy_wg = all_wg["ref"]
            self.ref_policy_wg.init_model()

        if self.use_rm:
            self.rm_wg = all_wg["rm"]
            self.rm_wg.init_model()

        # we should create rollout at the end so that vllm can have a better estimation of kv cache memory
        self.actor_rollout_wg = all_wg["actor_rollout"]
        self.actor_rollout_wg.init_model()

        # create async rollout manager and request scheduler
        self.async_rollout_mode = False
        if self.config.actor_rollout_ref.rollout.mode == "async":
            from verl.workers.rollout.async_server import AsyncLLMServerManager

            self.async_rollout_mode = True
            self.async_rollout_manager = AsyncLLMServerManager(
                config=self.config,
                worker_group=self.actor_rollout_wg,
            )

    def _save_checkpoint(self):
        # path: given_path + `/global_step_{global_steps}` + `/actor`
        local_global_step_folder = os.path.join(self.config.trainer.default_local_dir, f"global_step_{self.global_steps}")

        print(f"local_global_step_folder: {local_global_step_folder}")
        actor_local_path = os.path.join(local_global_step_folder, "actor")

        actor_remote_path = None if self.config.trainer.default_hdfs_dir is None else os.path.join(self.config.trainer.default_hdfs_dir, f"global_step_{self.global_steps}", "actor")

        remove_previous_ckpt_in_save = self.config.trainer.get("remove_previous_ckpt_in_save", False)
        if remove_previous_ckpt_in_save:
            print("Warning: remove_previous_ckpt_in_save is deprecated," + " set max_actor_ckpt_to_keep=1 and max_critic_ckpt_to_keep=1 instead")
        max_actor_ckpt_to_keep = self.config.trainer.get("max_actor_ckpt_to_keep", None) if not remove_previous_ckpt_in_save else 1
        max_critic_ckpt_to_keep = self.config.trainer.get("max_critic_ckpt_to_keep", None) if not remove_previous_ckpt_in_save else 1

        self.actor_rollout_wg.save_checkpoint(actor_local_path, actor_remote_path, self.global_steps, max_ckpt_to_keep=max_actor_ckpt_to_keep)

        if self.use_critic:
            critic_local_path = os.path.join(local_global_step_folder, "critic")
            critic_remote_path = None if self.config.trainer.default_hdfs_dir is None else os.path.join(self.config.trainer.default_hdfs_dir, f"global_step_{self.global_steps}", "critic")
            self.critic_wg.save_checkpoint(critic_local_path, critic_remote_path, self.global_steps, max_ckpt_to_keep=max_critic_ckpt_to_keep)

        # save dataloader
        BaseCheckpointManager.local_mkdir(local_global_step_folder)
        dataloader_local_path = os.path.join(local_global_step_folder, "data.pt")
        dataloader_state_dict = self.train_dataloader.state_dict()
        torch.save(dataloader_state_dict, dataloader_local_path)

        # latest checkpointed iteration tracker (for atomic usage)
        local_latest_checkpointed_iteration = os.path.join(self.config.trainer.default_local_dir, "latest_checkpointed_iteration.txt")
        with open(local_latest_checkpointed_iteration, "w") as f:
            f.write(str(self.global_steps))

    def _load_checkpoint(self):
        if self.config.trainer.resume_mode == "disable":
            return 0

        # load from hdfs
        if self.config.trainer.default_hdfs_dir is not None:
            raise NotImplementedError("load from hdfs is not implemented yet")
        else:
            checkpoint_folder = self.config.trainer.default_local_dir  # TODO: check path
            if not os.path.isabs(checkpoint_folder):
                working_dir = os.getcwd()
                checkpoint_folder = os.path.join(working_dir, checkpoint_folder)
            global_step_folder = find_latest_ckpt_path(checkpoint_folder)  # None if no latest

        # find global_step_folder
        if self.config.trainer.resume_mode == "auto":
            if global_step_folder is None:
                print("Training from scratch")
                return 0
        else:
            if self.config.trainer.resume_mode == "resume_path":
                assert isinstance(self.config.trainer.resume_from_path, str), "resume ckpt must be str type"
                assert "global_step_" in self.config.trainer.resume_from_path, "resume ckpt must specify the global_steps"
                global_step_folder = self.config.trainer.resume_from_path
                if not os.path.isabs(global_step_folder):
                    working_dir = os.getcwd()
                    global_step_folder = os.path.join(working_dir, global_step_folder)
        print(f"Load from checkpoint folder: {global_step_folder}")
        # set global step
        self.global_steps = int(global_step_folder.split("global_step_")[-1])

        print(f"Setting global step to {self.global_steps}")
        print(f"Resuming from {global_step_folder}")

        actor_path = os.path.join(global_step_folder, "actor")
        critic_path = os.path.join(global_step_folder, "critic")
        # load actor
        self.actor_rollout_wg.load_checkpoint(actor_path, del_local_after_load=self.config.trainer.del_local_ckpt_after_load)
        # load critic
        if self.use_critic:
            self.critic_wg.load_checkpoint(critic_path, del_local_after_load=self.config.trainer.del_local_ckpt_after_load)

        # load dataloader,
        # TODO: from remote not implemented yet
        dataloader_local_path = os.path.join(global_step_folder, "data.pt")
        if os.path.exists(dataloader_local_path):
            dataloader_state_dict = torch.load(dataloader_local_path, weights_only=False)
            self.train_dataloader.load_state_dict(dataloader_state_dict)
        else:
            print(f"Warning: No dataloader state found at {dataloader_local_path}, will start from scratch")

    def _balance_batch(self, batch: DataProto, metrics, logging_prefix="global_seqlen"):
        """Reorder the data on single controller such that each dp rank gets similar total tokens"""
        attention_mask = batch.batch["attention_mask"]
        batch_size = attention_mask.shape[0]
        global_seqlen_lst = batch.batch["attention_mask"].view(batch_size, -1).sum(-1).tolist()  # (train_batch_size,)
        world_size = self.actor_rollout_wg.world_size
        global_partition_lst = get_seqlen_balanced_partitions(global_seqlen_lst, k_partitions=world_size, equal_size=True)
        # reorder based on index. The data will be automatically equally partitioned by dispatch function
        global_idx = torch.tensor([j for partition in global_partition_lst for j in partition])
        batch.reorder(global_idx)
        global_balance_stats = log_seqlen_unbalance(seqlen_list=global_seqlen_lst, partitions=global_partition_lst, prefix=logging_prefix)
        metrics.update(global_balance_stats)

    def fit(self):
        """
        The training loop of PPO.
        The driver process only need to call the compute functions of the worker group through RPC
        to construct the PPO dataflow.
        The light-weight advantage computation is done on the driver process.
        """
        from omegaconf import OmegaConf

        from verl.utils.tracking import Tracking

        logger = Tracking(
            project_name=self.config.trainer.project_name,
            experiment_name=self.config.trainer.experiment_name,
            default_backend=self.config.trainer.logger,
            config=OmegaConf.to_container(self.config, resolve=True),
        )

        self.global_steps = 0

        # load checkpoint before doing anything
        self._load_checkpoint()

        # perform validation before training
        # currently, we only support validation using the reward_function.
        if self.val_reward_fn is not None and self.config.trainer.get("val_before_train", True):
            val_metrics = self._validate()
            assert val_metrics, f"{val_metrics=}"
            pprint(f"Initial validation metrics: {val_metrics}")
            logger.log(data=val_metrics, step=self.global_steps)
            if self.config.trainer.get("val_only", False):
                return

        # add tqdm
        progress_bar = tqdm(total=self.total_training_steps, initial=self.global_steps, desc="Training Progress")

        # we start from step 1
        self.global_steps += 1
        last_val_metrics = None

        partial_batch: Optional[DataProto] = None  # samples whose rollout is not finished yet
        staged_batch: Optional[DataProto] = None  # samples whose rollout has been finished but not yet trained on

        for epoch in range(self.config.trainer.total_epochs):
            for batch_dict in self.train_dataloader:
                do_profile = self.global_steps in self.config.trainer.profile_steps if self.config.trainer.profile_steps is not None else False
                if do_profile:
                    self.actor_rollout_wg.start_profile()
                    if self.use_reference_policy:
                        self.ref_policy_wg.start_profile()
                    if self.use_critic:
                        self.critic_wg.start_profile()
                    if self.use_rm:
                        self.rm_wg.start_profile()

                metrics = {}
                timing_raw = {}
                batch: DataProto = DataProto.from_single_dict(batch_dict)

                batch.non_tensor_batch["uid"] = np.array([str(uuid.uuid4()) for _ in range(len(batch.batch))], dtype=object)
                # repeat to align with repeated responses in rollout
                batch = batch.repeat(repeat_times=self.config.actor_rollout_ref.rollout.n, interleave=True)
                batch.non_tensor_batch["age"] = np.ones(len(batch.batch), dtype=int)
                batch.non_tensor_batch["raw_response_ids"] = np.fromiter(([] for _ in range(len(batch.batch))), dtype=object)

                batch = DataProto.concat([partial_batch, batch]) if partial_batch is not None else batch

                # pop those keys for generation
                batch_keys_to_pop = ["input_ids", "attention_mask", "position_ids"]
<<<<<<< HEAD
                non_tensor_batch_keys_to_pop = ["raw_prompt_ids", "raw_response_ids"]
                if "multi_modal_inputs" in batch.non_tensor_batch:
                    non_tensor_batch_keys_to_pop.extend(["multi_modal_data", "multi_modal_inputs"])
=======
                non_tensor_batch_keys_to_pop = ["raw_prompt_ids"]
                if "multi_modal_data" in batch.non_tensor_batch:
                    non_tensor_batch_keys_to_pop.append("multi_modal_data")
>>>>>>> 5d54876b
                if "raw_prompt" in batch.non_tensor_batch:
                    non_tensor_batch_keys_to_pop.append("raw_prompt")
                if "tools_kwargs" in batch.non_tensor_batch:
                    non_tensor_batch_keys_to_pop.append("tools_kwargs")
                gen_batch = batch.pop(
                    batch_keys=batch_keys_to_pop,
                    non_tensor_batch_keys=non_tensor_batch_keys_to_pop,
                )

                is_last_step = self.global_steps >= self.total_training_steps

                with marked_timer("step", timing_raw):
                    # generate a batch
                    with marked_timer("gen", timing_raw, color="red"):
                        if not self.async_rollout_mode:
                            gen_batch_output = self.actor_rollout_wg.generate_sequences(gen_batch)
                        else:
                            self.async_rollout_manager.wake_up()
                            gen_batch_output = self.async_rollout_manager.generate_sequences(gen_batch)
                            self.async_rollout_manager.sleep()
                        timing_raw.update(gen_batch_output.meta_info["timing"])
                        gen_batch_output.meta_info.pop("timing", None)

                    with _timer("filter", timing_raw):
                        batch = batch.union(gen_batch_output)

                        finished_mask = batch.non_tensor_batch.pop("finished")
                        finished_mask = (batch.non_tensor_batch["age"] == self.config.algorithm.partial_rollout_max_split) | finished_mask
                        staged_out, partial_batch = DataProto.split(batch, finished_mask)
                        staged_out.non_tensor_batch.pop("raw_prompt_ids")
                        staged_out.non_tensor_batch.pop("raw_response_ids")

                        partial_batch.non_tensor_batch["age"] += 1

                        if len(partial_batch.batch) > 0:
                            for key in ("input_ids", "attention_mask", "position_ids"):
                                tmp = partial_batch.batch.pop(key, None)
                                partial_batch.batch[key] = tmp[:, : self.config.data.max_prompt_length]

                            for key in ("prompts", "responses", "rollout_log_probs"):
                                # we don't support rollout_log_probs in this feature branch yet
                                partial_batch.batch.pop(key)
                        else:
                            partial_batch = DataProto()

                        # note that we no longer ensure the order of samples in staged_batch
                        staged_batch = DataProto.concat([staged_batch, staged_out]) if staged_batch is not None else staged_out

                        # prompts whose number of finished rollout is enough can be trained on
                        # while filtering, we ensure sample number is divisible by n_gpus_per_node and as large as possible
                        can_train_mask = np.zeros(len(staged_batch.batch), dtype=bool)
                        id2count = defaultdict(int)
                        required_rollouts = self.config.actor_rollout_ref.rollout.n
                        divisor = np.lcm(self.config.actor_rollout_ref.actor.ppo_mini_batch_size, required_rollouts)

                        for uid in staged_batch.non_tensor_batch["uid"]:
                            id2count[uid] += 1
                        assert not id2count or max(id2count.values()) <= required_rollouts, "max number of responses exceeds rollout n"

                        complete_uids = [uid for uid, count in id2count.items() if count == required_rollouts]

                        total_complete_samples = len(complete_uids) * required_rollouts
                        max_usable_groups = (total_complete_samples // divisor) * divisor // required_rollouts
                        can_train_count = max_usable_groups * required_rollouts

                        if can_train_count == 0:
                            print(f"{total_complete_samples=}, no complete uid groups available. Keep generating...")
                            continue

                        selected_uids = set(complete_uids[:max_usable_groups])

                        for i, uid in enumerate(staged_batch.non_tensor_batch["uid"]):
                            if uid in selected_uids:
                                can_train_mask[i] = True

                        batch, staged_batch = DataProto.split(staged_batch, can_train_mask)
                        staged_batch.non_tensor_batch["age"] += 1

                    if self.config.algorithm.adv_estimator == AdvantageEstimator.REMAX:
                        with marked_timer("gen_max", timing_raw, color="purple"):
                            gen_baseline_batch = deepcopy(gen_batch)
                            gen_baseline_batch.meta_info["do_sample"] = False
                            gen_baseline_output = self.actor_rollout_wg.generate_sequences(gen_baseline_batch)

                            batch = batch.union(gen_baseline_output)
                            reward_baseline_tensor = self.reward_fn(batch)
                            reward_baseline_tensor = reward_baseline_tensor.sum(dim=-1)

                            batch.pop(batch_keys=list(gen_baseline_output.batch.keys()))

                            batch.batch["reward_baselines"] = reward_baseline_tensor

                            del gen_baseline_batch, gen_baseline_output

                    batch.batch["response_mask"] = compute_response_mask(batch)
                    # Balance the number of valid tokens across DP ranks.
                    # NOTE: This usually changes the order of data in the `batch`,
                    # which won't affect the advantage calculation (since it's based on uid),
                    # but might affect the loss calculation (due to the change of mini-batching).
                    # TODO: Decouple the DP balancing and mini-batching.
                    if self.config.trainer.balance_batch:
                        self._balance_batch(batch, metrics=metrics)

                    # compute global_valid tokens
                    batch.meta_info["global_token_num"] = torch.sum(batch.batch["attention_mask"], dim=-1).tolist()

                    with marked_timer("reward", timing_raw, color="yellow"):
                        # compute reward model score
                        if self.use_rm:
                            reward_tensor = self.rm_wg.compute_rm_score(batch)
                            batch = batch.union(reward_tensor)

                        if self.config.reward_model.launch_reward_fn_async:
                            future_reward = compute_reward_async.remote(batch, self.config, self.tokenizer)
                        else:
                            reward_tensor, reward_extra_infos_dict = compute_reward(batch, self.reward_fn)

                    # recompute old_log_probs
                    with marked_timer("old_log_prob", timing_raw, color="blue"):
                        old_log_prob = self.actor_rollout_wg.compute_log_prob(batch)
                        entropys = old_log_prob.batch["entropys"]
                        response_masks = batch.batch["response_mask"]
                        loss_agg_mode = self.config.actor_rollout_ref.actor.loss_agg_mode
                        entropy_agg = agg_loss(loss_mat=entropys, loss_mask=response_masks, loss_agg_mode=loss_agg_mode)
                        old_log_prob_metrics = {"actor/entropy": entropy_agg.detach().item()}
                        metrics.update(old_log_prob_metrics)
                        old_log_prob.batch.pop("entropys")
                        batch = batch.union(old_log_prob)

                        if "rollout_log_probs" in batch.batch.keys():
                            # TODO: we may want to add diff of probs too.
                            rollout_old_log_probs = batch.batch["rollout_log_probs"]
                            actor_old_log_probs = batch.batch["old_log_probs"]
                            attention_mask = batch.batch["attention_mask"]
                            responses = batch.batch["responses"]
                            response_length = responses.size(1)
                            response_mask = attention_mask[:, -response_length:]

                            rollout_probs = torch.exp(rollout_old_log_probs)
                            actor_probs = torch.exp(actor_old_log_probs)
                            rollout_probs_diff = torch.abs(rollout_probs - actor_probs)
                            rollout_probs_diff = torch.masked_select(rollout_probs_diff, response_mask.bool())
                            rollout_probs_diff_max = torch.max(rollout_probs_diff)
                            rollout_probs_diff_mean = torch.mean(rollout_probs_diff)
                            rollout_probs_diff_std = torch.std(rollout_probs_diff)
                            metrics.update(
                                {
                                    "training/rollout_probs_diff_max": rollout_probs_diff_max.detach().item(),
                                    "training/rollout_probs_diff_mean": rollout_probs_diff_mean.detach().item(),
                                    "training/rollout_probs_diff_std": rollout_probs_diff_std.detach().item(),
                                }
                            )

                    if self.use_reference_policy:
                        # compute reference log_prob
                        with marked_timer("ref", timing_raw, color="olive"):
                            if not self.ref_in_actor:
                                ref_log_prob = self.ref_policy_wg.compute_ref_log_prob(batch)
                            else:
                                ref_log_prob = self.actor_rollout_wg.compute_ref_log_prob(batch)
                            batch = batch.union(ref_log_prob)

                    # compute values
                    if self.use_critic:
                        with marked_timer("values", timing_raw, color="cyan"):
                            values = self.critic_wg.compute_values(batch)
                            batch = batch.union(values)

                    with marked_timer("adv", timing_raw, color="brown"):
                        # we combine with rule-based rm
                        reward_extra_infos_dict: dict[str, list]
                        if self.config.reward_model.launch_reward_fn_async:
                            reward_tensor, reward_extra_infos_dict = ray.get(future_reward)
                        batch.batch["token_level_scores"] = reward_tensor

                        if reward_extra_infos_dict:
                            batch.non_tensor_batch.update({k: np.array(v) for k, v in reward_extra_infos_dict.items()})

                        # compute rewards. apply_kl_penalty if available
                        if self.config.algorithm.use_kl_in_reward:
                            batch, kl_metrics = apply_kl_penalty(batch, kl_ctrl=self.kl_ctrl_in_reward, kl_penalty=self.config.algorithm.kl_penalty)
                            metrics.update(kl_metrics)
                        else:
                            batch.batch["token_level_rewards"] = batch.batch["token_level_scores"]

                        # compute advantages, executed on the driver process

                        norm_adv_by_std_in_grpo = self.config.algorithm.get("norm_adv_by_std_in_grpo", True)  # GRPO adv normalization factor

                        batch = compute_advantage(
                            batch,
                            adv_estimator=self.config.algorithm.adv_estimator,
                            gamma=self.config.algorithm.gamma,
                            lam=self.config.algorithm.lam,
                            num_repeat=self.config.actor_rollout_ref.rollout.n,
                            norm_adv_by_std_in_grpo=norm_adv_by_std_in_grpo,
                            multi_turn=self.config.actor_rollout_ref.rollout.multi_turn.enable,
                            config=self.config.algorithm,
                        )

                    # update critic
                    if self.use_critic:
                        with marked_timer("update_critic", timing_raw, color="pink"):
                            critic_output = self.critic_wg.update_critic(batch)
                        critic_output_metrics = reduce_metrics(critic_output.meta_info["metrics"])
                        metrics.update(critic_output_metrics)

                    # implement critic warmup
                    if self.config.trainer.critic_warmup <= self.global_steps:
                        # update actor
                        with marked_timer("update_actor", timing_raw, color="red"):
                            batch.meta_info["multi_turn"] = self.config.actor_rollout_ref.rollout.multi_turn.enable
                            actor_output = self.actor_rollout_wg.update_actor(batch)
                        actor_output_metrics = reduce_metrics(actor_output.meta_info["metrics"])
                        metrics.update(actor_output_metrics)

                    # Log rollout generations if enabled
                    rollout_data_dir = self.config.trainer.get("rollout_data_dir", None)
                    if rollout_data_dir:
                        with marked_timer("dump_rollout_generations", timing_raw, color="green"):
                            print(batch.batch.keys())
                            inputs = self.tokenizer.batch_decode(batch.batch["prompts"], skip_special_tokens=True)
                            outputs = self.tokenizer.batch_decode(batch.batch["responses"], skip_special_tokens=True)
                            scores = batch.batch["token_level_scores"].sum(-1).cpu().tolist()
                            self._dump_generations(
                                inputs=inputs,
                                outputs=outputs,
                                scores=scores,
                                reward_extra_infos_dict=reward_extra_infos_dict,
                                dump_path=rollout_data_dir,
                            )

                    # validate
                    if self.val_reward_fn is not None and self.config.trainer.test_freq > 0 and (is_last_step or self.global_steps % self.config.trainer.test_freq == 0):
                        with marked_timer("testing", timing_raw, color="green"):
                            val_metrics: dict = self._validate()
                            if is_last_step:
                                last_val_metrics = val_metrics
                        metrics.update(val_metrics)

                    if self.config.trainer.save_freq > 0 and (is_last_step or self.global_steps % self.config.trainer.save_freq == 0):
                        with marked_timer("save_checkpoint", timing_raw, color="green"):
                            self._save_checkpoint()

                # training metrics
                metrics.update(
                    {
                        "training/global_step": self.global_steps,
                        "training/epoch": epoch,
                    }
                )
                if self.enable_partial_rollout:
                    metrics.update(
                        {
                            "training/can_train_count": can_train_count,
                            "training/total_complete_samples": total_complete_samples,
                        }
                    )
                # collect metrics
                metrics.update(compute_data_metrics(batch=batch, use_critic=self.use_critic))
                metrics.update(compute_timing_metrics(batch=batch, timing_raw=timing_raw))
                # TODO: implement actual tflpo and theoretical tflpo
                n_gpus = self.resource_pool_manager.get_n_gpus()
                metrics.update(compute_throughout_metrics(batch=batch, timing_raw=timing_raw, n_gpus=n_gpus))

                # TODO: make a canonical logger that supports various backend
                logger.log(data=metrics, step=self.global_steps)

                progress_bar.update(1)
                self.global_steps += 1

                if do_profile:
                    self.actor_rollout_wg.stop_profile()
                    if self.use_reference_policy:
                        self.ref_policy_wg.stop_profile()
                    if self.use_critic:
                        self.critic_wg.stop_profile()
                    if self.use_rm:
                        self.rm_wg.stop_profile()

                if is_last_step:
                    pprint(f"Final validation metrics: {last_val_metrics}")
                    progress_bar.close()
                    return<|MERGE_RESOLUTION|>--- conflicted
+++ resolved
@@ -955,15 +955,9 @@
 
                 # pop those keys for generation
                 batch_keys_to_pop = ["input_ids", "attention_mask", "position_ids"]
-<<<<<<< HEAD
                 non_tensor_batch_keys_to_pop = ["raw_prompt_ids", "raw_response_ids"]
-                if "multi_modal_inputs" in batch.non_tensor_batch:
-                    non_tensor_batch_keys_to_pop.extend(["multi_modal_data", "multi_modal_inputs"])
-=======
-                non_tensor_batch_keys_to_pop = ["raw_prompt_ids"]
                 if "multi_modal_data" in batch.non_tensor_batch:
                     non_tensor_batch_keys_to_pop.append("multi_modal_data")
->>>>>>> 5d54876b
                 if "raw_prompt" in batch.non_tensor_batch:
                     non_tensor_batch_keys_to_pop.append("raw_prompt")
                 if "tools_kwargs" in batch.non_tensor_batch:
@@ -987,7 +981,7 @@
                         timing_raw.update(gen_batch_output.meta_info["timing"])
                         gen_batch_output.meta_info.pop("timing", None)
 
-                    with _timer("filter", timing_raw):
+                    with marked_timer("filter", timing_raw):
                         batch = batch.union(gen_batch_output)
 
                         finished_mask = batch.non_tensor_batch.pop("finished")
