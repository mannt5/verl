--- conflicted
+++ resolved
@@ -24,12 +24,9 @@
 from pprint import pprint
 from typing import Type, Dict
 from copy import deepcopy
-<<<<<<< HEAD
 import nvtx
 import pdb
-=======
 from tqdm import tqdm
->>>>>>> b6cd6b75
 
 import ray
 import numpy as np
