--- conflicted
+++ resolved
@@ -156,49 +156,41 @@
         # build dataloader
         # Use data parallel rank and size instead of global rank and world size
 
-        # If doing SP, we need to use the local rank and size
-        if self.config.ulysses_sequence_parallel_size > 1:
-            rank = self.ulysses_device_mesh.get_local_rank('dp')
-            world_size = self.ulysses_device_mesh.size(0)
-            if self.ulysses_device_mesh.get_rank() == 0:
-                print(f'Using SP rank {rank} and size {world_size} for data distribution')
-                print(f'Each SP rank gets different data')
-        else:
-            rank = self.device_mesh.get_rank()
-            world_size = self.device_mesh.size()
-            if self.device_mesh.get_rank() == 0:
-                print(f'Using FSDP rank {rank} and size {world_size} for data distribution')
-
-        # self.train_sampler = DistributedSampler(self.train_dataset,
-        #                                         shuffle=True,
-        #                                         num_replicas=world_size,
-        #                                         rank=rank,
-        #                                         drop_last=True)
+        # # If doing SP, we need to use the local rank and size
+        # if self.config.ulysses_sequence_parallel_size > 1:
+        #     rank = self.ulysses_device_mesh.get_local_rank('dp')
+        #     world_size = self.ulysses_device_mesh.size(0)
+        #     if self.ulysses_device_mesh.get_rank() == 0:
+        #         print(f'Using SP rank {rank} and size {world_size} for data distribution')
+        #         print(f'Each SP rank gets different data')
+        # else:
+        rank = self.device_mesh.get_rank()
+        world_size = self.device_mesh.size()
+        if self.device_mesh.get_rank() == 0:
+            print(f'Using FSDP rank {rank} and size {world_size} for data distribution')
+
+        self.train_sampler = DistributedSampler(self.train_dataset,
+                                                shuffle=True,
+                                                num_replicas=world_size,
+                                                rank=rank,
+                                                drop_last=True)
         self.train_dataloader = DataLoader(dataset=self.train_dataset,
                                            batch_size=config.data.train_batch_size,
-<<<<<<< HEAD
-                                        #    sampler=self.train_sampler,
-=======
                                            sampler=self.train_sampler,
                                            num_workers=8,
                                            pin_memory=True,
->>>>>>> 884a7273
                                            drop_last=True)
 
-        # self.val_sampler = DistributedSampler(self.val_dataset,
-        #                                       shuffle=True,
-        #                                       num_replicas=world_size,
-        #                                       rank=rank,
-        #                                       drop_last=True)
+        self.val_sampler = DistributedSampler(self.val_dataset,
+                                              shuffle=True,
+                                              num_replicas=world_size,
+                                              rank=rank,
+                                              drop_last=True)
         self.val_dataloader = DataLoader(dataset=self.val_dataset,
                                          batch_size=config.data.micro_batch_size,
-<<<<<<< HEAD
-                                        #  sampler=self.val_sampler,
-=======
                                          sampler=self.val_sampler,
                                          num_workers=8,
                                          pin_memory=True,
->>>>>>> 884a7273
                                          drop_last=True)
 
     def _build_model_optimizer(self):
@@ -529,7 +521,7 @@
         total_steps = 4
 
         for epoch in range(1):  # Just one epoch for debugging
-            # self.train_sampler.set_epoch(epoch=epoch)
+            self.train_sampler.set_epoch(epoch=epoch)
             for data in self.train_dataloader:
                 data = TensorDict(data, batch_size=self.config.data.train_batch_size).cuda()
                 self.fsdp_model.train()
@@ -586,7 +578,7 @@
         # TODO (zhangchi.usc1992) add back checkpoint manager. Currently, it blocks when uploading to hdfs. So very slow.
 
         for epoch in range(self.config.trainer.total_epochs):
-            # self.train_sampler.set_epoch(epoch=epoch)
+            self.train_sampler.set_epoch(epoch=epoch)
             for data in self.train_dataloader:
                 data = TensorDict(data, batch_size=self.config.data.train_batch_size).cuda()
                 metric = self.training_step(data)
