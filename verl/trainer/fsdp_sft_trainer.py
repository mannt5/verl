# Copyright 2024 Bytedance Ltd. and/or its affiliates
#
# Licensed under the Apache License, Version 2.0 (the "License");
# you may not use this file except in compliance with the License.
# You may obtain a copy of the License at
#
#     http://www.apache.org/licenses/LICENSE-2.0
#
# Unless required by applicable law or agreed to in writing, software
# distributed under the License is distributed on an "AS IS" BASIS,
# WITHOUT WARRANTIES OR CONDITIONS OF ANY KIND, either express or implied.
# See the License for the specific language governing permissions and
# limitations under the License.
"""
A lightweight one-file FSDP SFT Trainer
TODO(zhangchi.usc1992)
- Add calculation of mfu
- Add validation
"""

import os

os.environ["NCCL_DEBUG"] = "WARN"
os.environ["TOKENIZERS_PARALLELISM"] = "true"

import logging
import re
from contextlib import nullcontext

import hydra
import torch
import torch.distributed
from omegaconf import DictConfig
from peft import LoraConfig, TaskType, get_peft_model
from tensordict import TensorDict
from torch import nn, optim
from torch.distributed.device_mesh import DeviceMesh, init_device_mesh
from torch.distributed.fsdp import CPUOffload, MixedPrecision, ShardingStrategy
from torch.distributed.fsdp import FullyShardedDataParallel as FSDP
from torch.utils.data import Dataset, DistributedSampler
from torchdata.stateful_dataloader import StatefulDataLoader
from tqdm import tqdm
from transformers import AutoConfig, AutoModelForCausalLM, PreTrainedModel

import verl.utils.hdfs_io as hdfs_io
from verl.utils.checkpoint.checkpoint_manager import find_latest_ckpt_path, get_checkpoint_tracker_filename
from verl.utils.checkpoint.fsdp_checkpoint_manager import FSDPCheckpointManager
from verl.utils.dataset import SFTDataset
from verl.utils.dataset.multiturn_sft_dataset import MultiTurnSFTDataset
from verl.utils.device import get_device_id, get_device_name, is_cuda_available, is_npu_available
from verl.utils.distributed import destroy_global_process_group, initialize_global_process_group
from verl.utils.fs import copy_to_local
from verl.utils.fsdp_utils import (
    CPUOffloadPolicy,
    MixedPrecisionPolicy,
    apply_fsdp2,
    fsdp2_clip_grad_norm_,
    fsdp2_load_full_state_dict,
    get_fsdp_wrap_policy,
    get_init_weight_context_manager,
    init_fn,
)
from verl.utils.logger import log_with_rank
from verl.utils.profiler import log_gpu_memory_usage
from verl.utils.py_functional import convert_to_regular_types
from verl.utils.torch_dtypes import PrecisionType
from verl.utils.torch_functional import get_cosine_schedule_with_warmup, get_wsd_schedule_with_warmup
from verl.utils.tracking import Tracking
from verl.utils.ulysses import (
    gather_outputs_and_unpad,
    get_ulysses_sequence_parallel_world_size,
    ulysses_pad_and_slice_inputs,
)
from verl.workers.sharding_manager.fsdp_ulysses import FSDPUlyssesShardingManager

if is_cuda_available:
    from flash_attn.bert_padding import index_first_axis, pad_input, rearrange, unpad_input
elif is_npu_available:
    from transformers.integrations.npu_flash_attention import index_first_axis, pad_input, rearrange, unpad_input

logger = logging.getLogger(__file__)
logger.setLevel(os.getenv("VERL_SFT_LOGGING_LEVEL", "WARN"))


def extract_step(path):
    match = re.search(r"global_step_(\d+)", path)
    if match:
        return int(match.group(1))
    return None


class FSDPSFTTrainer:
    def __init__(
        self,
        config,
        device_mesh: DeviceMesh,
        ulysses_device_mesh: DeviceMesh,
        tokenizer,
        train_dataset: Dataset,
        val_dataset: Dataset,
    ):
        self.config = config
        self.device_mesh = device_mesh
        self.ulysses_device_mesh = ulysses_device_mesh
        self.sharding_manager = FSDPUlyssesShardingManager(self.ulysses_device_mesh)
        self.tokenizer = tokenizer
        if self.config.data.chat_template is not None:
            raise ValueError("Apply Chat template from config is not supported yet.")

        # LoRA
        self._lora_rank = self.config.model.get("lora_rank", 0)
        self._lora_alpha = self.config.model.get("lora_alpha", 1)
        self._target_modules = self.config.model.get("target_modules", "all-linear")
        self._lora_adapter = self.config.model.get("lora_adapter", None)

        self._peft_config = None
        self._peft_weights = None

        if self._lora_adapter is not None:
            from verl.utils.peft_utils import load_peft_config, load_peft_weights

            use_shm = self.config.model.get("use_shm", False)
            self._lora_adapter = copy_to_local(self._lora_adapter, use_shm=use_shm)
            self._peft_config = load_peft_config(self._lora_adapter)
            self._peft_weights = load_peft_weights(self._lora_adapter)
            self._lora_rank = self._peft_config["r"]
            self._lora_alpha = self._peft_config["lora_alpha"]
            self._target_modules = self._peft_config["target_modules"]  # list
            self._target_modules = "[" + ", ".join(self._target_modules) + "]"  # str

        self._is_lora = self._lora_rank > 0

        # normalize dp size
        self._normalize_config_bsz()

        # Set sequence parallel size
        self.config.ulysses_sequence_parallel_size = getattr(self.config, "ulysses_sequence_parallel_size", 1)
        self.use_remove_padding = getattr(self.config, "use_remove_padding", False)
        if self.device_mesh.get_rank() == 0:
            print(f"Using sequence parallel size: {self.config.ulysses_sequence_parallel_size}")
            print(f"Using remove padding: {self.use_remove_padding}")

        self._build_dataloader(train_dataset, val_dataset)

        # Initialize resume-related variables
        self.resume_global_step = 0

        # build model
        self._build_model_optimizer()

        # Initialize checkpoint manager
        self._init_checkpoint_manager()

        self.load_checkpoint()

        if self.device_mesh.get_rank() == 0:
            print(self.config)
        self.device_name = self.config.trainer.device

    def _normalize_config_bsz(self):
        dp_size = self.device_mesh.size(0) if not self.ulysses_device_mesh else self.ulysses_device_mesh.size(0)
        if self.device_mesh.get_rank() == 0:
            print(f"Normalize batch size by dp {dp_size}")

        assert self.config.data.train_batch_size % dp_size == 0, (
            f"Global batch size {self.config.data.train_batch_size} is not divisible by dp size {dp_size}"
        )

        self.config.data.train_batch_size //= dp_size

        assert self.config.data.train_batch_size % self.config.data.micro_batch_size_per_gpu == 0

    def _build_dataloader(self, train_dataset, val_dataset):
        # build dataset
        config = self.config
        self.train_dataset, self.val_dataset = train_dataset, val_dataset

        # build dataloader
        # Use data parallel rank and size instead of global rank and world size

        # If doing SP, we need to use the local rank and size
        if self.config.ulysses_sequence_parallel_size > 1:
            rank = self.ulysses_device_mesh.get_local_rank("dp")
            world_size = self.ulysses_device_mesh.size(0)
            if self.ulysses_device_mesh.get_rank() == 0:
                print(f"Using SP rank {rank} and size {world_size} for data distribution")
                print("Each SP rank gets different data, but the same data WITHIN the same rank")
        else:
            rank = self.device_mesh.get_rank()
            world_size = self.device_mesh.size()
        if self.device_mesh.get_rank() == 0:
            print(f"Using FSDP rank {rank} and size {world_size} for data distribution")

        self.train_sampler = DistributedSampler(
            self.train_dataset, shuffle=True, num_replicas=world_size, rank=rank, drop_last=True
        )
        self.train_dataloader = StatefulDataLoader(
            dataset=self.train_dataset,
            batch_size=config.data.train_batch_size,
            sampler=self.train_sampler,
            num_workers=8,
            pin_memory=True,
            drop_last=True,
        )

        self.val_sampler = DistributedSampler(
            self.val_dataset, shuffle=False, num_replicas=world_size, rank=rank, drop_last=True
        )
        self.val_dataloader = StatefulDataLoader(
            dataset=self.val_dataset,
            batch_size=config.data.micro_batch_size_per_gpu,
            sampler=self.val_sampler,
            num_workers=8,
            pin_memory=True,
            drop_last=True,
        )

    def _build_model_optimizer(self):
        # TODO (zhangchi.usc1992):
        # 1. support pretrain from random weights
        # 2. support init directly from sharded weights
        local_model_path = copy_to_local(src=self.config.model.partial_pretrain, verbose=True)

        if self.config.model.get("external_lib", None) is not None:
            # This is used to import external_lib into the huggingface systems
            import importlib

            importlib.import_module(self.config.model.external_lib)

        log_gpu_memory_usage("Before model allocation", logger=logger)

        trust_remote_code = self.config.model.trust_remote_code
        torch_dtype = self.config.model.fsdp_config.get("model_dtype", "fp32")
        torch_dtype = PrecisionType.to_dtype(torch_dtype)
        # load config first
        config = AutoConfig.from_pretrained(local_model_path, trust_remote_code=trust_remote_code)
        self.model_config = config
        if hasattr(self.model_config, "max_position_embeddings"):
            self.model_config.max_position_embeddings = max(
                self.model_config.max_position_embeddings, self.config.data.max_length
            )
        if self.config.ulysses_sequence_parallel_size > 1:
            assert self.use_remove_padding, "Sequence parallel is only supported when remove_padding is enabled"

        # This may be very large
        init_context = get_init_weight_context_manager(
            use_meta_tensor=not config.tie_word_embeddings, mesh=self.device_mesh
        )

        with init_context():
            self.model: PreTrainedModel = AutoModelForCausalLM.from_pretrained(
                local_model_path,
                config=config,
                torch_dtype=torch_dtype,
                attn_implementation="flash_attention_2",
                trust_remote_code=trust_remote_code,
            )

            if self.use_remove_padding or self.config.ulysses_sequence_parallel_size > 1:
                from verl.models.transformers.monkey_patch import apply_monkey_patch

                apply_monkey_patch(model=self.model, ulysses_sp_size=self.config.ulysses_sequence_parallel_size)

            # Apply Liger kernel if use_liger is enabled
            if self.config.model.get("use_liger", False):
                from liger_kernel.transformers.monkey_patch import _apply_liger_kernel_to_instance

                _apply_liger_kernel_to_instance(model=self.model)

            if self._is_lora:
                self.model.enable_input_require_grads()
                # Convert config to regular Python types before creating PEFT model
                lora_config = {
                    "task_type": TaskType.CAUSAL_LM,
                    "r": self._lora_rank,
                    "lora_alpha": self._lora_alpha,
                    "target_modules": convert_to_regular_types(self._target_modules),
                    "bias": "none",
                }
                if self._lora_adapter is not None:
                    lora_config = self._peft_config
                self.model = get_peft_model(self.model, LoraConfig(**lora_config))
<<<<<<< HEAD
                if self._lora_adapter is not None:
                    from verl.utils.peft_utils import set_model_peft_weights

                    set_model_peft_weights(self.model.base_model.model, self._peft_weights)
=======
                self.model = self.model.to(torch_dtype)
>>>>>>> 76298add

        if self.config.model.enable_gradient_checkpointing:
            self.model.gradient_checkpointing_enable(gradient_checkpointing_kwargs={"use_reentrant": False})

        log_gpu_memory_usage("After model allocation", logger=logger)

        mixed_precision = MixedPrecision(
            param_dtype=torch.bfloat16, reduce_dtype=torch.float32, buffer_dtype=torch.float32
        )

        auto_wrap_policy = get_fsdp_wrap_policy(
            self.model,
            config=self.config.model.fsdp_config.wrap_policy,
            is_lora=self._is_lora,
        )
        if self.device_mesh.get_rank() == 0:
            print(auto_wrap_policy)

        if not self.config.model.fsdp_config.cpu_offload:
            cpu_offload = None
        else:
            cpu_offload = CPUOffload(offload_params=self.config.model.fsdp_config.offload_params)

        fsdp_strategy = self.config.model.strategy
        if fsdp_strategy == "fsdp":
            self.fsdp_model = FSDP(
                self.model,
                cpu_offload=cpu_offload,
                param_init_fn=init_fn,
                use_orig_params=False,
                auto_wrap_policy=auto_wrap_policy,
                device_id=get_device_id(),
                sharding_strategy=ShardingStrategy.FULL_SHARD,
                mixed_precision=mixed_precision,
                sync_module_states=True,
                device_mesh=self.device_mesh,
                forward_prefetch=False,
            )
        elif fsdp_strategy == "fsdp2":
            assert CPUOffloadPolicy is not None, "PyTorch version >= 2.4 is required for using fully_shard API (FSDP2)"
            mp_policy = MixedPrecisionPolicy(
                param_dtype=torch.bfloat16, reduce_dtype=torch.float32, cast_forward_inputs=True
            )

            fsdp_kwargs = {
                "mesh": self.device_mesh,
                "mp_policy": mp_policy,
                "offload_policy": cpu_offload,
                "reshard_after_forward": True,
            }
            full_state = self.model.state_dict()
            apply_fsdp2(self.model, fsdp_kwargs, self.config.model.fsdp_config)
            fsdp2_load_full_state_dict(self.model, full_state, self.device_mesh, cpu_offload)
            self.fsdp_model = self.model
        else:
            raise NotImplementedError(f"not implement {fsdp_strategy}")

        log_gpu_memory_usage("After FSDP wrapping", logger=logger)

        self.optimizer = optim.AdamW(
            self.fsdp_model.parameters(),
            lr=self.config.optim.lr,
            betas=self.config.optim.betas,
            weight_decay=self.config.optim.weight_decay,
        )

        log_gpu_memory_usage("After initialize optimizer", logger=logger)

        self.steps_per_epoch = len(self.train_dataloader)
        self.total_steps = self.steps_per_epoch * self.config.trainer.total_epochs

        if self.device_mesh.get_rank() == 0:
            print(
                f"Number of steps/epoch {self.steps_per_epoch}, number of epochs "
                f"{self.config.trainer.total_epochs}, total number of steps {self.total_steps}"
            )

        num_warmup_steps = int(self.total_steps * self.config.optim.warmup_steps_ratio)

        if not hasattr(self.config.optim, "lr_scheduler") or self.config.optim.lr_scheduler == "cosine":
            self.lr_scheduler = get_cosine_schedule_with_warmup(
                optimizer=self.optimizer, num_warmup_steps=num_warmup_steps, num_training_steps=self.total_steps
            )
        elif self.config.optim.lr_scheduler == "wsd":
            self.lr_scheduler = get_wsd_schedule_with_warmup(
                optimizer=self.optimizer, num_warmup_steps=num_warmup_steps, num_training_steps=self.total_steps
            )
        else:
            raise ValueError(f"Unknown lr scheduler: {self.config.optim.lr_scheduler}")

    def _compute_loss_and_backward(self, batch, do_backward=True):
        """Compute loss with optional sequence parallelism and remove padding features"""
        use_sp = self.use_remove_padding and self.config.ulysses_sequence_parallel_size > 1

        # Move inputs to GPU and prepare loss mask
        input_ids = batch["input_ids"].to(self.device_name)
        attention_mask = batch["attention_mask"].to(self.device_name)
        position_ids = batch["position_ids"].to(self.device_name)
        loss_mask = batch.pop("loss_mask")[:, :-1].reshape(-1).to(self.device_name)
        loss_fct = nn.CrossEntropyLoss(reduction="none")

        # Context manager for sequence parallel if needed
        context = self.sharding_manager if use_sp else nullcontext()
        with context, torch.autocast(device_type=self.device_name, dtype=torch.bfloat16):
            if not use_sp:
                # Standard forward pass without sequence parallel
                labels = input_ids[:, 1:].contiguous()
                output = self.fsdp_model(
                    input_ids=input_ids, attention_mask=attention_mask, position_ids=position_ids, use_cache=False
                )
                logits = output.logits

                shift_logits = logits[..., :-1, :].contiguous()
                shift_labels = labels.contiguous()
                # Flatten the tokens
                shift_logits = shift_logits.view(-1, self.model.config.vocab_size)
                shift_labels = shift_labels.view(-1)
                # Enable model parallelism
                shift_labels = shift_labels.to(shift_logits.device)
                loss = loss_fct(shift_logits, shift_labels)
                loss = loss * loss_mask.to(loss.device)
            else:
                # IMPORTANT: We have a big assumption here, so we can shard the SAME sequence across SP ranks
                # i.e., each GPU has <1 sequence, and each SP group has 1 sequence
                # 1. All SP ranks will receive the *SAME* batch
                # 2. Different SP groups will receive *DIFFERENT* batches
                # This is implemented by the DistributedSampler

                batch_size, seqlen = input_ids.shape
                # Remove padding
                input_ids_rmpad, indices, *_ = unpad_input(
                    input_ids.unsqueeze(-1), attention_mask
                )  # input_ids_rmpad (total_nnz, ...)
                input_ids_rmpad = input_ids_rmpad.transpose(0, 1)  # (1, total_nnz)

                # Unpad position_ids to align rotary
                position_ids_rmpad = index_first_axis(
                    rearrange(position_ids.unsqueeze(-1), "b s ... -> (b s) ..."), indices
                ).transpose(0, 1)

                # Pad and slice inputs for sequence parallelism
                input_ids_rmpad_sliced, position_ids_rmpad_padded, pad_size = ulysses_pad_and_slice_inputs(
                    input_ids_rmpad, position_ids_rmpad, sp_size=get_ulysses_sequence_parallel_world_size()
                )
                # For computing loss
                input_ids_rmpad_rolled = torch.roll(input_ids_rmpad, shifts=-1, dims=1)  # (1, total_nnz)
                input_ids_rmpad_rolled, _, _ = ulysses_pad_and_slice_inputs(
                    input_ids_rmpad_rolled, None, get_ulysses_sequence_parallel_world_size()
                )
                input_ids_rmpad_rolled = input_ids_rmpad_rolled.squeeze(0)  # ((total_nnz / sp) + pad)

                # Forward pass
                output = self.fsdp_model(
                    input_ids=input_ids_rmpad_sliced,
                    attention_mask=None,  # Not needed with flash attention varlen
                    position_ids=position_ids_rmpad_padded,
                    use_cache=False,
                )

                # Compute loss locally then aggregate
                logits_rmpad = output.logits.squeeze(0)
                input_ids_rmpad_rolled = input_ids_rmpad_rolled.to(logits_rmpad.device)
                loss = loss_fct(logits_rmpad, input_ids_rmpad_rolled)
                # Gather and unpad for sequence parallelism
                loss = gather_outputs_and_unpad(loss, gather_dim=0, unpad_dim=0, padding_size=pad_size)

                # This is the loss collected from all ulysses ranks
                full_loss = pad_input(
                    hidden_states=loss.unsqueeze(-1), indices=indices, batch=batch_size, seqlen=seqlen
                )
                full_loss = full_loss.squeeze(-1)[:, :-1]  # Remove last token's loss
                full_loss = full_loss.reshape(-1)
                loss_mask = loss_mask.to(full_loss.device)
                loss = full_loss * loss_mask

            valid_token_this_rank = torch.sum(loss_mask)

            if self.config.data.balance_dp_token:
                torch.distributed.all_reduce(valid_token_this_rank)
                dp_size = self.ulysses_device_mesh.size("dp") if use_sp else torch.distributed.get_world_size()
            else:
                dp_size = 1

            loss = torch.sum(loss) / (valid_token_this_rank + 1e-8) * dp_size

            if do_backward:
                loss.backward()
            return loss

    def training_step(self, batch: TensorDict):
        self.fsdp_model.train()

        log_gpu_memory_usage("Before optimizer zero_grad", logger=logger)

        self.optimizer.zero_grad()

        log_gpu_memory_usage("After optimizer zero_grad", logger=logger)

        micro_batches = batch.split(self.config.data.micro_batch_size_per_gpu)
        n_micro_batches = len(micro_batches)
        step_loss = 0
        for micro_batch in micro_batches:
            loss = self._compute_loss_and_backward(batch=micro_batch) / n_micro_batches
            step_loss += loss.item()

        if self.config.model.strategy == "fsdp":
            grad_norm = self.fsdp_model.clip_grad_norm_(max_norm=self.config.optim.clip_grad)
        elif self.config.model.strategy == "fsdp2":
            grad_norm = fsdp2_clip_grad_norm_(self.fsdp_model.parameters(), max_norm=self.config.optim.clip_grad)
        else:
            raise NotImplementedError(f"not implement {self.config.model.strategy}")

        log_gpu_memory_usage("Before optimizer step", logger=logger)

        # if grad_norm is not finite, skip the update
        if not torch.isfinite(grad_norm):
            print(f"WARN: grad_norm is not finite: {grad_norm}")
            self.optimizer.zero_grad()
        else:
            self.optimizer.step()

        log_gpu_memory_usage("After optimizer step", logger=logger)

        self.lr_scheduler.step()

        # reduce loss across dp ranks
        lr = self.lr_scheduler.get_last_lr()[0]

        log_gpu_memory_usage("After offload weights", logger=logger)

        step_loss = torch.tensor(step_loss).to(self.device_name)
        if is_cuda_available:
            torch.distributed.all_reduce(step_loss, op=torch.distributed.ReduceOp.AVG)
        elif is_npu_available:
            torch.distributed.all_reduce(step_loss)
            step_loss /= self.device_mesh.size(0)
        return {"train/loss": step_loss.detach().item(), "train/lr(1e-3)": lr * 1e3}

    def validation_step(self, batch: TensorDict):
        self.fsdp_model.eval()
        with torch.no_grad():
            loss = self._compute_loss_and_backward(batch, do_backward=False)
            if is_cuda_available:
                torch.distributed.all_reduce(loss, op=torch.distributed.ReduceOp.AVG)
            elif is_npu_available:
                torch.distributed.all_reduce(loss)
                loss /= self.device_mesh.size(0)
        return loss

    def save_checkpoint(self, step):
        """Save checkpoint using FSDPCheckpointManager with improved tracking"""
        from verl.utils.fs import local_mkdir_safe

        # Determine checkpoint path
        local_global_step_folder = os.path.join(self.config.trainer.default_local_dir, f"global_step_{step}")

        if self.device_mesh.get_rank() == 0:
            print(f"Saving checkpoint to: {local_global_step_folder}")

        # Get max checkpoints to keep
        max_ckpt_to_keep = getattr(self.config.trainer, "max_ckpt_to_keep", None)

        # Use checkpoint manager to save
        self.checkpoint_manager.save_checkpoint(
            local_path=local_global_step_folder, global_step=step, max_ckpt_to_keep=max_ckpt_to_keep
        )

        # Save dataloader state
        if self.device_mesh.get_rank() == 0:
            local_mkdir_safe(local_global_step_folder)
            dataloader_local_path = os.path.join(local_global_step_folder, "data.pt")

            # Use StatefulDataLoader's built-in state dict functionality
            dataloader_state_dict = self.train_dataloader.state_dict()
            torch.save(dataloader_state_dict, dataloader_local_path)
            print(f"Saved dataloader state to: {dataloader_local_path}")

            # Update latest checkpoint tracker (atomic write)
            tracker_file = get_checkpoint_tracker_filename(self.config.trainer.default_local_dir)
            temp_tracker_file = tracker_file + ".tmp"
            with open(temp_tracker_file, "w") as f:
                f.write(str(step))
            os.rename(temp_tracker_file, tracker_file)
            print(f"Updated checkpoint tracker: {tracker_file}")

        # Copy to HDFS if configured
        if self.device_mesh.get_rank() == 0 and getattr(self.config.trainer, "default_hdfs_dir", None):
            hdfs_io.makedirs(self.config.trainer.default_hdfs_dir, exist_ok=True)
            hdfs_io.copy(src=local_global_step_folder, dst=self.config.trainer.default_hdfs_dir, dirs_exist_ok=True)

        torch.distributed.barrier()

    def _init_checkpoint_manager(self):
        """Initialize checkpoint manager with proper configuration"""
        # Get checkpoint configuration from config, with defaults
        checkpoint_config = getattr(self.config.trainer, "checkpoint", {})

        # Set default values if not specified
        save_contents = checkpoint_config.get("save_contents", ["model", "optimizer", "extra"])
        load_contents = checkpoint_config.get("load_contents", save_contents)

        # Create checkpoint config dict
        checkpoint_config_dict = {
            "load_contents": load_contents,
            "save_contents": save_contents,
        }

        # Convert to DictConfig for compatibility
        checkpoint_config_dict = DictConfig(checkpoint_config_dict)

        # Initialize checkpoint manager
        self.checkpoint_manager = FSDPCheckpointManager(
            model=self.fsdp_model,
            optimizer=self.optimizer,
            lr_scheduler=self.lr_scheduler,
            processing_class=self.tokenizer,
            checkpoint_config=checkpoint_config_dict,
        )

    def load_checkpoint(self):
        # Determine resume path based on configuration
        checkpoint_path = self._determine_resume_path()

        if checkpoint_path is None:
            return 0

        # extract resume step from checkpoint path
        resume_step = extract_step(checkpoint_path)
        if resume_step is None:
            log_with_rank(
                f"Warning: Could not extract step number from {checkpoint_path}, starting from step 0",
                logger=logger,
                rank=self.device_mesh.get_rank(),
                level=logging.WARNING,
                log_only_rank_0=True,
            )
            return 0
        self.resume_global_step = resume_step

        # Use checkpoint manager to load model state
        self.checkpoint_manager.load_checkpoint(checkpoint_path)
        log_with_rank(
            f"Successfully loaded model checkpoint from {checkpoint_path} (step {resume_step})",
            logger=logger,
            rank=self.device_mesh.get_rank(),
            log_only_rank_0=True,
        )

        # Always load dataloader state for StatefulDataLoader
        self._load_dataloader_state(checkpoint_path)

        return resume_step

    def _load_dataloader_state(self, checkpoint_path: str):
        """Load dataloader state from checkpoint"""
        dataloader_path = os.path.join(checkpoint_path, "data.pt")

        if os.path.exists(dataloader_path):
            # Use StatefulDataLoader's built-in state dict functionality
            dataloader_state_dict = torch.load(dataloader_path, map_location="cpu", weights_only=False)
            self.train_dataloader.load_state_dict(dataloader_state_dict)

            log_with_rank(
                f"Successfully loaded dataloader state from {dataloader_path}",
                logger=logger,
                rank=self.device_mesh.get_rank(),
                log_only_rank_0=True,
            )

        else:
            log_with_rank(
                f"Warning: No dataloader state found at {dataloader_path}, will start from scratch",
                logger=logger,
                rank=self.device_mesh.get_rank(),
                level=logging.WARNING,
                log_only_rank_0=True,
            )

    def _determine_resume_path(self):
        """Determine the path to resume from based on resume_mode configuration"""
        resume_mode = getattr(self.config.trainer, "resume_mode", "auto")
        resume_from_path = getattr(self.config.trainer, "resume_from_path", None)

        if resume_mode == "disable":
            return None
        elif resume_mode == "auto":
            if resume_from_path is not None:
                assert os.path.exists(resume_from_path), (
                    "resume_from_path must be null or an existing path when resume_mode is 'auto'"
                )
                assert "global_step_" in resume_from_path, "resume_from_path must specify the global_steps"
                return resume_from_path
            # Try to find the latest checkpoint in the default directory
            return self._find_latest_checkpoint()
        elif resume_mode == "resume_path":
            assert os.path.exists(resume_from_path), (
                "resume_from_path must be an existing path when resume_mode is 'resume_path'"
            )
            assert "global_step_" in resume_from_path, "resume_from_path must specify the global_steps"
            return resume_from_path
        else:
            raise ValueError(f"Invalid resume_mode: {resume_mode}. Must be 'auto', 'disable', or 'resume_path'")

    def _find_latest_checkpoint(self):
        """Find the latest checkpoint in the default local directory"""
        checkpoint_dir = self.config.trainer.default_local_dir

        if not os.path.exists(checkpoint_dir):
            return None

        latest_checkpoint = find_latest_ckpt_path(checkpoint_dir)

        if latest_checkpoint and self.device_mesh.get_rank() == 0:
            step_num = extract_step(latest_checkpoint)
            print(f"Found latest checkpoint: {latest_checkpoint} (step {step_num})")

        return latest_checkpoint

    def fit(self):
        rank = self.device_mesh.get_rank()

        from omegaconf import OmegaConf

        # TODO: add a unified tracking
        if rank == 0:
            tracking = Tracking(
                project_name=self.config.trainer.project_name,
                experiment_name=self.config.trainer.experiment_name,
                default_backend=self.config.trainer.logger,
                config=OmegaConf.to_container(self.config, resolve=True),
            )

        global_step = self.resume_global_step  # Start from resumed step
        last_valid_metric = None
        # compute the total training steps.
        # the total training steps in SFT is mainly for early exit
        total_training_steps = len(self.train_dataloader) * self.config.trainer.total_epochs

        if self.config.trainer.total_training_steps is not None:
            total_training_steps = self.config.trainer.total_training_steps

        self.total_training_steps = total_training_steps
        log_with_rank(
            f"Total training steps: {self.total_training_steps},",
            logger=logger,
            rank=self.device_mesh.get_rank(),
            log_only_rank_0=True,
        )

<<<<<<< HEAD
        # TODO (zhangchi.usc1992) add back checkpoint manager.
        # Currently, it blocks when uploading to hdfs. So very slow.
        skip_steps = int(self.config.trainer.get("skip_steps", 0))
        for epoch in range(self.config.trainer.total_epochs):
=======
        # With StatefulDataLoader, we don't need to manually calculate epochs and steps
        # The dataloader will automatically resume from where it left off
        if global_step > 0:
            log_with_rank(
                f"StatefulDataLoader will automatically resume from global step: {global_step}",
                logger=logger,
                rank=self.device_mesh.get_rank(),
                log_only_rank_0=True,
            )

        # Calculate which epoch we're starting from for sampler.set_epoch()
        start_epoch = global_step // self.steps_per_epoch

        for epoch in range(start_epoch, self.config.trainer.total_epochs):
>>>>>>> 76298add
            self.train_sampler.set_epoch(epoch=epoch)

            for step_in_epoch, data in enumerate(
                tqdm(
                    self.train_dataloader,
                    initial=global_step % self.steps_per_epoch if epoch == start_epoch else 0,
                    total=self.steps_per_epoch,
                    desc=f"Epoch {epoch + 1}/{self.config.trainer.total_epochs}",
                    disable=rank != 0,
                )
            ):
                global_step += 1
                if global_step <= skip_steps:
                    continue
                data = TensorDict(data, batch_size=self.config.data.train_batch_size).to(self.device_name)
                metric = self.training_step(data)
                if rank == 0:
                    tracking.log(data=metric, step=global_step)

                is_last_step = global_step >= self.total_training_steps
                is_valid_step = global_step % self.config.trainer.test_freq == 0
                is_save_step = global_step % self.config.trainer.save_freq == 0

                # early exit or validation step
                if is_last_step or (self.config.trainer.test_freq > 0 and is_valid_step):
                    # Perform validation
                    val_losses = []
                    for val_data in self.val_dataloader:
                        val_data = TensorDict(val_data, batch_size=self.config.data.micro_batch_size_per_gpu).to(
                            self.device_name
                        )
                        val_loss = self.validation_step(val_data)
                        val_losses.append(val_loss)
                    if rank == 0:
                        val_loss = torch.mean(torch.stack(val_losses))
                        metric = {"val/loss": val_loss.detach().item()}
                        tracking.log(data=metric, step=global_step)
                        last_valid_metric = metric
                    torch.distributed.barrier()

                if is_last_step or (self.config.trainer.save_freq > 0 and is_save_step):
                    self.save_checkpoint(step=global_step)

                if is_last_step:
                    if rank == 0:
                        print(f"Final validation metrics: {last_valid_metric}")
                    return


def run_sft(config):
    device_name = get_device_name()
    local_rank, rank, world_size = initialize_global_process_group()

    device_mesh = init_device_mesh(device_type=device_name, mesh_shape=(world_size,), mesh_dim_names=("fsdp",))
    dp_size = world_size // config.ulysses_sequence_parallel_size
    ulysses_device_mesh = init_device_mesh(
        device_type=device_name,
        mesh_shape=(dp_size, config.ulysses_sequence_parallel_size),
        mesh_dim_names=("dp", "sp"),
    )
    # build tokenizer and datasets first
    from verl.utils import hf_tokenizer

    local_model_path = copy_to_local(src=config.model.partial_pretrain, verbose=True)
    tokenizer = hf_tokenizer(local_model_path, trust_remote_code=config.model.trust_remote_code)
    train_dataset = create_sft_dataset(config.data.train_files, config.data, tokenizer)
    val_dataset = create_sft_dataset(config.data.val_files, config.data, tokenizer)

    trainer = FSDPSFTTrainer(
        config=config,
        device_mesh=device_mesh,
        ulysses_device_mesh=ulysses_device_mesh,
        tokenizer=tokenizer,
        train_dataset=train_dataset,
        val_dataset=val_dataset,
    )

    trainer.fit()

    destroy_global_process_group()


@hydra.main(config_path="config", config_name="sft_trainer", version_base=None)
def main(config):
    run_sft(config)


def create_sft_dataset(data_paths, data_config, tokenizer):
    """Create a dataset."""
    # build dataset
    # First check if a custom dataset class is specified
    if data_config.custom_cls.get("path", None):
        from verl.utils.import_utils import load_extern_type

        dataset_cls = load_extern_type(data_config.custom_cls.path, data_config.custom_cls.name)
    # Then check if multi-turn dataset should be used
    elif data_config.get("multiturn", {}).get("enable", False):
        dataset_cls = MultiTurnSFTDataset
    # Default to single-turn dataset
    else:
        dataset_cls = SFTDataset

    # Create datasets based on the selected class
    dataset = dataset_cls(parquet_files=data_paths, tokenizer=tokenizer, config=data_config)
    return dataset


if __name__ == "__main__":
    main()<|MERGE_RESOLUTION|>--- conflicted
+++ resolved
@@ -280,14 +280,11 @@
                 if self._lora_adapter is not None:
                     lora_config = self._peft_config
                 self.model = get_peft_model(self.model, LoraConfig(**lora_config))
-<<<<<<< HEAD
                 if self._lora_adapter is not None:
                     from verl.utils.peft_utils import set_model_peft_weights
 
                     set_model_peft_weights(self.model.base_model.model, self._peft_weights)
-=======
                 self.model = self.model.to(torch_dtype)
->>>>>>> 76298add
 
         if self.config.model.enable_gradient_checkpointing:
             self.model.gradient_checkpointing_enable(gradient_checkpointing_kwargs={"use_reentrant": False})
@@ -737,12 +734,6 @@
             log_only_rank_0=True,
         )
 
-<<<<<<< HEAD
-        # TODO (zhangchi.usc1992) add back checkpoint manager.
-        # Currently, it blocks when uploading to hdfs. So very slow.
-        skip_steps = int(self.config.trainer.get("skip_steps", 0))
-        for epoch in range(self.config.trainer.total_epochs):
-=======
         # With StatefulDataLoader, we don't need to manually calculate epochs and steps
         # The dataloader will automatically resume from where it left off
         if global_step > 0:
@@ -755,9 +746,8 @@
 
         # Calculate which epoch we're starting from for sampler.set_epoch()
         start_epoch = global_step // self.steps_per_epoch
-
+        skip_steps = int(self.config.trainer.get("skip_steps", 0))
         for epoch in range(start_epoch, self.config.trainer.total_epochs):
->>>>>>> 76298add
             self.train_sampler.set_epoch(epoch=epoch)
 
             for step_in_epoch, data in enumerate(
