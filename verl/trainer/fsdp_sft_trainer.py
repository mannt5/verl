# Copyright 2024 Bytedance Ltd. and/or its affiliates
#
# Licensed under the Apache License, Version 2.0 (the "License");
# you may not use this file except in compliance with the License.
# You may obtain a copy of the License at
#
#     http://www.apache.org/licenses/LICENSE-2.0
#
# Unless required by applicable law or agreed to in writing, software
# distributed under the License is distributed on an "AS IS" BASIS,
# WITHOUT WARRANTIES OR CONDITIONS OF ANY KIND, either express or implied.
# See the License for the specific language governing permissions and
# limitations under the License.
"""
A lightweight one-file FSDP SFT Trainer
TODO(zhangchi.usc1992)
- Add calculation of mfu
- Add validation
"""

import os

os.environ['NCCL_DEBUG'] = 'WARN'
os.environ['TOKENIZERS_PARALLELISM'] = 'true'

import logging
import re
from contextlib import nullcontext
import torch
import torch.distributed
from torch import nn, optim
from torch.distributed.fsdp import FullyShardedDataParallel as FSDP, MixedPrecision, ShardingStrategy, CPUOffload
from tqdm import tqdm
from transformers import AutoTokenizer, AutoModelForCausalLM, PreTrainedModel, AutoConfig
from verl.utils.torch_functional import get_cosine_schedule_with_warmup
from tensordict import TensorDict
from torch.utils.data import DataLoader, DistributedSampler
<<<<<<< HEAD
from verl.bert_padding import pad_input, unpad_input, rearrange, index_first_axis
=======
from flash_attn.bert_padding import pad_input, unpad_input, rearrange, index_first_axis
>>>>>>> 0c32cf78

from verl.utils.fsdp_utils import get_fsdp_wrap_policy, init_fn, get_init_weight_context_manager
from verl.utils.dataset import SFTDataset
from verl.utils.fs import copy_local_path_from_hdfs
from verl.utils.tracking import Tracking
from verl.utils.ulysses import get_ulysses_sequence_parallel_world_size, set_ulysses_sequence_parallel_group
from torch.distributed.device_mesh import DeviceMesh

import verl.utils.hdfs_io as hdfs_io
from verl.utils.debug import log_gpu_memory_usage
from peft import LoraConfig, TaskType, get_peft_model

from verl.workers.sharding_manager import FSDPUlyssesShardingManager
from verl.utils.ulysses import ulysses_pad_and_slice_inputs, gather_outpus_and_unpad
from verl import DataProto

logger = logging.getLogger(__file__)
logger.setLevel(os.getenv('VERL_SFT_LOGGING_LEVEL', 'WARN'))


def extract_step(path):
    match = re.search(r'global_step_(\d+)', path)
    if match:
        return int(match.group(1))
    return None


def convert_to_regular_types(obj):
    """Convert Hydra configs and other special types to regular Python types."""
    from omegaconf import ListConfig, DictConfig
    if isinstance(obj, (ListConfig, DictConfig)):
        return {k: convert_to_regular_types(v) for k, v in obj.items()} if isinstance(obj, DictConfig) else list(obj)
    elif isinstance(obj, (list, tuple)):
        return [convert_to_regular_types(x) for x in obj]
    elif isinstance(obj, dict):
        return {k: convert_to_regular_types(v) for k, v in obj.items()}
    return obj


class FSDPSFTTrainer(object):

    def __init__(self, config, device_mesh: DeviceMesh, ulysses_device_mesh: DeviceMesh):
        self.config = config
        self.device_mesh = device_mesh
        self.ulysses_device_mesh = ulysses_device_mesh
        self.sharding_manager = FSDPUlyssesShardingManager(self.ulysses_device_mesh)
        # build tokenizer first
        local_model_path = copy_local_path_from_hdfs(src=self.config.model.partial_pretrain, verbose=True)
        from verl.utils import hf_tokenizer
        self.tokenizer = hf_tokenizer(local_model_path, trust_remote_code=self.config.model.trust_remote_code)
        if self.config.data.chat_template is not None:
            raise ValueError('Apply Chat template from config is not supported yet.')

        # normalize dp size
        self._normalize_config_bsz()

        # Set sequence parallel size
        self.config.ulysses_sequence_parallel_size = getattr(self.config, 'ulysses_sequence_parallel_size', 1)
        self.use_remove_padding = getattr(self.config, 'use_remove_padding', False)
        if self.device_mesh.get_rank() == 0:
            print(f'Using sequence parallel size: {self.config.ulysses_sequence_parallel_size}')
            print(f'Using remove padding: {self.use_remove_padding}')

        self._build_dataloader()
        # build model
        self._build_model_optimizer()

        # TODO: add checkpoint manager
        if self.device_mesh.get_rank() == 0:
            print(self.config)

    def _normalize_config_bsz(self):
        dp_size = self.device_mesh.size(0) if not self.ulysses_device_mesh else self.ulysses_device_mesh.size(0)
        if self.device_mesh.get_rank() == 0:
            print(f'Normalize batch size by dp {dp_size}')

        assert self.config.data.train_batch_size % dp_size == 0, f"Global batch size {self.config.data.train_batch_size} is not divisible by dp size {dp_size}"

        self.config.data.train_batch_size //= dp_size

        assert self.config.data.train_batch_size % self.config.data.micro_batch_size_per_gpu == 0

    def _build_dataloader(self):
        config = self.config
        # build dataset
        self.train_dataset = SFTDataset(parquet_files=config.data.train_files,
                                        tokenizer=self.tokenizer,
                                        prompt_key=config.data.prompt_key,
                                        prompt_dict_keys=config.data.get('prompt_dict_keys', None),
                                        response_key=config.data.response_key,
                                        response_dict_keys=config.data.get('response_dict_keys', None),
                                        max_length=config.data.max_length,
                                        truncation=config.data.truncation)
        self.val_dataset = SFTDataset(parquet_files=config.data.val_files,
                                      tokenizer=self.tokenizer,
                                      prompt_key=config.data.prompt_key,
                                      prompt_dict_keys=config.data.get('prompt_dict_keys', None),
                                      response_key=config.data.response_key,
                                      response_dict_keys=config.data.get('response_dict_keys', None),
                                      max_length=config.data.max_length,
                                      truncation=config.data.truncation)

        # build dataloader
        # Use data parallel rank and size instead of global rank and world size

        # If doing SP, we need to use the local rank and size
        if self.config.ulysses_sequence_parallel_size > 1:
            rank = self.ulysses_device_mesh.get_local_rank('dp')
            world_size = self.ulysses_device_mesh.size(0)
            if self.ulysses_device_mesh.get_rank() == 0:
                print(f'Using SP rank {rank} and size {world_size} for data distribution')
                print(f'Each SP rank gets different data, but the same data WITHIN the same rank')
        else:
            rank = self.device_mesh.get_rank()
            world_size = self.device_mesh.size()
        if self.device_mesh.get_rank() == 0:
            print(f'Using FSDP rank {rank} and size {world_size} for data distribution')

        self.train_sampler = DistributedSampler(self.train_dataset,
                                                shuffle=True,
                                                num_replicas=world_size,
                                                rank=rank,
                                                drop_last=True)
        self.train_dataloader = DataLoader(dataset=self.train_dataset,
                                           batch_size=config.data.train_batch_size,
                                           sampler=self.train_sampler,
                                           num_workers=8,
                                           pin_memory=True,
                                           drop_last=True)

        self.val_sampler = DistributedSampler(self.val_dataset,
                                              shuffle=True,
                                              num_replicas=world_size,
                                              rank=rank,
                                              drop_last=True)
        self.val_dataloader = DataLoader(dataset=self.val_dataset,
                                         batch_size=config.data.micro_batch_size_per_gpu,
                                         sampler=self.val_sampler,
                                         num_workers=8,
                                         pin_memory=True,
                                         drop_last=True)

    def _build_model_optimizer(self):
        # TODO (zhangchi.usc1992):
        # 1. support pretrain from random weights
        # 2. support init directly from sharded weights
        local_model_path = copy_local_path_from_hdfs(src=self.config.model.partial_pretrain, verbose=True)

        if self.config.model.get('external_lib', None) is not None:
            # This is used to import external_lib into the huggingface systems
            import importlib
            importlib.import_module(self.config.model.external_lib)

        log_gpu_memory_usage('Before model allocation', logger=logger)

        trust_remote_code = self.config.model.trust_remote_code
        # load config first
        config = AutoConfig.from_pretrained(local_model_path, trust_remote_code=trust_remote_code)
        if self.config.ulysses_sequence_parallel_size > 1:
            assert self.use_remove_padding, "Sequence parallel is only supported when remove_padding is enabled"
            from verl.models.registry import check_model_support_rmpad
            check_model_support_rmpad(config.model_type)

        if self.use_remove_padding and self.config.ulysses_sequence_parallel_size > 1:
            from verl.models.transformers.monkey_patch import apply_monkey_patch
            apply_monkey_patch(config, verbose=True)

        # This may be very large
        init_context = get_init_weight_context_manager(use_meta_tensor=not config.tie_word_embeddings)

        with init_context():
            self.model: PreTrainedModel = AutoModelForCausalLM.from_pretrained(local_model_path,
                                                                               config=config,
                                                                               torch_dtype=torch.float32,
                                                                               attn_implementation='flash_attention_2',
                                                                               trust_remote_code=trust_remote_code)

            # Apply Liger kernel if use_liger is enabled
<<<<<<< HEAD
=======
            if self.config.model.get('use_liger', False):
                from liger_kernel.transformers.monkey_patch import _apply_liger_kernel_to_instance
                _apply_liger_kernel_to_instance(model=self.model)

>>>>>>> 0c32cf78
            if self.config.model.get('lora_rank', 0) > 0:
                self.model.enable_input_require_grads()
                # Convert config to regular Python types before creating PEFT model
                lora_config = {
                    'task_type': TaskType.CAUSAL_LM,
                    'r': self.config.model.lora_rank,
                    'lora_alpha': self.config.model.lora_alpha,
                    'target_modules': convert_to_regular_types(self.config.model.target_modules),
                    'bias': "none"
                }
                self.model = get_peft_model(self.model, LoraConfig(**lora_config))

        if self.config.model.enable_gradient_checkpointing:
            self.model.gradient_checkpointing_enable(gradient_checkpointing_kwargs={'use_reentrant': False})

        log_gpu_memory_usage('After model allocation', logger=logger)

        mixed_precision = MixedPrecision(param_dtype=torch.bfloat16,
                                         reduce_dtype=torch.float32,
                                         buffer_dtype=torch.float32)

        auto_wrap_policy = get_fsdp_wrap_policy(self.model,
                                                config=self.config.model.fsdp_config.wrap_policy,
                                                is_lora=self.config.model.get('lora_rank', 0) > 0)
        if self.device_mesh.get_rank() == 0:
            print(auto_wrap_policy)

        if not self.config.model.fsdp_config.cpu_offload:
            cpu_offload = None
        else:
            cpu_offload = CPUOffload(offload_params=self.config.model.fsdp_config.offload_params)

        self.fsdp_model = FSDP(module=self.model,
                               auto_wrap_policy=auto_wrap_policy,
                               param_init_fn=init_fn,
                               sharding_strategy=ShardingStrategy.FULL_SHARD,
                               mixed_precision=mixed_precision,
                               device_mesh=self.device_mesh,
                               sync_module_states=True,
                               device_id=torch.cuda.current_device(),
                               cpu_offload=cpu_offload,
                               use_orig_params=False)

        log_gpu_memory_usage('After FSDP wrapping', logger=logger)

        self.optimizer = optim.AdamW(self.fsdp_model.parameters(),
                                     lr=self.config.optim.lr,
                                     betas=self.config.optim.betas,
                                     weight_decay=self.config.optim.weight_decay)

        log_gpu_memory_usage('After initialize optimizer', logger=logger)

        self.steps_per_epoch = len(self.train_dataloader)
        self.total_steps = self.steps_per_epoch * self.config.trainer.total_epochs

        if self.device_mesh.get_rank() == 0:
            print(
                f'Number of steps/epoch {self.steps_per_epoch}, number of epochs {self.config.trainer.total_epochs}, total number of steps {self.total_steps}'
            )

        num_warmup_steps = int(self.total_steps * self.config.optim.warmup_steps_ratio)

        self.lr_scheduler = get_cosine_schedule_with_warmup(optimizer=self.optimizer,
                                                            num_warmup_steps=num_warmup_steps,
                                                            num_training_steps=self.total_steps)

    def _compute_loss_and_backward(self, batch, do_backward=True):
        """Compute loss with optional sequence parallelism and remove padding features"""
        use_sp = self.use_remove_padding and self.config.ulysses_sequence_parallel_size > 1

        # Move inputs to GPU and prepare loss mask
        input_ids = batch['input_ids'].cuda()
        attention_mask = batch['attention_mask'].cuda()
        position_ids = batch['position_ids'].cuda()
        loss_mask = batch.pop('loss_mask')[:, :-1].reshape(-1).cuda()
        loss_fct = nn.CrossEntropyLoss(reduction='none')

        # Context manager for sequence parallel if needed
        context = self.sharding_manager if use_sp else nullcontext()
        with context:
            with torch.autocast(device_type='cuda', dtype=torch.bfloat16):
                if not use_sp:
                    # Standard forward pass without sequence parallel
                    labels = input_ids[:, 1:].contiguous()
                    output = self.fsdp_model(input_ids=input_ids,
                                             attention_mask=attention_mask,
                                             position_ids=position_ids,
                                             use_cache=False)
                    logits = output.logits

                    shift_logits = logits[..., :-1, :].contiguous()
                    shift_labels = labels.contiguous()
                    # Flatten the tokens
                    shift_logits = shift_logits.view(-1, self.model.config.vocab_size)
                    shift_labels = shift_labels.view(-1)
                    # Enable model parallelism
                    shift_labels = shift_labels.to(shift_logits.device)
                    loss = loss_fct(shift_logits, shift_labels)
                    loss = loss * loss_mask.to(loss.device)
                else:
                    # IMPORTANT: We have a big assumption here, so we can shard the SAME sequence across SP ranks
                    # i.e., each GPU has <1 sequence, and each SP group has 1 sequence
                    # 1. All SP ranks will receive the *SAME* batch
                    # 2. Different SP groups will receive *DIFFERENT* batches
                    # This is implemented by the DistributedSampler

                    batch_size, seqlen = input_ids.shape
                    # Remove padding
                    input_ids_rmpad, indices, *_ = unpad_input(input_ids.unsqueeze(-1),
                                                               attention_mask)  # input_ids_rmpad (total_nnz, ...)
                    input_ids_rmpad = input_ids_rmpad.transpose(0, 1)  # (1, total_nnz)

                    # Unpad position_ids to align rotary
                    position_ids_rmpad = index_first_axis(rearrange(position_ids.unsqueeze(-1), "b s ... -> (b s) ..."),
                                                          indices).transpose(0, 1)

                    # Pad and slice inputs for sequence parallelism
                    input_ids_rmpad_sliced, position_ids_rmpad_padded, pad_size = ulysses_pad_and_slice_inputs(
                        input_ids_rmpad, position_ids_rmpad, sp_size=get_ulysses_sequence_parallel_world_size())
                    # For computing loss
                    input_ids_rmpad_rolled = torch.roll(input_ids_rmpad, shifts=-1, dims=1)  # (1, total_nnz)
                    input_ids_rmpad_rolled, _, _ = ulysses_pad_and_slice_inputs(
                        input_ids_rmpad_rolled, None, get_ulysses_sequence_parallel_world_size())
                    input_ids_rmpad_rolled = input_ids_rmpad_rolled.squeeze(0)  # ((total_nnz / sp) + pad)

                    # Forward pass
                    output = self.fsdp_model(
                        input_ids=input_ids_rmpad_sliced,
                        attention_mask=None,  # Not needed with flash attention varlen
                        position_ids=position_ids_rmpad_padded,
                        use_cache=False)

                    # Compute loss locally then aggregate
                    logits_rmpad = output.logits.squeeze(0)
                    input_ids_rmpad_rolled = input_ids_rmpad_rolled.to(logits_rmpad.device)
                    loss = loss_fct(logits_rmpad, input_ids_rmpad_rolled)
                    # Gather and unpad for sequence parallelism
                    loss = gather_outpus_and_unpad(loss, gather_dim=0, unpad_dim=0, padding_size=pad_size)

                    # This is the loss collected from all ulysses ranks
                    full_loss = pad_input(hidden_states=loss.unsqueeze(-1),
                                          indices=indices,
                                          batch=batch_size,
                                          seqlen=seqlen)
                    full_loss = full_loss.squeeze(-1)[:, :-1]  # Remove last token's loss
                    full_loss = full_loss.reshape(-1)
                    loss_mask = loss_mask.to(full_loss.device)
                    loss = full_loss * loss_mask

                valid_token_this_rank = torch.sum(loss_mask)

                if self.config.data.balance_dp_token:
                    torch.distributed.all_reduce(valid_token_this_rank)
                    dp_size = self.ulysses_device_mesh.size('dp') if use_sp else torch.distributed.get_world_size()
                else:
                    dp_size = 1

                loss = torch.sum(loss) / valid_token_this_rank * dp_size

                if do_backward:
                    loss.backward()
                return loss

    def training_step(self, batch: TensorDict):
        self.fsdp_model.train()

        log_gpu_memory_usage('Before optimizer zero_grad', logger=logger)

        self.optimizer.zero_grad()

        log_gpu_memory_usage('After optimizer zero_grad', logger=logger)

        micro_batches = batch.split(self.config.data.micro_batch_size_per_gpu)
        n_micro_batches = len(micro_batches)
        step_loss = 0
        for micro_batch in micro_batches:
            loss = self._compute_loss_and_backward(batch=micro_batch) / n_micro_batches
            step_loss += loss.item()

        self.fsdp_model.clip_grad_norm_(max_norm=self.config.optim.clip_grad)

        log_gpu_memory_usage('Before optimizer step', logger=logger)

        self.optimizer.step()

        log_gpu_memory_usage('After optimizer step', logger=logger)

        self.lr_scheduler.step()

        # reduce loss across dp ranks
        lr = self.lr_scheduler.get_last_lr()[0]

        log_gpu_memory_usage('After offload weights', logger=logger)

        step_loss = torch.tensor(step_loss).cuda()
        torch.distributed.all_reduce(step_loss, op=torch.distributed.ReduceOp.AVG)
        return {'train/loss': step_loss.detach().item(), 'train/lr(1e-3)': lr * 1e3}

    def validation_step(self, batch: TensorDict):
        self.fsdp_model.eval()
        with torch.no_grad():
            loss = self._compute_loss_and_backward(batch, do_backward=False)
            torch.distributed.all_reduce(loss, op=torch.distributed.ReduceOp.AVG)
        return loss

    def save_checkpoint(self, step):
        # save checkpoint
        from torch.distributed.fsdp import FullStateDictConfig, StateDictType
        cfg = FullStateDictConfig(offload_to_cpu=True, rank0_only=True)
        with FSDP.state_dict_type(self.fsdp_model, StateDictType.FULL_STATE_DICT, cfg):
            state_dict = self.fsdp_model.state_dict()

        path = os.path.join(self.config.trainer.default_local_dir, f'global_step_{step}')
        # save huggingface model
        if self.device_mesh.get_rank() == 0:
            os.makedirs(path, exist_ok=True)
            self.model.save_pretrained(path, state_dict=state_dict)
            self.tokenizer.save_pretrained(path)
            if self.config.trainer.default_hdfs_dir:
                hdfs_io.makedirs(self.config.trainer.default_hdfs_dir, exist_ok=True)
                hdfs_io.copy(src=path, dst=self.config.trainer.default_hdfs_dir, dirs_exist_ok=True)
        torch.distributed.barrier()

    def fit(self):
        rank = self.device_mesh.get_rank()

        # TODO: add a unified tracking
        if rank == 0:
            tracking = Tracking(project_name=self.config.trainer.project_name,
                                experiment_name=self.config.trainer.experiment_name,
                                default_backend=self.config.trainer.logger)

        global_step = 0
        # compute the total training steps.
        # the total training steps in SFT is mainly for early exit
        total_training_steps = len(self.train_dataloader) * self.config.trainer.total_epochs

        if self.config.trainer.total_training_steps is not None:
            total_training_steps = self.config.trainer.total_training_steps

        self.total_training_steps = total_training_steps
        print(f'Total training steps: {self.total_training_steps}')

        # TODO (zhangchi.usc1992) add back checkpoint manager. Currently, it blocks when uploading to hdfs. So very slow.

        for epoch in range(self.config.trainer.total_epochs):
            self.train_sampler.set_epoch(epoch=epoch)
            for data in tqdm(self.train_dataloader,
                             total=self.steps_per_epoch,
                             desc=f"Epoch {epoch+1}/{self.config.trainer.total_epochs}"):
                data = TensorDict(data, batch_size=self.config.data.train_batch_size).cuda()
                metric = self.training_step(data)
                if rank == 0:
                    tracking.log(data=metric, step=global_step)
                global_step += 1

                # for early exit validation
                if global_step >= self.total_training_steps:
                    # Perform final validation
                    val_losses = []
                    for val_data in self.val_dataloader:
                        val_data = TensorDict(val_data, batch_size=self.config.data.micro_batch_size_per_gpu).cuda()
                        val_loss = self.validation_step(val_data)
                        val_losses.append(val_loss)
                    if rank == 0:
                        avg_val_loss = torch.mean(torch.stack(val_losses))
                        metric = {'val/loss': avg_val_loss.detach().item()}
                        tracking.log(data=metric, step=global_step)
                    torch.distributed.barrier()

                    # Save final checkpoint
                    self.save_checkpoint(step=global_step)
                    return

            # validation
            val_losses = []
            for data in self.val_dataloader:
                data = TensorDict(data, batch_size=self.config.data.micro_batch_size_per_gpu).cuda()
                val_loss = self.validation_step(data)
                val_losses.append(val_loss)
            if rank == 0:
                val_loss = torch.mean(torch.stack(val_losses))
                metric = {'val/loss': val_loss.detach().item()}
                tracking.log(data=metric, step=global_step)
            torch.distributed.barrier()

            # save checkpoint
            self.save_checkpoint(step=global_step)


from verl.trainer.fsdp_sft_trainer import FSDPSFTTrainer
import hydra

from torch.distributed.device_mesh import init_device_mesh

from verl.utils.distributed import initialize_global_process_group


@hydra.main(config_path='config', config_name='sft_trainer', version_base=None)
def main(config):
    local_rank, rank, world_size = initialize_global_process_group()

    device_mesh = init_device_mesh(device_type='cuda', mesh_shape=(world_size,), mesh_dim_names=('fsdp',))
    dp_size = world_size // config.ulysses_sequence_parallel_size
    ulysses_device_mesh = init_device_mesh(device_type='cuda',
                                           mesh_shape=(dp_size, config.ulysses_sequence_parallel_size),
                                           mesh_dim_names=('dp', 'sp'))
    trainer = FSDPSFTTrainer(config=config, device_mesh=device_mesh, ulysses_device_mesh=ulysses_device_mesh)
    trainer.fit()


if __name__ == '__main__':
    main()<|MERGE_RESOLUTION|>--- conflicted
+++ resolved
@@ -35,11 +35,7 @@
 from verl.utils.torch_functional import get_cosine_schedule_with_warmup
 from tensordict import TensorDict
 from torch.utils.data import DataLoader, DistributedSampler
-<<<<<<< HEAD
-from verl.bert_padding import pad_input, unpad_input, rearrange, index_first_axis
-=======
 from flash_attn.bert_padding import pad_input, unpad_input, rearrange, index_first_axis
->>>>>>> 0c32cf78
 
 from verl.utils.fsdp_utils import get_fsdp_wrap_policy, init_fn, get_init_weight_context_manager
 from verl.utils.dataset import SFTDataset
@@ -218,13 +214,10 @@
                                                                                trust_remote_code=trust_remote_code)
 
             # Apply Liger kernel if use_liger is enabled
-<<<<<<< HEAD
-=======
             if self.config.model.get('use_liger', False):
                 from liger_kernel.transformers.monkey_patch import _apply_liger_kernel_to_instance
                 _apply_liger_kernel_to_instance(model=self.model)
 
->>>>>>> 0c32cf78
             if self.config.model.get('lora_rank', 0) > 0:
                 self.model.enable_input_require_grads()
                 # Convert config to regular Python types before creating PEFT model
