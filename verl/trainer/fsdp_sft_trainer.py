--- conflicted
+++ resolved
@@ -29,16 +29,8 @@
 
 import torch
 import torch.distributed
-<<<<<<< HEAD
-from torch import nn, optim
-from torch.distributed.fsdp import FullyShardedDataParallel as FSDP, MixedPrecision, ShardingStrategy, CPUOffload
-from tqdm import tqdm
-from transformers import AutoTokenizer, AutoModelForCausalLM, PreTrainedModel, AutoConfig
-from verl.utils.torch_functional import get_cosine_schedule_with_warmup, get_wsd_schedule_with_warmup
-=======
 from flash_attn.bert_padding import index_first_axis, pad_input, rearrange, unpad_input
 from peft import LoraConfig, TaskType, get_peft_model
->>>>>>> b00f77d8
 from tensordict import TensorDict
 from torch import nn, optim
 from torch.distributed.device_mesh import DeviceMesh
@@ -56,21 +48,11 @@
 from verl.utils.fsdp_utils import get_fsdp_wrap_policy, get_init_weight_context_manager, init_fn
 from verl.utils.torch_functional import get_cosine_schedule_with_warmup, get_wsd_schedule_with_warmup
 from verl.utils.tracking import Tracking
-<<<<<<< HEAD
-from verl.utils.ulysses import get_ulysses_sequence_parallel_world_size
-from torch.distributed.device_mesh import DeviceMesh
-
-import verl.utils.hdfs_io as hdfs_io
-from verl.utils.debug import log_gpu_memory_usage
-from peft import LoraConfig, TaskType, get_peft_model
-
-=======
 from verl.utils.ulysses import (
     gather_outpus_and_unpad,
     get_ulysses_sequence_parallel_world_size,
     ulysses_pad_and_slice_inputs,
 )
->>>>>>> b00f77d8
 from verl.workers.sharding_manager import FSDPUlyssesShardingManager
 
 logger = logging.getLogger(__file__)
@@ -328,18 +310,6 @@
 
         num_warmup_steps = int(self.total_steps * self.config.optim.warmup_steps_ratio)
 
-<<<<<<< HEAD
-        if self.config.optim.lr_scheduler == 'cosine':
-            self.lr_scheduler = get_cosine_schedule_with_warmup(optimizer=self.optimizer,
-                                                                num_warmup_steps=num_warmup_steps,
-                                                                num_training_steps=self.total_steps)
-        elif self.config.optim.lr_scheduler == 'wsd':
-            self.lr_scheduler = get_wsd_schedule_with_warmup(optimizer=self.optimizer,
-                                                            num_warmup_steps=num_warmup_steps,
-                                                            num_training_steps=self.total_steps)
-        else:
-            raise ValueError(f'Unknown lr scheduler: {self.config.optim.lr_scheduler}')
-=======
         if not hasattr(self.config.optim, "lr_scheduler") or self.config.optim.lr_scheduler == "cosine":
             self.lr_scheduler = get_cosine_schedule_with_warmup(
                 optimizer=self.optimizer, num_warmup_steps=num_warmup_steps, num_training_steps=self.total_steps
@@ -350,7 +320,6 @@
             )
         else:
             raise ValueError(f"Unknown lr scheduler: {self.config.optim.lr_scheduler}")
->>>>>>> b00f77d8
 
     def _compute_loss_and_backward(self, batch, do_backward=True):
         """Compute loss with optional sequence parallelism and remove padding features"""
