--- conflicted
+++ resolved
@@ -282,14 +282,10 @@
         self.total_steps = self.steps_per_epoch * self.config.trainer.total_epochs
 
         if self.device_mesh.get_rank() == 0:
-<<<<<<< HEAD
-            print(f"Number of steps/epoch {self.steps_per_epoch}, number of epochs {self.config.trainer.total_epochs}, total number of steps {self.total_steps}")
-=======
             print(
                 f"Number of steps/epoch {self.steps_per_epoch}, "
                 f"number of epochs {self.config.trainer.total_epochs}, total number of steps {self.total_steps}"
             )
->>>>>>> 0fb0bedb
 
         num_warmup_steps = int(self.total_steps * self.config.optim.warmup_steps_ratio)
 
