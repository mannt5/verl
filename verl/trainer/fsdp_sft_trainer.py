--- conflicted
+++ resolved
@@ -39,14 +39,7 @@
 from torch.distributed.fsdp import FullyShardedDataParallel as FSDP
 from torch.utils.data import DataLoader, Dataset, DistributedSampler
 from tqdm import tqdm
-<<<<<<< HEAD
-from transformers import AutoTokenizer, AutoModelForCausalLM, PreTrainedModel, AutoConfig
-from verl.utils.torch_functional import get_cosine_schedule_with_warmup
-from tensordict import TensorDict
-from torch.utils.data import DataLoader, DistributedSampler
-=======
 from transformers import AutoConfig, AutoModelForCausalLM, PreTrainedModel
->>>>>>> e12edc7f
 
 import verl.utils.hdfs_io as hdfs_io
 from verl.utils.dataset import SFTDataset
@@ -57,28 +50,19 @@
 from verl.utils.fsdp_utils import get_fsdp_wrap_policy, get_init_weight_context_manager, init_fn
 from verl.utils.torch_functional import get_cosine_schedule_with_warmup, get_wsd_schedule_with_warmup
 from verl.utils.tracking import Tracking
-<<<<<<< HEAD
-from verl.utils.ulysses import get_ulysses_sequence_parallel_world_size, set_ulysses_sequence_parallel_group
-from verl.utils.device import get_device_name, is_cuda_available, get_torch_device, is_npu_available
-from torch.distributed.device_mesh import DeviceMesh
-
-import verl.utils.hdfs_io as hdfs_io
-from verl.utils.debug import log_gpu_memory_usage
-from peft import LoraConfig, TaskType, get_peft_model
-
-from verl.workers.sharding_manager import FSDPUlyssesShardingManager
-from verl.utils.ulysses import ulysses_pad_and_slice_inputs, gather_outpus_and_unpad
-from verl import DataProto
-=======
 from verl.utils.ulysses import (
     gather_outpus_and_unpad,
     get_ulysses_sequence_parallel_world_size,
     ulysses_pad_and_slice_inputs,
 )
+from verl.utils.device import get_device_name, is_cuda_available, get_torch_device, is_npu_available
 from verl.workers.sharding_manager.fsdp_ulysses import FSDPUlyssesShardingManager
->>>>>>> e12edc7f
-
-from verl.bert_padding import pad_input, unpad_input, rearrange, index_first_axis
+
+
+if is_cuda_available:
+    from flash_attn.bert_padding import pad_input, unpad_input, rearrange, index_first_axis
+elif is_npu_available:
+    from transformers.integrations.npu_flash_attention import pad_input, unpad_input, rearrange, index_first_axis
 
 logger = logging.getLogger(__file__)
 logger.setLevel(os.getenv("VERL_SFT_LOGGING_LEVEL", "WARN"))
@@ -213,14 +197,9 @@
                 local_model_path,
                 config=config,
                 torch_dtype=torch.float32,
-<<<<<<< HEAD
-                attn_implementation='flash_attention_2',
-                trust_remote_code=trust_remote_code)
-=======
                 attn_implementation="flash_attention_2",
                 trust_remote_code=trust_remote_code,
             )
->>>>>>> e12edc7f
 
             if self.use_remove_padding or self.config.ulysses_sequence_parallel_size > 1:
                 from verl.models.transformers.monkey_patch import apply_monkey_patch
@@ -273,21 +252,7 @@
             mixed_precision=mixed_precision,
             device_mesh=self.device_mesh,
             sync_module_states=True,
-<<<<<<< HEAD
             device_id=get_torch_device().current_device(),
-            cpu_offload=cpu_offload,
-            use_orig_params=False)
-
-        log_gpu_memory_usage('After FSDP wrapping', logger=logger)
-
-        self.optimizer = optim.AdamW(self.fsdp_model.parameters(),
-                                     lr=self.config.optim.lr,
-                                     betas=self.config.optim.betas,
-                                     weight_decay=self.config.optim.weight_decay)
-
-        log_gpu_memory_usage('After initialize optimizer', logger=logger)
-=======
-            device_id=torch.cuda.current_device(),
             cpu_offload=cpu_offload,
             use_orig_params=False,
         )
@@ -302,7 +267,6 @@
         )
 
         log_gpu_memory_usage("After initialize optimizer", logger=logger)
->>>>>>> e12edc7f
 
         self.steps_per_epoch = len(self.train_dataloader)
         self.total_steps = self.steps_per_epoch * self.config.trainer.total_epochs
@@ -324,108 +288,15 @@
         use_sp = self.use_remove_padding and self.config.ulysses_sequence_parallel_size > 1
 
         # Move inputs to GPU and prepare loss mask
-<<<<<<< HEAD
-        input_ids = batch['input_ids'].to(self.device)
-        attention_mask = batch['attention_mask'].to(self.device)
-        position_ids = batch['position_ids'].to(self.device)
-        loss_mask = batch.pop('loss_mask')[:, :-1].reshape(-1).to(self.device)
-        loss_fct = nn.CrossEntropyLoss(reduction='none')
+        input_ids = batch["input_ids"].to(self.device)
+        attention_mask = batch["attention_mask"].to(self.device)
+        position_ids = batch["position_ids"].to(self.device)
+        loss_mask = batch.pop("loss_mask")[:, :-1].reshape(-1).to(self.device)
+        loss_fct = nn.CrossEntropyLoss(reduction="none")
 
         # Context manager for sequence parallel if needed
         context = self.sharding_manager if use_sp else nullcontext()
-        with context:
-            with torch.autocast(device_type=self.device, dtype=torch.bfloat16):
-                if not use_sp:
-                    # Standard forward pass without sequence parallel
-                    labels = input_ids[:, 1:].contiguous()
-                    output = self.fsdp_model(input_ids=input_ids,
-                                             attention_mask=attention_mask,
-                                             position_ids=position_ids,
-                                             use_cache=False)
-                    logits = output.logits
-
-                    shift_logits = logits[..., :-1, :].contiguous()
-                    shift_labels = labels.contiguous()
-                    # Flatten the tokens
-                    shift_logits = shift_logits.view(-1, self.model.config.vocab_size)
-                    shift_labels = shift_labels.view(-1)
-                    # Enable model parallelism
-                    shift_labels = shift_labels.to(shift_logits.device)
-                    loss = loss_fct(shift_logits, shift_labels)
-                    loss = loss * loss_mask.to(loss.device)
-                else:
-                    # IMPORTANT: We have a big assumption here, so we can shard the SAME sequence across SP ranks
-                    # i.e., each GPU has <1 sequence, and each SP group has 1 sequence
-                    # 1. All SP ranks will receive the *SAME* batch
-                    # 2. Different SP groups will receive *DIFFERENT* batches
-                    # This is implemented by the DistributedSampler
-
-                    batch_size, seqlen = input_ids.shape
-                    # Remove padding
-                    input_ids_rmpad, indices, *_ = unpad_input(input_ids.unsqueeze(-1),
-                                                               attention_mask)  # input_ids_rmpad (total_nnz, ...)
-                    input_ids_rmpad = input_ids_rmpad.transpose(0, 1)  # (1, total_nnz)
-
-                    # Unpad position_ids to align rotary
-                    position_ids_rmpad = index_first_axis(rearrange(position_ids.unsqueeze(-1), "b s ... -> (b s) ..."),
-                                                          indices).transpose(0, 1)
-
-                    # Pad and slice inputs for sequence parallelism
-                    input_ids_rmpad_sliced, position_ids_rmpad_padded, pad_size = ulysses_pad_and_slice_inputs(
-                        input_ids_rmpad, position_ids_rmpad, sp_size=get_ulysses_sequence_parallel_world_size())
-                    # For computing loss
-                    input_ids_rmpad_rolled = torch.roll(input_ids_rmpad, shifts=-1, dims=1)  # (1, total_nnz)
-                    input_ids_rmpad_rolled, _, _ = ulysses_pad_and_slice_inputs(
-                        input_ids_rmpad_rolled, None, get_ulysses_sequence_parallel_world_size())
-                    input_ids_rmpad_rolled = input_ids_rmpad_rolled.squeeze(0)  # ((total_nnz / sp) + pad)
-
-                    # Forward pass
-                    output = self.fsdp_model(
-                        input_ids=input_ids_rmpad_sliced,
-                        attention_mask=None,  # Not needed with flash attention varlen
-                        position_ids=position_ids_rmpad_padded,
-                        use_cache=False)
-
-                    # Compute loss locally then aggregate
-                    logits_rmpad = output.logits.squeeze(0)
-                    input_ids_rmpad_rolled = input_ids_rmpad_rolled.to(logits_rmpad.device)
-                    loss = loss_fct(logits_rmpad, input_ids_rmpad_rolled)
-                    # Gather and unpad for sequence parallelism
-                    loss = gather_outpus_and_unpad(loss, gather_dim=0, unpad_dim=0, padding_size=pad_size)
-
-                    # This is the loss collected from all ulysses ranks
-                    full_loss = pad_input(hidden_states=loss.unsqueeze(-1),
-                                          indices=indices,
-                                          batch=batch_size,
-                                          seqlen=seqlen)
-                    full_loss = full_loss.squeeze(-1)[:, :-1]  # Remove last token's loss
-                    full_loss = full_loss.reshape(-1)
-                    loss_mask = loss_mask.to(full_loss.device)
-                    loss = full_loss * loss_mask
-
-                valid_token_this_rank = torch.sum(loss_mask)
-
-                if self.config.data.balance_dp_token:
-                    torch.distributed.all_reduce(valid_token_this_rank)
-                    dp_size = self.ulysses_device_mesh.size('dp') if use_sp else torch.distributed.get_world_size()
-                else:
-                    dp_size = 1
-
-                loss = torch.sum(loss) / (valid_token_this_rank + 1e-8) * dp_size
-
-                if do_backward:
-                    loss.backward()
-                return loss
-=======
-        input_ids = batch["input_ids"].cuda()
-        attention_mask = batch["attention_mask"].cuda()
-        position_ids = batch["position_ids"].cuda()
-        loss_mask = batch.pop("loss_mask")[:, :-1].reshape(-1).cuda()
-        loss_fct = nn.CrossEntropyLoss(reduction="none")
-
-        # Context manager for sequence parallel if needed
-        context = self.sharding_manager if use_sp else nullcontext()
-        with context, torch.autocast(device_type="cuda", dtype=torch.bfloat16):
+        with context, torch.autocast(device_type=self.device, dtype=torch.bfloat16):
             if not use_sp:
                 # Standard forward pass without sequence parallel
                 labels = input_ids[:, 1:].contiguous()
@@ -498,7 +369,6 @@
             if do_backward:
                 loss.backward()
             return loss
->>>>>>> e12edc7f
 
     def training_step(self, batch: TensorDict):
         self.fsdp_model.train()
@@ -536,19 +406,13 @@
 
         log_gpu_memory_usage("After offload weights", logger=logger)
 
-<<<<<<< HEAD
         step_loss = torch.tensor(step_loss).to(self.device)
         if is_cuda_available:
             torch.distributed.all_reduce(step_loss, op=torch.distributed.ReduceOp.AVG)
-        else:
+        elif is_npu_available:
             torch.distributed.all_reduce(step_loss)
             step_loss /= self.ulysses_device_mesh.size(0)
         return {'train/loss': step_loss.detach().item(), 'train/lr(1e-3)': lr * 1e3}
-=======
-        step_loss = torch.tensor(step_loss).cuda()
-        torch.distributed.all_reduce(step_loss, op=torch.distributed.ReduceOp.AVG)
-        return {"train/loss": step_loss.detach().item(), "train/lr(1e-3)": lr * 1e3}
->>>>>>> e12edc7f
 
     def validation_step(self, batch: TensorDict):
         self.fsdp_model.eval()
@@ -556,7 +420,7 @@
             loss = self._compute_loss_and_backward(batch, do_backward=False)
             if is_cuda_available:
                 torch.distributed.all_reduce(loss, op=torch.distributed.ReduceOp.AVG)
-            else:
+            elif is_npu_available:
                 torch.distributed.all_reduce(loss)
                 loss /= self.ulysses_device_mesh.size(0)
         return loss
@@ -607,32 +471,23 @@
 
         for epoch in range(self.config.trainer.total_epochs):
             self.train_sampler.set_epoch(epoch=epoch)
-<<<<<<< HEAD
-            for data in tqdm(self.train_dataloader,
-                             total=self.steps_per_epoch,
-                             desc=f"Epoch {epoch+1}/{self.config.trainer.total_epochs}"):
-                data = TensorDict(data, batch_size=self.config.data.train_batch_size).to(self.device)
-=======
             for data in tqdm(
                 self.train_dataloader,
                 total=self.steps_per_epoch,
                 desc=f"Epoch {epoch + 1}/{self.config.trainer.total_epochs}",
             ):
                 global_step += 1
-                data = TensorDict(data, batch_size=self.config.data.train_batch_size).cuda()
->>>>>>> e12edc7f
+                data = TensorDict(data, batch_size=self.config.data.train_batch_size).to(self.device)
                 metric = self.training_step(data)
                 if rank == 0:
                     tracking.log(data=metric, step=global_step)
-                global_step += 1
 
                 # for early exit validation
                 if global_step >= self.total_training_steps:
                     # Perform final validation
                     val_losses = []
                     for val_data in self.val_dataloader:
-                        val_data = TensorDict(val_data,
-                                              batch_size=self.config.data.micro_batch_size_per_gpu).to(self.device)
+                        val_data = TensorDict(val_data, batch_size=self.config.data.micro_batch_size_per_gpu).to(self.device)
                         val_loss = self.validation_step(val_data)
                         val_losses.append(val_loss)
                     if rank == 0:
@@ -666,17 +521,9 @@
     device_name = get_device_name()
     local_rank, rank, world_size = initialize_global_process_group()
 
-<<<<<<< HEAD
-    device_mesh = init_device_mesh(device_type=device_name, mesh_shape=(world_size,), mesh_dim_names=('fsdp',))
+    device_mesh = init_device_mesh(device_type=device_name, mesh_shape=(world_size,), mesh_dim_names=("fsdp",))
     dp_size = world_size // config.ulysses_sequence_parallel_size
-    ulysses_device_mesh = init_device_mesh(device_type=device_name,
-                                           mesh_shape=(dp_size, config.ulysses_sequence_parallel_size),
-                                           mesh_dim_names=('dp', 'sp'))
-    trainer = FSDPSFTTrainer(config=config, device_mesh=device_mesh, ulysses_device_mesh=ulysses_device_mesh)
-=======
-    device_mesh = init_device_mesh(device_type="cuda", mesh_shape=(world_size,), mesh_dim_names=("fsdp",))
-    dp_size = world_size // config.ulysses_sequence_parallel_size
-    ulysses_device_mesh = init_device_mesh(device_type="cuda", mesh_shape=(dp_size, config.ulysses_sequence_parallel_size), mesh_dim_names=("dp", "sp"))
+    ulysses_device_mesh = init_device_mesh(device_type=device_name, mesh_shape=(dp_size, config.ulysses_sequence_parallel_size), mesh_dim_names=("dp", "sp"))
     # build tokenizer and datasets first
     from verl.utils import hf_tokenizer
 
@@ -687,7 +534,6 @@
 
     trainer = FSDPSFTTrainer(config=config, device_mesh=device_mesh, ulysses_device_mesh=ulysses_device_mesh, tokenizer=tokenizer, train_dataset=train_dataset, val_dataset=val_dataset)
 
->>>>>>> e12edc7f
     trainer.fit()
 
 
