--- conflicted
+++ resolved
@@ -123,26 +123,8 @@
 
     def _build_dataloader(self, train_dataset, val_dataset):
         # build dataset
-<<<<<<< HEAD
         config = self.config
         self.train_dataset, self.val_dataset = train_dataset, val_dataset
-=======
-        from verl.utils.import_utils import load_extern_type
-
-        # First check if a custom dataset class is specified
-        if config.data.custom_cls.get("path", None):
-            dataset_cls = load_extern_type(config.data.custom_cls.path, config.data.custom_cls.name)
-        # Then check if multi-turn dataset should be used
-        elif config.data.get("multiturn", {}).get("enable", False):
-            dataset_cls = MultiTurnSFTDataset
-        # Default to single-turn dataset
-        else:
-            dataset_cls = SFTDataset
-
-        # Create datasets based on the selected class
-        self.train_dataset = dataset_cls(parquet_files=config.data.train_files, tokenizer=self.tokenizer, config=config.data)
-        self.val_dataset = dataset_cls(parquet_files=config.data.val_files, tokenizer=self.tokenizer, config=config.data)
->>>>>>> ea4cd319
 
         # build dataloader
         # Use data parallel rank and size instead of global rank and world size
@@ -525,10 +507,7 @@
 
     device_mesh = init_device_mesh(device_type="cuda", mesh_shape=(world_size,), mesh_dim_names=("fsdp",))
     dp_size = world_size // config.ulysses_sequence_parallel_size
-<<<<<<< HEAD
-    ulysses_device_mesh = init_device_mesh(
-        device_type="cuda", mesh_shape=(dp_size, config.ulysses_sequence_parallel_size), mesh_dim_names=("dp", "sp")
-    )
+    ulysses_device_mesh = init_device_mesh(device_type="cuda", mesh_shape=(dp_size, config.ulysses_sequence_parallel_size), mesh_dim_names=("dp", "sp"))
     # build tokenizer and datasets first
     from verl.utils import hf_tokenizer
 
@@ -539,12 +518,8 @@
 
     trainer = FSDPSFTTrainer(config=config, device_mesh=device_mesh, ulysses_device_mesh=ulysses_device_mesh,
                              tokenizer=tokenizer, train_dataset=train_dataset, val_dataset=val_dataset)
-=======
-    ulysses_device_mesh = init_device_mesh(device_type="cuda", mesh_shape=(dp_size, config.ulysses_sequence_parallel_size), mesh_dim_names=("dp", "sp"))
-    trainer = FSDPSFTTrainer(config=config, device_mesh=device_mesh, ulysses_device_mesh=ulysses_device_mesh)
->>>>>>> ea4cd319
+
     trainer.fit()
-    print("Done!", flush=True)
 
 def create_sft_dataset(data_paths, data_config, tokenizer):
     """Create a dataset."""
