--- conflicted
+++ resolved
@@ -14,104 +14,7 @@
 """
 Note that we don't combine the main with ray_trainer as ray_trainer is used by other main.
 """
-<<<<<<< HEAD
-
-from verl import DataProto
-import torch
-from verl.utils.reward_score import gsm8k, math, math_general
-=======
->>>>>>> c8b9c355
 from verl.trainer.ppo.ray_trainer import RayPPOTrainer
-import asyncio
-
-<<<<<<< HEAD
-async def _default_compute_score(data_source, solution_str, ground_truth):
-    if data_source == 'openai/gsm8k':
-        return gsm8k.compute_score(solution_str, ground_truth)
-    elif data_source in ['lighteval/MATH', 'DigitalLearningGmbH/MATH-lighteval']:
-        return math.compute_score(solution_str, ground_truth)
-    else:
-        # print(f"Unknown data source: {data_source}, using general math reward function")
-        return await math_general.compute_score(solution_str, ground_truth)
-        # raise NotImplementedError
-
-
-class RewardManager():
-    """The reward manager.
-    """
-
-    def __init__(self, tokenizer, num_examine, compute_score=None) -> None:
-        self.tokenizer = tokenizer
-        self.num_examine = num_examine  # the number of batches of decoded responses to print to the console
-        self.compute_score = compute_score or _default_compute_score
-
-    def __call__(self, data: DataProto):
-        """We will expand this function gradually based on the available datasets"""
-
-        # If there is rm score, we directly return rm score. Otherwise, we compute via rm_score_fn
-        if 'rm_scores' in data.batch.keys():
-            return data.batch['rm_scores']
-
-        reward_tensor = torch.zeros_like(data.batch['responses'], dtype=torch.float32)
-
-        already_print_data_sources = {}
-        task_inputs = []
-
-        for i in range(len(data)):
-            data_item = data[i]  # DataProtoItem
-
-            prompt_ids = data_item.batch['prompts']
-
-            prompt_length = prompt_ids.shape[-1]
-
-            valid_prompt_length = data_item.batch['attention_mask'][:prompt_length].sum()
-            valid_prompt_ids = prompt_ids[-valid_prompt_length:]
-
-            response_ids = data_item.batch['responses']
-            valid_response_length = data_item.batch['attention_mask'][prompt_length:].sum()
-            valid_response_ids = response_ids[:valid_response_length]
-
-            # decode
-            sequences = torch.cat((valid_prompt_ids, valid_response_ids))
-            sequences_str = self.tokenizer.decode(sequences)
-
-            ground_truth = data_item.non_tensor_batch['reward_model']['ground_truth']
-
-            data_source = data_item.non_tensor_batch['data_source']
-
-                # self.compute_score(
-                #     data_source=data_source,
-                #     solution_str=sequences_str,
-                #     ground_truth=ground_truth,
-                # )
-            task_inputs.append((data_source, sequences_str, ground_truth))
-        
-        async def get_scores(task_inputs):
-            tasks = []
-            for task_input in task_inputs:
-                tasks.append(
-                    asyncio.create_task(self.compute_score(*task_input))
-                    )
-            return await asyncio.gather(*tasks)
-        
-        scores = asyncio.run(get_scores(task_inputs))
-        
-        for i in range(len(data)):
-            score = scores[i]
-            reward_tensor[i, valid_response_length - 1] = score
-
-            if data_source not in already_print_data_sources:
-                already_print_data_sources[data_source] = 0
-
-            if already_print_data_sources[data_source] < self.num_examine:
-                already_print_data_sources[data_source] += 1
-                print(sequences_str)
-
-        return reward_tensor
-
-
-=======
->>>>>>> c8b9c355
 import ray
 import hydra
 
