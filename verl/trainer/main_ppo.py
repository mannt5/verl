# Copyright 2024 Bytedance Ltd. and/or its affiliates
#
# Licensed under the Apache License, Version 2.0 (the "License");
# you may not use this file except in compliance with the License.
# You may obtain a copy of the License at
#
#     http://www.apache.org/licenses/LICENSE-2.0
#
# Unless required by applicable law or agreed to in writing, software
# distributed under the License is distributed on an "AS IS" BASIS,
# WITHOUT WARRANTIES OR CONDITIONS OF ANY KIND, either express or implied.
# See the License for the specific language governing permissions and
# limitations under the License.
"""
Note that we don't combine the main with ray_trainer as ray_trainer is used by other main.
"""
<<<<<<< HEAD

from verl import DataProto
import torch
from verl.utils.reward_score import gsm8k, math, simplerl
from verl.trainer.ppo.ray_trainer import RayPPOTrainer


def _default_compute_score(data_source, solution_str, ground_truth):
    if data_source == 'openai/gsm8k':
        return gsm8k.compute_score(solution_str, ground_truth)
    elif data_source in ['lighteval/MATH', 'DigitalLearningGmbH/MATH-lighteval']:
        return math.compute_score(solution_str, ground_truth)
    elif data_source == 'zwhe99/simplerl':
        return simplerl.compute_score(solution_str, ground_truth)
    else:
        raise NotImplementedError


class RewardManager():
    """The reward manager.
    """

    def __init__(self, tokenizer, num_examine, compute_score=None) -> None:
        self.tokenizer = tokenizer
        self.num_examine = num_examine  # the number of batches of decoded responses to print to the console
        self.compute_score = compute_score or _default_compute_score

    def __call__(self, data: DataProto):
        """We will expand this function gradually based on the available datasets"""

        # If there is rm score, we directly return rm score. Otherwise, we compute via rm_score_fn
        if 'rm_scores' in data.batch.keys():
            return data.batch['rm_scores']

        reward_tensor = torch.zeros_like(data.batch['responses'], dtype=torch.float32)

        already_print_data_sources = {}

        for i in range(len(data)):
            data_item = data[i]  # DataProtoItem

            prompt_ids = data_item.batch['prompts']

            prompt_length = prompt_ids.shape[-1]

            valid_prompt_length = data_item.batch['attention_mask'][:prompt_length].sum()
            valid_prompt_ids = prompt_ids[-valid_prompt_length:]

            response_ids = data_item.batch['responses']
            valid_response_length = data_item.batch['attention_mask'][prompt_length:].sum()
            valid_response_ids = response_ids[:valid_response_length]

            # decode
            sequences = torch.cat((valid_prompt_ids, valid_response_ids))
            sequences_str = self.tokenizer.decode(sequences)

            ground_truth = data_item.non_tensor_batch['reward_model']['ground_truth']

            data_source = data_item.non_tensor_batch['data_source']

            score = self.compute_score(
                data_source=data_source,
                solution_str=sequences_str,
                ground_truth=ground_truth,
            )
            reward_tensor[i, valid_response_length - 1] = score

            if data_source not in already_print_data_sources:
                already_print_data_sources[data_source] = 0

            if already_print_data_sources[data_source] < self.num_examine:
                already_print_data_sources[data_source] += 1
                print(sequences_str)

        return reward_tensor


=======
from verl.trainer.ppo.ray_trainer import RayPPOTrainer

>>>>>>> 607b4935
import ray
import hydra


@hydra.main(config_path='config', config_name='ppo_trainer', version_base=None)
def main(config):
    run_ppo(config)


def run_ppo(config, compute_score=None):
    if not ray.is_initialized():
        # this is for local ray cluster
        ray.init(runtime_env={'env_vars': {'TOKENIZERS_PARALLELISM': 'true', 'NCCL_DEBUG': 'WARN'}})

    ray.get(main_task.remote(config, compute_score))


@ray.remote(num_cpus=1)  # please make sure main_task is not scheduled on head
def main_task(config, compute_score=None):
    from verl.utils.fs import copy_local_path_from_hdfs
    # print initial config
    from pprint import pprint
    from omegaconf import OmegaConf
    pprint(OmegaConf.to_container(config, resolve=True))  # resolve=True will eval symbol values
    OmegaConf.resolve(config)

    # download the checkpoint from hdfs
    local_path = copy_local_path_from_hdfs(config.actor_rollout_ref.model.path)

    # instantiate tokenizer
    from verl.utils import hf_tokenizer
    tokenizer = hf_tokenizer(local_path)

    # define worker classes
    if config.actor_rollout_ref.actor.strategy == 'fsdp':
        assert config.actor_rollout_ref.actor.strategy == config.critic.strategy
        from verl.workers.fsdp_workers import ActorRolloutRefWorker, CriticWorker
        from verl.single_controller.ray import RayWorkerGroup
        ray_worker_group_cls = RayWorkerGroup

    elif config.actor_rollout_ref.actor.strategy == 'megatron':
        assert config.actor_rollout_ref.actor.strategy == config.critic.strategy
        from verl.workers.megatron_workers import ActorRolloutRefWorker, CriticWorker
        from verl.single_controller.ray.megatron import NVMegatronRayWorkerGroup
        ray_worker_group_cls = NVMegatronRayWorkerGroup

    else:
        raise NotImplementedError

    from verl.trainer.ppo.ray_trainer import ResourcePoolManager, Role

    role_worker_mapping = {
        Role.ActorRollout: ray.remote(ActorRolloutRefWorker),
        Role.Critic: ray.remote(CriticWorker),
        Role.RefPolicy: ray.remote(ActorRolloutRefWorker)
    }

    global_pool_id = 'global_pool'
    resource_pool_spec = {
        global_pool_id: [config.trainer.n_gpus_per_node] * config.trainer.nnodes,
    }
    mapping = {
        Role.ActorRollout: global_pool_id,
        Role.Critic: global_pool_id,
        Role.RefPolicy: global_pool_id,
    }

    # we should adopt a multi-source reward function here
    # - for rule-based rm, we directly call a reward score
    # - for model-based rm, we call a model
    # - for code related prompt, we send to a sandbox if there are test cases
    # - finally, we combine all the rewards together
    # - The reward type depends on the tag of the data
    if config.reward_model.enable:
        if config.reward_model.strategy == 'fsdp':
            from verl.workers.fsdp_workers import RewardModelWorker
        elif config.reward_model.strategy == 'megatron':
            from verl.workers.megatron_workers import RewardModelWorker
        else:
            raise NotImplementedError
        role_worker_mapping[Role.RewardModel] = ray.remote(RewardModelWorker)
        mapping[Role.RewardModel] = global_pool_id

    reward_manager_name = config.reward_model.get("reward_manager", "naive")
    if reward_manager_name == 'naive':
        from verl.workers.reward_manager import NaiveRewardManager
        reward_manager_cls = NaiveRewardManager
    elif reward_manager_name == 'prime':
        from verl.workers.reward_manager import PrimeRewardManager
        reward_manager_cls = PrimeRewardManager
    else:
        raise NotImplementedError
    reward_fn = reward_manager_cls(tokenizer=tokenizer, num_examine=0, compute_score=compute_score)

    # Note that we always use function-based RM for validation
    val_reward_fn = reward_manager_cls(tokenizer=tokenizer, num_examine=1, compute_score=compute_score)

    resource_pool_manager = ResourcePoolManager(resource_pool_spec=resource_pool_spec, mapping=mapping)

    trainer = RayPPOTrainer(config=config,
                            tokenizer=tokenizer,
                            role_worker_mapping=role_worker_mapping,
                            resource_pool_manager=resource_pool_manager,
                            ray_worker_group_cls=ray_worker_group_cls,
                            reward_fn=reward_fn,
                            val_reward_fn=val_reward_fn)
    trainer.init_workers()
    trainer.fit()


if __name__ == '__main__':
    main()<|MERGE_RESOLUTION|>--- conflicted
+++ resolved
@@ -14,13 +14,13 @@
 """
 Note that we don't combine the main with ray_trainer as ray_trainer is used by other main.
 """
-<<<<<<< HEAD
-
+
+import ray
+import hydra
+import torch
 from verl import DataProto
-import torch
 from verl.utils.reward_score import gsm8k, math, simplerl
 from verl.trainer.ppo.ray_trainer import RayPPOTrainer
-
 
 def _default_compute_score(data_source, solution_str, ground_truth):
     if data_source == 'openai/gsm8k':
@@ -90,15 +90,6 @@
                 print(sequences_str)
 
         return reward_tensor
-
-
-=======
-from verl.trainer.ppo.ray_trainer import RayPPOTrainer
-
->>>>>>> 607b4935
-import ray
-import hydra
-
 
 @hydra.main(config_path='config', config_name='ppo_trainer', version_base=None)
 def main(config):
