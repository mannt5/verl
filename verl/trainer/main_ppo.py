# Copyright 2024 Bytedance Ltd. and/or its affiliates
#
# Licensed under the Apache License, Version 2.0 (the "License");
# you may not use this file except in compliance with the License.
# You may obtain a copy of the License at
#
#     http://www.apache.org/licenses/LICENSE-2.0
#
# Unless required by applicable law or agreed to in writing, software
# distributed under the License is distributed on an "AS IS" BASIS,
# WITHOUT WARRANTIES OR CONDITIONS OF ANY KIND, either express or implied.
# See the License for the specific language governing permissions and
# limitations under the License.
"""
Note that we don't combine the main with ray_trainer as ray_trainer is used by other main.
"""

import os
import socket

import hydra
import ray
from omegaconf import OmegaConf

from verl.trainer.constants_ppo import PPO_RAY_RUNTIME_ENV
from verl.trainer.ppo.ray_trainer import RayPPOTrainer
from verl.trainer.ppo.reward import load_reward_manager
from verl.utils.dataset.sampler import AbstractSampler
from verl.utils.import_utils import load_extern_type


@hydra.main(config_path="config", config_name="ppo_trainer", version_base=None)
<<<<<<< HEAD
def main(config_dict):
    """Main entry point for PPO training with Hydra configuration management.

    Args:
        config_dict: Hydra configuration dictionary containing training parameters.
    """
    config = trainer_dict_to_dataclass(config_dict)
=======
def main(config):
>>>>>>> 588f9728
    run_ppo(config)


# Define a function to run the PPO-like training process
def run_ppo(config) -> None:
    """Initialize Ray cluster and run distributed PPO training process.

    Args:
        config: Training configuration object containing all necessary parameters
                for distributed PPO training including Ray initialization settings,
                model paths, and training hyperparameters.
    """
    # Check if Ray is not initialized
    if not ray.is_initialized():
        # Initialize Ray with a local cluster configuration
        # Set environment variables in the runtime environment to control tokenizer parallelism,
        # NCCL debug level, VLLM logging level, and allow runtime LoRA updating
        # `num_cpus` specifies the number of CPU cores Ray can use, obtained from the configuration
        ray.init(
            runtime_env=PPO_RAY_RUNTIME_ENV,
            num_cpus=config.ray_init.num_cpus,
        )

    # Create a remote instance of the TaskRunner class, and
    # Execute the `run` method of the TaskRunner instance remotely and wait for it to complete
    if config.trainer.get("profile_steps") is not None and len(config.trainer.get("profile_steps", [])) > 0:
        nsight_options = OmegaConf.to_container(config.trainer.controller_nsight_options)
        runner = TaskRunner.options(runtime_env={"nsight": nsight_options}).remote()
    else:
        runner = TaskRunner.remote()
    ray.get(runner.run.remote(config))

    # [Optional] get the path of the timeline trace file from the configuration, default to None
    # This file is used for performance analysis
    timeline_json_file = config.ray_init.get("timeline_json_file", None)
    if timeline_json_file:
        ray.timeline(filename=timeline_json_file)


@ray.remote(num_cpus=1)  # please make sure main_task is not scheduled on head
class TaskRunner:
    """Ray remote class for executing distributed PPO training tasks.

    This class encapsulates the main training logic and runs as a Ray remote actor
    to enable distributed execution across multiple nodes and GPUs.
    """

    def run(self, config):
        """Execute the main PPO training workflow.

        This method sets up the distributed training environment, initializes
        workers, datasets, and reward functions, then starts the training process.

        Args:
            config: Training configuration object containing all parameters needed
                   for setting up and running the PPO training process.
        """
        # Print the initial configuration. `resolve=True` will evaluate symbolic values.
        from pprint import pprint

        from omegaconf import OmegaConf

        from verl.utils.fs import copy_to_local

        print(f"TaskRunner hostname: {socket.gethostname()}, PID: {os.getpid()}")

        pprint(OmegaConf.to_container(config, resolve=True))

        OmegaConf.resolve(config)

        # Download the checkpoint from HDFS to the local machine.
        # `use_shm` determines whether to use shared memory, which could lead to faster model loading if turned on
        local_path = copy_to_local(
            config.actor_rollout_ref.model.path, use_shm=config.actor_rollout_ref.model.get("use_shm", False)
        )

        # Instantiate the tokenizer and processor.
        from verl.utils import hf_processor, hf_tokenizer

        trust_remote_code = config.data.get("trust_remote_code", False)
        tokenizer = hf_tokenizer(local_path, trust_remote_code=trust_remote_code)
        # Used for multimodal LLM, could be None
        processor = hf_processor(local_path, trust_remote_code=trust_remote_code, use_fast=True)

        # Version validation for vllm.
        if config.actor_rollout_ref.rollout.name in ["vllm"]:
            from verl.utils.vllm_utils import is_version_ge

            if config.actor_rollout_ref.model.get("lora_rank", 0) > 0:
                if not is_version_ge(pkg="vllm", minver="0.7.3"):
                    raise NotImplementedError("PPO LoRA is not supported before vllm 0.7.3")

        # Define worker classes based on the actor strategy.
        if config.actor_rollout_ref.actor.strategy in {"fsdp", "fsdp2"}:
            assert config.critic.strategy in {"fsdp", "fsdp2"}
            from verl.single_controller.ray import RayWorkerGroup
            from verl.workers.fsdp_workers import ActorRolloutRefWorker, AsyncActorRolloutRefWorker, CriticWorker

            actor_rollout_cls = (
                AsyncActorRolloutRefWorker
                if config.actor_rollout_ref.rollout.mode == "async"
                else ActorRolloutRefWorker
            )
            ray_worker_group_cls = RayWorkerGroup

        elif config.actor_rollout_ref.actor.strategy == "megatron":
            assert config.actor_rollout_ref.actor.strategy == config.critic.strategy
            from verl.single_controller.ray.megatron import NVMegatronRayWorkerGroup
            from verl.workers.megatron_workers import ActorRolloutRefWorker, AsyncActorRolloutRefWorker, CriticWorker

            actor_rollout_cls = (
                AsyncActorRolloutRefWorker
                if config.actor_rollout_ref.rollout.mode == "async"
                else ActorRolloutRefWorker
            )
            ray_worker_group_cls = NVMegatronRayWorkerGroup

        else:
            raise NotImplementedError

        from verl.trainer.ppo.ray_trainer import ResourcePoolManager, Role

        # Map roles to their corresponding remote worker classes.
        role_worker_mapping = {
            Role.ActorRollout: ray.remote(actor_rollout_cls),
            Role.Critic: ray.remote(CriticWorker),
        }

        # Define the resource pool specification.
        # Map roles to the resource pool.
        global_pool_id = "global_pool"
        resource_pool_spec = {
            global_pool_id: [config.trainer.n_gpus_per_node] * config.trainer.nnodes,
        }
        mapping = {
            Role.ActorRollout: global_pool_id,
            Role.Critic: global_pool_id,
        }

        # We should adopt a multi-source reward function here:
        # - for rule-based rm, we directly call a reward score
        # - for model-based rm, we call a model
        # - for code related prompt, we send to a sandbox if there are test cases
        # finally, we combine all the rewards together
        # The reward type depends on the tag of the data
        if config.reward_model.enable:
            if config.reward_model.strategy in {"fsdp", "fsdp2"}:
                from verl.workers.fsdp_workers import RewardModelWorker
            elif config.reward_model.strategy == "megatron":
                from verl.workers.megatron_workers import RewardModelWorker
            else:
                raise NotImplementedError
            role_worker_mapping[Role.RewardModel] = ray.remote(RewardModelWorker)
            mapping[Role.RewardModel] = global_pool_id

        # Add a reference policy worker if KL loss or KL reward is used.
        if config.algorithm.use_kl_in_reward or config.actor_rollout_ref.actor.use_kl_loss:
            role_worker_mapping[Role.RefPolicy] = ray.remote(ActorRolloutRefWorker)
            mapping[Role.RefPolicy] = global_pool_id

        # Load the reward manager for training and validation.
        reward_fn = load_reward_manager(
            config, tokenizer, num_examine=0, **config.reward_model.get("reward_kwargs", {})
        )
        val_reward_fn = load_reward_manager(
            config, tokenizer, num_examine=1, **config.reward_model.get("reward_kwargs", {})
        )
        resource_pool_manager = ResourcePoolManager(resource_pool_spec=resource_pool_spec, mapping=mapping)

        from verl.utils.dataset.rl_dataset import collate_fn

        # Create training and validation datasets.
        train_dataset = create_rl_dataset(config.data.train_files, config.data, tokenizer, processor)
        val_dataset = create_rl_dataset(config.data.val_files, config.data, tokenizer, processor)
        train_sampler = create_rl_sampler(config.data, train_dataset)

        # Initialize the PPO trainer.
        trainer = RayPPOTrainer(
            config=config,
            tokenizer=tokenizer,
            processor=processor,
            role_worker_mapping=role_worker_mapping,
            resource_pool_manager=resource_pool_manager,
            ray_worker_group_cls=ray_worker_group_cls,
            reward_fn=reward_fn,
            val_reward_fn=val_reward_fn,
            train_dataset=train_dataset,
            val_dataset=val_dataset,
            collate_fn=collate_fn,
            train_sampler=train_sampler,
            device_name=config.trainer.device,
        )
        # Initialize the workers of the trainer.
        trainer.init_workers()
        # Start the training process.
        trainer.fit()


def create_rl_dataset(data_paths, data_config, tokenizer, processor):
    """Create a dataset.

    Arguments:
        data_paths: List of paths to data files.
        data_config: The data config.
        tokenizer (Tokenizer): The tokenizer.
        processor (Processor): The processor.

    Returns:
        dataset (Dataset): The dataset.
    """
    from torch.utils.data import Dataset

    from verl.utils.dataset.rl_dataset import RLHFDataset

    # Check if a custom dataset class is specified in the data configuration
    # and if the path to the custom class is provided
    if "custom_cls" in data_config and data_config.custom_cls.get("path", None) is not None:
        # Dynamically load the custom dataset class
        dataset_cls = load_extern_type(data_config.custom_cls.path, data_config.custom_cls.name)
        # Verify that the custom dataset class inherits from torch.utils.data.Dataset
        if not issubclass(dataset_cls, Dataset):
            raise TypeError(
                f"The custom dataset class '{data_config.custom_cls.name}' from "
                f"'{data_config.custom_cls.path}' must inherit from torch.utils.data.Dataset"
            )
    else:
        # Use the default RLHFDataset class if no custom class is specified
        dataset_cls = RLHFDataset
    print(f"Using dataset class: {dataset_cls.__name__}")

    # Instantiate the dataset using the determined dataset class
    dataset = dataset_cls(
        data_files=data_paths,
        tokenizer=tokenizer,
        processor=processor,
        config=data_config,
    )

    return dataset


def create_rl_sampler(data_config, dataset):
    """Create a sampler for the dataset.

    Arguments:
        data_config: The data config.
        dataset (Dataset): The dataset.

    Returns:
        sampler (Sampler): The sampler.
    """
    import torch
    from torch.utils.data import RandomSampler, SequentialSampler

    if data_config.sampler is not None and data_config.sampler.get("class_path", None) is not None:
        curriculum_class = load_extern_type(
            data_config.sampler.class_path,
            data_config.sampler.class_name,
        )
        sampler = curriculum_class(
            data_source=dataset,
            data_config=data_config,
        )
        assert isinstance(sampler, AbstractSampler)

    # Use a sampler to facilitate checkpoint resumption.
    # If shuffling is enabled in the data configuration, create a random sampler.
    elif data_config.shuffle:
        train_dataloader_generator = torch.Generator()
        train_dataloader_generator.manual_seed(data_config.get("seed", 1))
        sampler = RandomSampler(data_source=dataset, generator=train_dataloader_generator)
    else:
        # If shuffling is disabled, use a sequential sampler to iterate through the dataset in order.
        sampler = SequentialSampler(data_source=dataset)

    return sampler


if __name__ == "__main__":
    main()<|MERGE_RESOLUTION|>--- conflicted
+++ resolved
@@ -30,17 +30,12 @@
 
 
 @hydra.main(config_path="config", config_name="ppo_trainer", version_base=None)
-<<<<<<< HEAD
-def main(config_dict):
+def main(config):
     """Main entry point for PPO training with Hydra configuration management.
 
     Args:
         config_dict: Hydra configuration dictionary containing training parameters.
     """
-    config = trainer_dict_to_dataclass(config_dict)
-=======
-def main(config):
->>>>>>> 588f9728
     run_ppo(config)
 
 
