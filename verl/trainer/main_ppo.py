--- conflicted
+++ resolved
@@ -101,8 +101,8 @@
 
     def add_actor_rollout_worker(self, config):
         """Add actor rollout worker based on the actor strategy."""
+        from verl.single_controller.ray import RayWorkerGroup
         if config.actor_rollout_ref.actor.strategy in {"fsdp", "fsdp2"}:
-            from verl.single_controller.ray import RayWorkerGroup
             from verl.workers.fsdp_workers import ActorRolloutRefWorker, AsyncActorRolloutRefWorker
 
             actor_rollout_cls = (
@@ -113,7 +113,6 @@
             ray_worker_group_cls = RayWorkerGroup
 
         elif config.actor_rollout_ref.actor.strategy == "megatron":
-            from verl.single_controller.ray.megatron import NVMegatronRayWorkerGroup
             from verl.workers.megatron_workers import ActorRolloutRefWorker, AsyncActorRolloutRefWorker
 
             actor_rollout_cls = (
@@ -121,7 +120,7 @@
                 if config.actor_rollout_ref.rollout.mode == "async"
                 else ActorRolloutRefWorker
             )
-            ray_worker_group_cls = NVMegatronRayWorkerGroup
+            ray_worker_group_cls = RayWorkerGroup
 
         else:
             raise NotImplementedError
@@ -227,70 +226,8 @@
         # Used for multimodal LLM, could be None
         processor = hf_processor(local_path, trust_remote_code=trust_remote_code, use_fast=True)
 
-<<<<<<< HEAD
         actor_rollout_cls, ray_worker_group_cls = self.add_actor_rollout_worker(config)
         self.add_critic_worker(config)
-=======
-        # Define worker classes based on the actor strategy.
-        if config.actor_rollout_ref.actor.strategy in {"fsdp", "fsdp2"}:
-            assert config.critic.strategy in {"fsdp", "fsdp2"}
-            from verl.single_controller.ray import RayWorkerGroup
-            from verl.workers.fsdp_workers import ActorRolloutRefWorker, AsyncActorRolloutRefWorker
-
-            use_legacy_worker_impl = config.trainer.get("use_legacy_worker_impl", "auto")
-            if use_legacy_worker_impl in ["auto", "enable"]:
-                # import warnings
-                # warnings.warn(f"Legacy worker impl is going to be deprecated, will be removed in the future. \
-                #   Please set trainer.use_legacy_worker_impl = false to switch to the new worker implementation.")
-                from verl.workers.fsdp_workers import CriticWorker
-            elif use_legacy_worker_impl == "disable":
-                from verl.workers.roles import CriticWorker
-
-                print("Using new worker implementation")
-            else:
-                raise ValueError(f"Invalid use_legacy_worker_impl: {use_legacy_worker_impl}")
-
-            actor_rollout_cls = (
-                AsyncActorRolloutRefWorker
-                if config.actor_rollout_ref.rollout.mode == "async"
-                else ActorRolloutRefWorker
-            )
-            ray_worker_group_cls = RayWorkerGroup
-
-        elif config.actor_rollout_ref.actor.strategy == "megatron":
-            assert config.actor_rollout_ref.actor.strategy == config.critic.strategy
-            from verl.single_controller.ray import RayWorkerGroup
-            from verl.workers.megatron_workers import ActorRolloutRefWorker, AsyncActorRolloutRefWorker, CriticWorker
-
-            actor_rollout_cls = (
-                AsyncActorRolloutRefWorker
-                if config.actor_rollout_ref.rollout.mode == "async"
-                else ActorRolloutRefWorker
-            )
-            ray_worker_group_cls = RayWorkerGroup
-
-        else:
-            raise NotImplementedError
-
-        from verl.trainer.ppo.ray_trainer import ResourcePoolManager, Role
-
-        # Map roles to their corresponding remote worker classes.
-        role_worker_mapping = {
-            Role.ActorRollout: ray.remote(actor_rollout_cls),
-            Role.Critic: ray.remote(CriticWorker),
-        }
-
-        # Define the resource pool specification.
-        # Map roles to the resource pool.
-        global_pool_id = "global_pool"
-        resource_pool_spec = {
-            global_pool_id: [config.trainer.n_gpus_per_node] * config.trainer.nnodes,
-        }
-        mapping = {
-            Role.ActorRollout: global_pool_id,
-            Role.Critic: global_pool_id,
-        }
->>>>>>> 02f4386a
 
         # We should adopt a multi-source reward function here:
         # - for rule-based rm, we directly call a reward score
