--- conflicted
+++ resolved
@@ -138,11 +138,7 @@
 
     new_store = rp1.store + rp2.store
 
-<<<<<<< HEAD
-    merged = rp1.__class__(new_store, rp1.use_gpu, f"{rp1.name_prefix}_{rp2.name_prefix}")
-=======
     merged = type(rp1)(new_store, rp1.use_gpu, f"{rp1.name_prefix}_{rp2.name_prefix}")
->>>>>>> e6d427c5
     merged.pgs = rp1.get_placement_groups() + rp2.get_placement_groups()
 
     return merged
