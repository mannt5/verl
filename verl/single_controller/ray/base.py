--- conflicted
+++ resolved
@@ -277,22 +277,12 @@
         worker_state_dict = get_actor(worker._actor_id.hex())
         return worker_state_dict.get("state", "undefined") == "ALIVE" if worker_state_dict is not None else False
 
-<<<<<<< HEAD
-    def _init_with_detached_workers(self, worker_names):
-        """Initialize the worker group with existing detached workers.
-
-        Args:
-            worker_names: Names of existing workers to attach to
-        """
-        workers = [ray.get_actor(name=name) for name in worker_names]
-=======
     def _init_with_detached_workers(self, worker_names, worker_handles):
         # ray.get_actor holds a weak reference to the actor, which causes actors garbage collected unexpectedly
         # if we only hold spawn RayWorkerGroup. By passing actor handle explicitly, spawn RayWorkerGroup have
         # strong reference to these actors.
         # https://github.com/ray-project/ray/pull/45699
         workers = worker_handles if worker_handles else [ray.get_actor(name=name) for name in worker_names]
->>>>>>> 2d16173b
         self._workers = workers
         self._world_size = len(worker_names)
 
@@ -401,7 +391,6 @@
         worker_handles=None,
         ray_cls_with_init=None,
     ):
-<<<<<<< HEAD
         """Create a worker group from existing detached workers.
 
         Args:
@@ -413,9 +402,6 @@
             A new RayWorkerGroup instance
         """
         worker_group = cls(resource_pool=None, ray_cls_with_init=ray_cls_with_init, name_prefix=name_prefix, worker_names=worker_names)
-=======
-        worker_group = cls(resource_pool=None, ray_cls_with_init=ray_cls_with_init, name_prefix=name_prefix, worker_names=worker_names, worker_handles=worker_handles)
->>>>>>> 2d16173b
         return worker_group
 
     def spawn(self, prefix_set):
