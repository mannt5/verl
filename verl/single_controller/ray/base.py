--- conflicted
+++ resolved
@@ -16,12 +16,7 @@
 import logging
 import time
 from copy import deepcopy
-<<<<<<< HEAD
 from typing import Any, Dict, List, Optional, Tuple
-=======
-from typing import Any, Optional
-from unittest.mock import patch
->>>>>>> 8e0b9bd9
 
 import ray
 from ray.experimental.state.api import get_actor
