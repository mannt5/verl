# Copyright 2024 Bytedance Ltd. and/or its affiliates
#
# Licensed under the Apache License, Version 2.0 (the "License");
# you may not use this file except in compliance with the License.
# You may obtain a copy of the License at
#
#     http://www.apache.org/licenses/LICENSE-2.0
#
# Unless required by applicable law or agreed to in writing, software
# distributed under the License is distributed on an "AS IS" BASIS,
# WITHOUT WARRANTIES OR CONDITIONS OF ANY KIND, either express or implied.
# See the License for the specific language governing permissions and
# limitations under the License.

import inspect
from functools import wraps
from types import FunctionType
from typing import Dict, List, Tuple

from verl.protocol import DataProtoFuture, _padding_size_key
from verl.utils.py_functional import DynamicEnum

# here we add a magic number of avoid user-defined function already have this attribute
MAGIC_ATTR = "attrs_3141562937"


<<<<<<< HEAD
class Dispatch(Enum):
    """Enum class defining different dispatch modes for distributed computation.

    Each mode represents a specific strategy for distributing data across
    different ranks in a distributed system. The modes are used to control
    how data is partitioned and processed across different worker groups.
    """

    RANK_ZERO = 0  #: Only on rank 0
    ONE_TO_ALL = 1  #: Broadcast data from one rank to all others
    ALL_TO_ALL = 2  #: Distribute data across all ranks
    MEGATRON_COMPUTE = 3  #: Megatron-style computation with tensor/pipeline parallelism
    MEGATRON_PP_AS_DP = 4  #: Broadcast data from one rank to all others
    MEGATRON_PP_ONLY = 5  #: Only use pipeline parallelism
    MEGATRON_COMPUTE_PROTO = 6  #: Megatron-style computation with tensor/pipeline parallelism
    MEGATRON_PP_AS_DP_PROTO = 7  #: Megatron PP as DP with DataProto support
    DP_COMPUTE = 8  #: Data parallelism computation
    DP_COMPUTE_PROTO = 9  #: Data parallelism with DataProto support
    DP_COMPUTE_PROTO_WITH_FUNC = 10  #: Data parallelism with DataProto, supporting one function argument
    DP_COMPUTE_METRIC = 11  #: Data parallelism with metric computation

    DIRECT_ROLLOUT_METHOD = 12  #: Special mode for vllm ExternalRayDistributedExecutor
=======
class Dispatch(DynamicEnum):
    _registry = {}
    _next_value = 0


def init_predefined_dispatch_mode():
    Dispatch.register("RANK_ZERO")
    Dispatch.register("ONE_TO_ALL")
    Dispatch.register("ALL_TO_ALL")
    Dispatch.register("MEGATRON_COMPUTE")
    Dispatch.register("MEGATRON_PP_AS_DP")
    Dispatch.register("MEGATRON_PP_ONLY")
    Dispatch.register("MEGATRON_COMPUTE_PROTO")
    Dispatch.register("MEGATRON_PP_AS_DP_PROTO")
    Dispatch.register("DP_COMPUTE")
    Dispatch.register("DP_COMPUTE_PROTO")
    Dispatch.register("DP_COMPUTE_PROTO_WITH_FUNC")
    Dispatch.register("DP_COMPUTE_METRIC")
    # This is a special dispatch mode for vllm ExternalRayDistributedExecutor
    Dispatch.register("DIRECT_ROLLOUT_METHOD")


class Execute(DynamicEnum):
    _registry = {}
    _next_value = 0

>>>>>>> 2d16173b

def init_predefined_execute_mode():
    Execute.register("ALL")
    Execute.register("RANK_ZERO")

<<<<<<< HEAD
class Execute(Enum):
    """Enum class defining different execution modes for distributed computation.

    These modes control how a function should be executed across different ranks
    in a distributed system.
    """

    ALL = 0  #: Execute the function on all ranks
    RANK_ZERO = 1  #: Execute the function only on rank 0
=======

# Initialize the two Dynamic Enum Classes
init_predefined_dispatch_mode()
init_predefined_execute_mode()
>>>>>>> 2d16173b


def _split_args_kwargs_data_proto(chunks, *args, **kwargs):
    from verl.protocol import DataProto, DataProtoFuture

    splitted_args = []
    for arg in args:
        assert isinstance(arg, (DataProto, DataProtoFuture))
        splitted_args.append(arg.chunk(chunks=chunks))

    splitted_kwargs = {}
    for key, val in kwargs.items():
        assert isinstance(val, (DataProto, DataProtoFuture))
        splitted_kwargs[key] = val.chunk(chunks=chunks)

    return splitted_args, splitted_kwargs


def _split_args_kwargs_data_proto_with_auto_padding(chunks, *args, **kwargs):
    from verl.protocol import DataProto, DataProtoFuture

    splitted_args = []
    splitted_kwargs = {}

    data_proto_len = None
    padding_size = None
    for arg in args:
        assert isinstance(arg, (DataProto, DataProtoFuture))
        if isinstance(arg, DataProto) and arg.is_padding_enabled():
            # for padding, we only support DataProto with same length
            if data_proto_len is None:
                data_proto_len = len(arg)
                padding_size = (chunks - (data_proto_len % chunks)) if (data_proto_len % chunks > 0) else 0
                splitted_kwargs[_padding_size_key] = padding_size
            else:
                assert data_proto_len == len(arg), f"expecting all arg share same length of {data_proto_len}, but got {len(arg)}"
                data_proto_len = len(arg)
            arg.padding(padding_size=padding_size)

        splitted_args.append(arg.chunk(chunks=chunks))

    for key, val in kwargs.items():
        assert isinstance(val, (DataProto, DataProtoFuture))
        if isinstance(val, DataProto) and val.is_padding_enabled():
            # for padding, we only support DataProto with same length
            if data_proto_len is None:
                data_proto_len = len(val)
                padding_size = chunks - (data_proto_len % chunks)
                splitted_kwargs[_padding_size_key] = padding_size
            else:
                assert data_proto_len == len(val), f"expecting all arg share same length of {data_proto_len}, but got {len(val)}"
                data_proto_len = len(val)
        splitted_kwargs[key] = val.chunk(chunks=chunks)

    return splitted_args, splitted_kwargs


def dispatch_one_to_all(worker_group, *args, **kwargs):
    args = tuple([arg] * worker_group.world_size for arg in args)
    kwargs = {k: [v] * worker_group.world_size for k, v in kwargs.items()}
    return args, kwargs


def dummy_direct_rollout_call(worker_group, *args, **kwargs):
    raise NotImplementedError("Direct rollout call is forbidden.")


def dispatch_all_to_all(worker_group, *args, **kwargs):
    return args, kwargs


def collect_all_to_all(worker_group, output):
    return output


def dispatch_megatron_compute(worker_group, *args, **kwargs):
    """
    User passes in dp data. The data is dispatched to all tp/pp ranks with the same dp
    """
    from verl.single_controller.base.megatron.worker_group import MegatronWorkerGroup

    assert isinstance(worker_group, MegatronWorkerGroup), f"worker_group must be MegatronWorkerGroup, Got {type(worker_group)}"

    all_args = []
    for arg in args:
        assert isinstance(arg, (Tuple, List)) and len(arg) == worker_group.dp_size
        transformed_args = []
        for i in range(worker_group.world_size):
            local_dp_rank = worker_group.get_megatron_rank_info(rank=i).dp_rank
            transformed_args.append(arg[local_dp_rank])
        all_args.append(transformed_args)
    all_args = tuple(all_args)

    all_kwargs = {}
    for k, v in kwargs.items():
        assert isinstance(v, (Tuple, List)) and len(v) == worker_group.dp_size
        transformed_v = []
        for i in range(worker_group.world_size):
            local_dp_rank = worker_group.get_megatron_rank_info(rank=i).dp_rank
            transformed_v.append(v[local_dp_rank])
        all_kwargs[k] = transformed_v
    return all_args, all_kwargs


def collect_megatron_compute(worker_group, output):
    """
    Only collect the data from the tp=0 and pp=last and every dp ranks
    """
    from verl.single_controller.base.megatron.worker_group import MegatronWorkerGroup

    assert isinstance(worker_group, MegatronWorkerGroup)
    output_in_dp = []
    pp_size = worker_group.get_megatron_global_info().pp_size
    for global_rank in range(worker_group.world_size):
        local_rank_info = worker_group.get_megatron_rank_info(rank=global_rank)
        if local_rank_info.tp_rank == 0 and local_rank_info.pp_rank == pp_size - 1 and local_rank_info.cp_rank == 0:
            output_in_dp.append(output[global_rank])
    return output_in_dp


def dispatch_megatron_compute_data_proto(worker_group, *args, **kwargs):
    """
    All the args and kwargs must be DataProto. The batch will be chunked by dp_size and passed to each rank
    """
    from verl.single_controller.base.megatron.worker_group import MegatronWorkerGroup

    assert isinstance(worker_group, MegatronWorkerGroup)

    splitted_args, splitted_kwargs = _split_args_kwargs_data_proto(worker_group.dp_size, *args, **kwargs)
    return dispatch_megatron_compute(worker_group, *splitted_args, **splitted_kwargs)


def _concat_data_proto_or_future(output: List):
    import ray

    from verl.protocol import DataProto, DataProtoFuture

    # make sure all the elements in output has the same type
    for o in output:
        assert type(o) is type(output[0])

    o = output[0]

    if isinstance(o, DataProto):
        return DataProto.concat(output)
    elif isinstance(o, ray.ObjectRef):
        return DataProtoFuture.concat(output)
    else:
        raise NotImplementedError


def collect_megatron_compute_data_proto(worker_group, output):
    """
    Each output must be a DataProto. We concat the dim=0 of output
    """
    import ray

    from verl.protocol import DataProto

    output = collect_megatron_compute(worker_group, output)
    for o in output:
        assert isinstance(o, (DataProto, ray.ObjectRef)), f"expecting {o} to be DataProto, but got {type(o)}"

    return _concat_data_proto_or_future(output)


def dispatch_megatron_pp_as_dp(worker_group, *args, **kwargs):
    """
    treat pp as dp.
    """
    from verl.single_controller.base.megatron.worker_group import MegatronWorkerGroup

    assert isinstance(worker_group, MegatronWorkerGroup)

    pp_size = worker_group.pp_size
    dp_size = worker_group.dp_size
    cp_size = worker_group.cp_size
    pp_dp_cp_size = pp_size * dp_size * cp_size

    all_args = []
    for arg in args:
        assert isinstance(arg, (List, Tuple)) and len(arg) == pp_dp_cp_size
        transformed_args = []
        for i in range(worker_group.world_size):
            local_dp_rank = worker_group.get_megatron_rank_info(rank=i).dp_rank
            local_pp_rank = worker_group.get_megatron_rank_info(rank=i).pp_rank
            local_cp_rank = worker_group.get_megatron_rank_info(rank=i).cp_rank
            # compute the rank in arg. Note that the order is dp then cp then pp
            # Also note that the outputs within a pp group will be firstly allgathered, then only the output of pp0 will be collected.
            # For pp=2 dp=4, a batch of data "ABCDEFGH" should be dispatched and collected in below order:
            #    dispatch:       pp_allgther:        collect:
            #   dp 0 1 2 3      dp  0  1  2  3
            # pp +---------+  pp +-------------+
            #  0 | A C E G |   0 | AB CD EF GH |     ABCDEFGH
            #  1 | B D F H |   1 | AB CD EF GH |
            #    +---------+     +-------------+
            dp_cp_rank = local_cp_rank * dp_size + local_dp_rank
            arg_rank = dp_cp_rank * pp_size + local_pp_rank

            transformed_args.append(arg[arg_rank])
        all_args.append(transformed_args)
    all_args = tuple(all_args)

    all_kwargs = {}
    for k, v in kwargs.items():
        assert isinstance(v, (List, Tuple)) and len(v) == pp_dp_cp_size, f"expect len(v)=={pp_dp_cp_size}, got {len(v)}"
        transformed_v = []
        for i in range(worker_group.world_size):
            local_dp_rank = worker_group.get_megatron_rank_info(rank=i).dp_rank
            local_pp_rank = worker_group.get_megatron_rank_info(rank=i).pp_rank
            local_cp_rank = worker_group.get_megatron_rank_info(rank=i).cp_rank
            # compute the rank in arg. Note that the order is dp then cp then pp
            dp_cp_rank = local_cp_rank * dp_size + local_dp_rank
            arg_rank = dp_cp_rank * pp_size + local_pp_rank
            transformed_v.append(v[arg_rank])
        all_kwargs[k] = transformed_v
    return all_args, all_kwargs


def collect_megatron_pp_as_dp(worker_group, output):
    """
    treat pp as dp. Only collect data on tp=0
    """
    from verl.single_controller.base.megatron.worker_group import MegatronWorkerGroup

    assert isinstance(worker_group, MegatronWorkerGroup)
    output_in_dp = []
    for global_rank in range(worker_group.world_size):
        local_rank_info = worker_group.get_megatron_rank_info(rank=global_rank)
        if local_rank_info.tp_rank == 0:
            output_in_dp.append(output[global_rank])
    return output_in_dp


def collect_megatron_pp_only(worker_group, output):
    """
    Only collect output of megatron pp. This is useful when examine weight names as they are identical in tp/dp
    """
    from verl.single_controller.base.megatron.worker_group import MegatronWorkerGroup

    assert isinstance(worker_group, MegatronWorkerGroup)
    output_in_pp = []
    for global_rank in range(worker_group.world_size):
        local_rank_info = worker_group.get_megatron_rank_info(rank=global_rank)
        if local_rank_info.tp_rank == 0 and local_rank_info.dp_rank == 0:
            output_in_pp.append(output[global_rank])
    return output_in_pp


def dispatch_megatron_pp_as_dp_data_proto(worker_group, *args, **kwargs):
    from verl.single_controller.base.megatron.worker_group import MegatronWorkerGroup

    assert isinstance(worker_group, MegatronWorkerGroup)

    pp_dp_cp_size = worker_group.dp_size * worker_group.pp_size * worker_group.cp_size
    splitted_args, splitted_kwargs = _split_args_kwargs_data_proto(pp_dp_cp_size, *args, **kwargs)
    ret = dispatch_megatron_pp_as_dp(worker_group, *splitted_args, **splitted_kwargs)
    return ret


def collect_megatron_pp_as_dp_data_proto(worker_group, output):
    from verl.single_controller.base.megatron.worker_group import MegatronWorkerGroup

    assert isinstance(worker_group, MegatronWorkerGroup)

    output = collect_megatron_pp_as_dp(worker_group, output)
    return _concat_data_proto_or_future(output)


def dispatch_dp_compute(worker_group, *args, **kwargs):
    from verl.single_controller.base.worker_group import WorkerGroup

    assert isinstance(worker_group, WorkerGroup)
    for arg in args:
        assert isinstance(arg, (Tuple, List)) and len(arg) == worker_group.world_size
    for k, v in kwargs.items():
        assert isinstance(v, (Tuple, List)) and len(v) == worker_group.world_size
    return args, kwargs


def collect_dp_compute(worker_group, output):
    from verl.single_controller.base.worker_group import WorkerGroup

    assert isinstance(worker_group, WorkerGroup)
    assert len(output) == worker_group.world_size
    return output


def dispatch_dp_compute_data_proto(worker_group, *args, **kwargs):
    from verl.single_controller.base.worker_group import WorkerGroup

    assert isinstance(worker_group, WorkerGroup)
    # Note: enable auto padding for dp compute DatapProto
    splitted_args, splitted_kwargs = _split_args_kwargs_data_proto_with_auto_padding(
        worker_group.world_size,
        *args,
        **kwargs,
    )
    return splitted_args, splitted_kwargs


def dispatch_dp_compute_data_proto_with_func(worker_group, *args, **kwargs):
    from verl.single_controller.base.worker_group import WorkerGroup

    assert isinstance(worker_group, WorkerGroup)
    assert isinstance(args[0], FunctionType)  # NOTE: The first one args is a function!

    splitted_args, splitted_kwargs = _split_args_kwargs_data_proto(worker_group.world_size, *args[1:], **kwargs)
    splitted_args_with_func = [[args[0]] * worker_group.world_size] + splitted_args
    return splitted_args_with_func, splitted_kwargs


def collect_dp_compute_data_proto(worker_group, output):
    import ray

    from verl.protocol import DataProto

    for o in output:
        assert isinstance(o, (DataProto, ray.ObjectRef)), f"expecting {o} to be DataProto, but got {type(o)}"

    output = collect_dp_compute(worker_group, output)
    return _concat_data_proto_or_future(output)


# Global registry for dispatch mode.
DISPATCH_MODE_FN_REGISTRY = {
    Dispatch.ONE_TO_ALL: {
        "dispatch_fn": dispatch_one_to_all,
        "collect_fn": collect_all_to_all,
    },
    Dispatch.ALL_TO_ALL: {
        "dispatch_fn": dispatch_all_to_all,
        "collect_fn": collect_all_to_all,
    },
    Dispatch.MEGATRON_COMPUTE: {
        "dispatch_fn": dispatch_megatron_compute,
        "collect_fn": collect_megatron_compute,
    },
    Dispatch.MEGATRON_PP_AS_DP: {
        "dispatch_fn": dispatch_megatron_pp_as_dp,
        "collect_fn": collect_megatron_pp_as_dp,
    },
    Dispatch.MEGATRON_PP_ONLY: {"dispatch_fn": dispatch_one_to_all, "collect_fn": collect_megatron_pp_only},
    Dispatch.MEGATRON_COMPUTE_PROTO: {
        "dispatch_fn": dispatch_megatron_compute_data_proto,
        "collect_fn": collect_megatron_compute_data_proto,
    },
    Dispatch.MEGATRON_PP_AS_DP_PROTO: {
        "dispatch_fn": dispatch_megatron_pp_as_dp_data_proto,
        "collect_fn": collect_megatron_pp_as_dp_data_proto,
    },
    Dispatch.DP_COMPUTE: {"dispatch_fn": dispatch_dp_compute, "collect_fn": collect_dp_compute},
    Dispatch.DP_COMPUTE_PROTO: {
        "dispatch_fn": dispatch_dp_compute_data_proto,
        "collect_fn": collect_dp_compute_data_proto,
    },
    Dispatch.DP_COMPUTE_PROTO_WITH_FUNC: {
        "dispatch_fn": dispatch_dp_compute_data_proto_with_func,
        "collect_fn": collect_dp_compute_data_proto,
    },
    Dispatch.DP_COMPUTE_METRIC: {"dispatch_fn": dispatch_dp_compute_data_proto, "collect_fn": collect_dp_compute},
    Dispatch.DIRECT_ROLLOUT_METHOD: {
        "dispatch_fn": dummy_direct_rollout_call,
        "collect_fn": dummy_direct_rollout_call,
    },
}


def get_predefined_dispatch_fn(dispatch_mode):
    return DISPATCH_MODE_FN_REGISTRY[dispatch_mode]


def register_dispatch_mode(dispatch_mode_name, dispatch_fn, collect_fn):
    """
    Register a new dispatch mode.
    """
    dispatch_mode = Dispatch.register(dispatch_mode_name)
    _check_dispatch_mode(dispatch_mode)
    assert dispatch_mode not in DISPATCH_MODE_FN_REGISTRY, f"dispatch_mode_name {dispatch_mode_name} already exists"
    DISPATCH_MODE_FN_REGISTRY[dispatch_mode] = {"dispatch_fn": dispatch_fn, "collect_fn": collect_fn}


def update_dispatch_mode(dispatch_mode, dispatch_fn, collect_fn):
    """
    Update the dispatch mode.
    """
    _check_dispatch_mode(dispatch_mode)
    assert dispatch_mode in DISPATCH_MODE_FN_REGISTRY, f"dispatch_mode {dispatch_mode} not found"
    DISPATCH_MODE_FN_REGISTRY[dispatch_mode] = {"dispatch_fn": dispatch_fn, "collect_fn": collect_fn}


def get_predefined_execute_fn(execute_mode):
    """
    Note that here we only asks execute_all and execute_rank_zero to be implemented
    Leave the choice of how these two functions handle argument 'blocking' to users
    """
    predefined_execute_mode_fn = {
        Execute.ALL: {"execute_fn_name": "execute_all"},
        Execute.RANK_ZERO: {"execute_fn_name": "execute_rank_zero"},
    }
    return predefined_execute_mode_fn[execute_mode]


def _check_dispatch_mode(dispatch_mode):
    assert isinstance(dispatch_mode, (Dispatch, Dict)), f"dispatch_mode must be a Dispatch or a Dict. Got {dispatch_mode}"
    if isinstance(dispatch_mode, Dict):
        necessary_keys = ["dispatch_fn", "collect_fn"]
        for key in necessary_keys:
            assert key in dispatch_mode, f"key {key} should be in dispatch_mode if it is a dictionary"


def _check_execute_mode(execute_mode):
    assert isinstance(execute_mode, Execute), f"execute_mode must be a Execute. Got {execute_mode}"


def _materialize_futures(*args, **kwargs):
    new_args = []
    for arg in args:
        if isinstance(arg, DataProtoFuture):
            arg = arg.get()
        # add more type to materialize
        new_args.append(arg)
    for k, v in kwargs.items():
        if isinstance(v, DataProtoFuture):
            kwargs[k] = v.get()

    new_args = tuple(new_args)
    return new_args, kwargs


def register(dispatch_mode=Dispatch.ALL_TO_ALL, execute_mode=Execute.ALL, blocking=True, materialize_futures=True):
    """Register a function with distributed execution configuration.

    This decorator registers a function with specific dispatch and execution modes
    for distributed computation. It handles both synchronous and asynchronous
    functions, and optionally materializes futures before execution.

    Args:
        dispatch_mode:
            Dispatch mode for computation distribution. Default: Dispatch.ALL_TO_ALL.
        execute_mode:
            Execute mode for computation distribution. Default: Execute.ALL.
        blocking:
            Whether the execution should be blocking. Defaults to True.
        materialize_futures:
            Whether to materialize the data before dispatching. Defaults to True.

    Returns:
        A decorator that wraps the original function with distributed execution
        configuration.
    """
    _check_dispatch_mode(dispatch_mode=dispatch_mode)
    _check_execute_mode(execute_mode=execute_mode)

    def decorator(func):
        @wraps(func)
        def inner(*args, **kwargs):
            if materialize_futures:
                args, kwargs = _materialize_futures(*args, **kwargs)
            return func(*args, **kwargs)

        @wraps(func)
        async def async_inner(*args, **kwargs):
            if materialize_futures:
                args, kwargs = _materialize_futures(*args, **kwargs)
            return await func(*args, **kwargs)

        wrapper = async_inner if inspect.iscoroutinefunction(func) else inner
        attrs = {"dispatch_mode": dispatch_mode, "execute_mode": execute_mode, "blocking": blocking}
        setattr(wrapper, MAGIC_ATTR, attrs)
        return wrapper

    return decorator<|MERGE_RESOLUTION|>--- conflicted
+++ resolved
@@ -24,8 +24,7 @@
 MAGIC_ATTR = "attrs_3141562937"
 
 
-<<<<<<< HEAD
-class Dispatch(Enum):
+class Dispatch(DynamicEnum):
     """Enum class defining different dispatch modes for distributed computation.
 
     Each mode represents a specific strategy for distributing data across
@@ -33,22 +32,6 @@
     how data is partitioned and processed across different worker groups.
     """
 
-    RANK_ZERO = 0  #: Only on rank 0
-    ONE_TO_ALL = 1  #: Broadcast data from one rank to all others
-    ALL_TO_ALL = 2  #: Distribute data across all ranks
-    MEGATRON_COMPUTE = 3  #: Megatron-style computation with tensor/pipeline parallelism
-    MEGATRON_PP_AS_DP = 4  #: Broadcast data from one rank to all others
-    MEGATRON_PP_ONLY = 5  #: Only use pipeline parallelism
-    MEGATRON_COMPUTE_PROTO = 6  #: Megatron-style computation with tensor/pipeline parallelism
-    MEGATRON_PP_AS_DP_PROTO = 7  #: Megatron PP as DP with DataProto support
-    DP_COMPUTE = 8  #: Data parallelism computation
-    DP_COMPUTE_PROTO = 9  #: Data parallelism with DataProto support
-    DP_COMPUTE_PROTO_WITH_FUNC = 10  #: Data parallelism with DataProto, supporting one function argument
-    DP_COMPUTE_METRIC = 11  #: Data parallelism with metric computation
-
-    DIRECT_ROLLOUT_METHOD = 12  #: Special mode for vllm ExternalRayDistributedExecutor
-=======
-class Dispatch(DynamicEnum):
     _registry = {}
     _next_value = 0
 
@@ -71,31 +54,24 @@
 
 
 class Execute(DynamicEnum):
+    """Enum class defining different execution modes for distributed computation.
+
+    These modes control how a function should be executed across different ranks
+    in a distributed system.
+    """
+
     _registry = {}
     _next_value = 0
 
->>>>>>> 2d16173b
 
 def init_predefined_execute_mode():
     Execute.register("ALL")
     Execute.register("RANK_ZERO")
 
-<<<<<<< HEAD
-class Execute(Enum):
-    """Enum class defining different execution modes for distributed computation.
-
-    These modes control how a function should be executed across different ranks
-    in a distributed system.
-    """
-
-    ALL = 0  #: Execute the function on all ranks
-    RANK_ZERO = 1  #: Execute the function only on rank 0
-=======
 
 # Initialize the two Dynamic Enum Classes
 init_predefined_dispatch_mode()
 init_predefined_execute_mode()
->>>>>>> 2d16173b
 
 
 def _split_args_kwargs_data_proto(chunks, *args, **kwargs):
