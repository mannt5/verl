# Copyright 2024 Bytedance Ltd. and/or its affiliates
#
# Licensed under the Apache License, Version 2.0 (the "License");
# you may not use this file except in compliance with the License.
# You may obtain a copy of the License at
#
#     http://www.apache.org/licenses/LICENSE-2.0
#
# Unless required by applicable law or agreed to in writing, software
# distributed under the License is distributed on an "AS IS" BASIS,
# WITHOUT WARRANTIES OR CONDITIONS OF ANY KIND, either express or implied.
# See the License for the specific language governing permissions and
# limitations under the License.
"""
the class for Worker
"""

import os
import socket
from dataclasses import dataclass
<<<<<<< HEAD
from .decorator import register, Dispatch, Execute
from verl.utils.device import get_torch_device
=======
from typing import Dict

import ray

from .decorator import Dispatch, Execute, register
>>>>>>> e12edc7f


@dataclass
class DistRankInfo:
    tp_rank: int
    dp_rank: int
    pp_rank: int
    cp_rank: int


@dataclass
class DistGlobalInfo:
    tp_size: int
    dp_size: int
    pp_size: int
    cp_size: int


class WorkerHelper:
    def _get_node_ip(self):
        def get_node_ip_by_sdk():
            if os.getenv("WG_BACKEND", None) == "ray":
                import ray

                return ray._private.services.get_node_ip_address()
            else:
                raise NotImplementedError("WG_BACKEND now just support ray mode.")

        host_ipv4 = os.getenv("MY_HOST_IP", None)
        host_ipv6 = os.getenv("MY_HOST_IPV6", None)
        host_ip_by_env = host_ipv4 or host_ipv6
        host_ip_by_sdk = get_node_ip_by_sdk()

        host_ip = host_ip_by_env or host_ip_by_sdk
        return host_ip

    def _get_free_port(self):
        with socket.socket() as sock:
            sock.bind(("", 0))
            return sock.getsockname()[1]

    def get_availale_master_addr_port(self):
        return self._get_node_ip(), str(self._get_free_port())

    def _get_pid(self):
        return os.getpid()


# we assume that in each WorkerGroup, there is a Master Worker
class Worker(WorkerHelper):
    """A (distributed) worker."""

    fused_worker_attr_name = "fused_worker_dict"

    def __new__(cls, *args, **kwargs):
        instance = super().__new__(cls)

        # note that here we use int to distinguish
        disable_worker_init = int(os.environ.get("DISABLE_WORKER_INIT", 0))
        if disable_worker_init:
            return instance

        rank = os.environ.get("RANK", None)
        worker_group_prefix = os.environ.get("WG_PREFIX", None)

        # when decorator @ray.remote applies, __new__ will be called while we don't want to apply _configure_before_init
        if None not in [rank, worker_group_prefix] and "ActorClass(" not in cls.__name__:
            instance._configure_before_init(f"{worker_group_prefix}_register_center", int(rank))

        return instance

    def _configure_before_init(self, register_center_name: str, rank: int):
        assert isinstance(rank, int), f"rank must be int, instead of {type(rank)}"

        if rank == 0:
            master_addr, master_port = self.get_availale_master_addr_port()
            rank_zero_info = {
                "MASTER_ADDR": master_addr,
                "MASTER_PORT": master_port,
            }

            if os.getenv("WG_BACKEND", None) == "ray":
                from verl.single_controller.base.register_center.ray import create_worker_group_register_center

                self.register_center = create_worker_group_register_center(name=register_center_name, info=rank_zero_info)

            os.environ.update(rank_zero_info)
        else:
            self.register_center = ray.get_actor(register_center_name)

        # set worker info for node affinity scheduling
        ray.get(self.register_center.set_worker_info.remote(rank, ray.get_runtime_context().get_node_id()))

    @classmethod
    def env_keys(cls):
        """The keys of the environment variables that are used to configure the Worker."""
        return ["WORLD_SIZE", "RANK", "LOCAL_WORLD_SIZE", "LOCAL_RANK", "MASTER_ADDR", "MASTER_PORT", "CUDA_VISIBLE_DEVICES"]

    def __init__(self, cuda_visible_devices=None) -> None:
        # construct a meta from environment variable. Note that the import must be inside the class because it is executed remotely
        import os

        import torch
<<<<<<< HEAD
        ###
        device_name = get_torch_device().get_device_name()
        ###
        # [SUPPORT AMD: torch]
        if "AMD" in device_name:
            os.environ['CUDA_VISIBLE_DEVICES'] = os.environ.get('ROCR_VISIBLE_DEVICES')
            os.environ['LOCAL_RANK'] = os.environ.get('RAY_LOCAL_RANK')
=======
        from packaging import version

        ###
        # [SUPPORT AMD: torch]
        if torch.cuda.is_available() and "AMD" in torch.cuda.get_device_name() and version.parse(ray.__version__) < version.parse("2.45.0"):
            os.environ["CUDA_VISIBLE_DEVICES"] = os.environ.get("ROCR_VISIBLE_DEVICES")
            os.environ["LOCAL_RANK"] = os.environ.get("RAY_LOCAL_RANK")
>>>>>>> e12edc7f
        ###

        world_size = int(os.environ["WORLD_SIZE"])
        rank = int(os.environ["RANK"])
        self._rank = rank
        self._world_size = world_size

        master_addr = os.environ["MASTER_ADDR"]
        master_port = os.environ["MASTER_PORT"]

        local_world_size = int(os.getenv("LOCAL_WORLD_SIZE", "1"))
        local_rank = int(os.getenv("LOCAL_RANK", "0"))

        ###
        # [SUPPORT AMD: torch]
<<<<<<< HEAD
        if "AMD" in device_name:
            self.local_rank = int(os.environ['LOCAL_RANK'])
        ###

        ###
        # [SUPPORT AMD: torch]
        if "AMD" in device_name:
=======
        if torch.cuda.is_available() and "AMD" in torch.cuda.get_device_name() and version.parse(ray.__version__) < version.parse("2.45.0"):
            self.local_rank = int(os.environ["LOCAL_RANK"])
>>>>>>> e12edc7f
            cuda_visible_devices = str(local_rank)
        ###

        store = {
            "_world_size": world_size,
            "_rank": rank,
            "_local_world_size": local_world_size,
            "_local_rank": local_rank,
            "_master_addr": master_addr,
            "_master_port": master_port,
        }
        if cuda_visible_devices is not None:
            store["_cuda_visible_devices"] = cuda_visible_devices

        self._configure_with_store(store=store)

        ###
        # [SUPPORT AMD: torch]
<<<<<<< HEAD
        # torch.cuda.set_device(local_rank)
        if "AMD" in device_name:
=======
        if torch.cuda.is_available() and "AMD" in torch.cuda.get_device_name() and version.parse(ray.__version__) < version.parse("2.45.0"):
>>>>>>> e12edc7f
            torch.cuda.set_device(int(cuda_visible_devices))
        ###

        self.fused_worker_dict = {}

    def get_fused_worker_by_name(self, worker_name: str):
        return self.fused_worker_dict.get(worker_name, None)

    def _configure_with_store(self, store: Dict):
        """
        This function should only be called inside by WorkerGroup
        """
        store_env_dict = {f"_{key.lower()}": store.get(f"_{key.lower()}", None) for key in type(self).env_keys()}
        self.__dict__.update(store_env_dict)  # this is hacky
        # print(f"__dict__: {self.__dict__}")
        for key in type(self).env_keys():
            val = self.__dict__.get(f"_{key.lower()}", None)
            if val is not None:
                # print(f"set {key} to {val}")
                os.environ[key] = str(val)
        os.environ["REDIS_STORE_SERVER_HOST"] = str(self._master_addr).replace("[", "").replace("]", "") if self._master_addr else ""

    def get_master_addr_port(self):
        return self._master_addr, self._master_port

    def get_cuda_visible_devices(self):
        import os

        cuda_visible_devices = os.environ.get("CUDA_VISIBLE_DEVICES", "not set")
        return cuda_visible_devices

    @property
    def world_size(self):
        return self._world_size

    @property
    def rank(self):
        return self._rank

    @register(dispatch_mode=Dispatch.DP_COMPUTE_PROTO_WITH_FUNC)
    def execute_with_func_generator(self, func, *args, **kwargs):
        ret_proto = func(self, *args, **kwargs)
        return ret_proto

    @register(dispatch_mode=Dispatch.ALL_TO_ALL, execute_mode=Execute.RANK_ZERO)
    def execute_func_rank_zero(self, func, *args, **kwargs):
        result = func(*args, **kwargs)
        return result<|MERGE_RESOLUTION|>--- conflicted
+++ resolved
@@ -18,16 +18,12 @@
 import os
 import socket
 from dataclasses import dataclass
-<<<<<<< HEAD
-from .decorator import register, Dispatch, Execute
+from typing import Dict
+
+import ray
+
+from .decorator import Dispatch, Execute, register
 from verl.utils.device import get_torch_device
-=======
-from typing import Dict
-
-import ray
-
-from .decorator import Dispatch, Execute, register
->>>>>>> e12edc7f
 
 
 @dataclass
@@ -131,23 +127,12 @@
         import os
 
         import torch
-<<<<<<< HEAD
-        ###
-        device_name = get_torch_device().get_device_name()
+        from packaging import version
         ###
         # [SUPPORT AMD: torch]
-        if "AMD" in device_name:
-            os.environ['CUDA_VISIBLE_DEVICES'] = os.environ.get('ROCR_VISIBLE_DEVICES')
-            os.environ['LOCAL_RANK'] = os.environ.get('RAY_LOCAL_RANK')
-=======
-        from packaging import version
-
-        ###
-        # [SUPPORT AMD: torch]
-        if torch.cuda.is_available() and "AMD" in torch.cuda.get_device_name() and version.parse(ray.__version__) < version.parse("2.45.0"):
+        if torch.cuda.is_available() and "AMD" in get_torch_device().get_device_name() and version.parse(ray.__version__) < version.parse("2.45.0"):
             os.environ["CUDA_VISIBLE_DEVICES"] = os.environ.get("ROCR_VISIBLE_DEVICES")
             os.environ["LOCAL_RANK"] = os.environ.get("RAY_LOCAL_RANK")
->>>>>>> e12edc7f
         ###
 
         world_size = int(os.environ["WORLD_SIZE"])
@@ -163,18 +148,8 @@
 
         ###
         # [SUPPORT AMD: torch]
-<<<<<<< HEAD
-        if "AMD" in device_name:
-            self.local_rank = int(os.environ['LOCAL_RANK'])
-        ###
-
-        ###
-        # [SUPPORT AMD: torch]
-        if "AMD" in device_name:
-=======
-        if torch.cuda.is_available() and "AMD" in torch.cuda.get_device_name() and version.parse(ray.__version__) < version.parse("2.45.0"):
+        if torch.cuda.is_available() and "AMD" in get_torch_device().get_device_name() and version.parse(ray.__version__) < version.parse("2.45.0"):
             self.local_rank = int(os.environ["LOCAL_RANK"])
->>>>>>> e12edc7f
             cuda_visible_devices = str(local_rank)
         ###
 
@@ -193,13 +168,8 @@
 
         ###
         # [SUPPORT AMD: torch]
-<<<<<<< HEAD
-        # torch.cuda.set_device(local_rank)
-        if "AMD" in device_name:
-=======
-        if torch.cuda.is_available() and "AMD" in torch.cuda.get_device_name() and version.parse(ray.__version__) < version.parse("2.45.0"):
->>>>>>> e12edc7f
-            torch.cuda.set_device(int(cuda_visible_devices))
+        if torch.cuda.is_available() and "AMD" in get_torch_device().get_device_name() and version.parse(ray.__version__) < version.parse("2.45.0"):
+            get_torch_device().set_device(int(cuda_visible_devices))
         ###
 
         self.fused_worker_dict = {}
