--- conflicted
+++ resolved
@@ -22,12 +22,6 @@
 
 import ray
 
-<<<<<<< HEAD
-from verl.utils.device import get_torch_device
-=======
-from .decorator import Dispatch, Execute, register
->>>>>>> 07897f84
-
 from .decorator import Dispatch, Execute, register
 
 
@@ -189,7 +183,8 @@
         return self.fused_worker_dict.get(worker_name, None)
 
     def _setup_env_cuda_visible_devices(self):
-        import torch   
+        import torch
+
         from verl.utils.ray_utils import ray_noset_visible_devices
 
         is_ray_noset_visible_devices = ray_noset_visible_devices()
