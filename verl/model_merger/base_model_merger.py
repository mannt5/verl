--- conflicted
+++ resolved
@@ -36,14 +36,6 @@
     subparsers = parser.add_subparsers(dest="operation", required=True, help="Specify 'merge' or 'test' operation.")
 
     base_op_parser = argparse.ArgumentParser(add_help=False)
-<<<<<<< HEAD
-    base_op_parser.add_argument("--backend", type=str, required=True, choices=["fsdp", "megatron"], help="The backend of the model")
-    base_op_parser.add_argument("--local_dir", type=str, default=None, help="Path to the original Hugging Face model for config.")
-    base_op_parser.add_argument("--tie-word-embedding", action="store_true", help="Whether to tie word embedding weights (currently only Megatron supported)")
-    base_op_parser.add_argument("--trust-remote-code", action="store_true", help="Whether to trust remote code")
-    base_op_parser.add_argument("--is-value-model", action="store_true", help="Whether the model is a value model (currently only Megatron supported)")
-    base_op_parser.add_argument("--use_cpu_initialization", action="store_true", help="Whether to use CPU initialization for the model. This is useful for large models that cannot fit into GPU memory during initialization.")
-=======
     base_op_parser.add_argument(
         "--backend", type=str, required=True, choices=["fsdp", "megatron"], help="The backend of the model"
     )
@@ -53,6 +45,7 @@
         action="store_true",
         help="Whether to tie word embedding weights (currently only Megatron supported)",
     )
+    base_op_parser.add_argument("--trust-remote-code", action="store_true", help="Whether to trust remote code")
     base_op_parser.add_argument(
         "--is-value-model",
         action="store_true",
@@ -64,7 +57,6 @@
         help="Whether to use CPU initialization for the model. This is useful for large models that cannot "
         "fit into GPU memory during initialization.",
     )
->>>>>>> b6690150
 
     merge_parser = subparsers.add_parser("merge", parents=[base_op_parser], help="Merge model checkpoints and save.")
     merge_parser.add_argument(
@@ -172,7 +164,9 @@
     def __init__(self, config: ModelMergerConfig):
         self.config = config
         self.hf_model_config_path = config.hf_model_config_path
-        self.model_config = AutoConfig.from_pretrained(self.hf_model_config_path, trust_remote_code=self.config.trust_remote_code)
+        self.model_config = AutoConfig.from_pretrained(
+            self.hf_model_config_path, trust_remote_code=self.config.trust_remote_code
+        )
 
     def get_transformers_auto_model_class(self):
         if "ForTokenClassification" in self.model_config.architectures[0]:
