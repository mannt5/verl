# Copyright 2024 Bytedance Ltd. and/or its affiliates
#
# Licensed under the Apache License, Version 2.0 (the "License");
# you may not use this file except in compliance with the License.
# You may obtain a copy of the License at
#
#     http://www.apache.org/licenses/LICENSE-2.0
#
# Unless required by applicable law or agreed to in writing, software
# distributed under the License is distributed on an "AS IS" BASIS,
# WITHOUT WARRANTIES OR CONDITIONS OF ANY KIND, either express or implied.
# See the License for the specific language governing permissions and
# limitations under the License.

# setup.py is the fallback installation script when pyproject.toml does not work
import os
from pathlib import Path

from setuptools import find_packages, setup

version_folder = os.path.dirname(os.path.join(os.path.abspath(__file__)))

with open(os.path.join(version_folder, "verl/version/version")) as f:
    __version__ = f.read().strip()

install_requires = [
    "accelerate",
    "codetiming",
    "datasets",
    "dill",
    "hydra-core",
    "numpy<2.0.0",
    "pandas",
    "peft",
    "pyarrow>=19.0.0",
    "pybind11",
    "pylatexenc",
    "ray[default]>=2.41.0",
    "torchdata",
    "tensordict<=0.6.2",
    "transformers",
    "wandb",
    "packaging>=20.0",
]

TEST_REQUIRES = ["pytest", "pre-commit", "py-spy"]
PRIME_REQUIRES = ["pyext"]
GEO_REQUIRES = ["mathruler", "torchvision", "qwen_vl_utils"]
GPU_REQUIRES = ["liger-kernel", "flash-attn"]
MATH_REQUIRES = ["math-verify"]  # Add math-verify as an optional dependency
<<<<<<< HEAD
VLLM_REQUIRES = ["tensordict<=0.6.2", "vllm<=0.8.5"]
SGLANG_REQUIRES = ["tensordict<=0.6.2", "sglang[srt,openai,torch_memory_saver]==0.4.9"]
=======
VLLM_REQUIRES = ["tensordict<=0.6.2", "vllm>=0.7.3,<=0.8.5"]
SGLANG_REQUIRES = [
    "tensordict<=0.6.2",
    "sglang[srt,openai]==0.4.6.post5",
    "torch-memory-saver>=0.0.5",
    "torch==2.6.0",
]
>>>>>>> fc359565
TRL_REQUIRES = ["trl<=0.9.6"]
MCORE_REQUIRES = ["mbridge"]

extras_require = {
    "test": TEST_REQUIRES,
    "prime": PRIME_REQUIRES,
    "geo": GEO_REQUIRES,
    "gpu": GPU_REQUIRES,
    "math": MATH_REQUIRES,
    "vllm": VLLM_REQUIRES,
    "sglang": SGLANG_REQUIRES,
    "trl": TRL_REQUIRES,
    "mcore": MCORE_REQUIRES,
}


this_directory = Path(__file__).parent
long_description = (this_directory / "README.md").read_text()

setup(
    name="verl",
    version=__version__,
    package_dir={"": "."},
    packages=find_packages(where="."),
    url="https://github.com/volcengine/verl",
    license="Apache 2.0",
    author="Bytedance - Seed - MLSys",
    author_email="zhangchi.usc1992@bytedance.com, gmsheng@connect.hku.hk",
    description="verl: Volcano Engine Reinforcement Learning for LLM",
    install_requires=install_requires,
    extras_require=extras_require,
    package_data={
        "": ["version/*"],
        "verl": ["trainer/config/*.yaml"],
    },
    include_package_data=True,
    long_description=long_description,
    long_description_content_type="text/markdown",
)<|MERGE_RESOLUTION|>--- conflicted
+++ resolved
@@ -48,18 +48,8 @@
 GEO_REQUIRES = ["mathruler", "torchvision", "qwen_vl_utils"]
 GPU_REQUIRES = ["liger-kernel", "flash-attn"]
 MATH_REQUIRES = ["math-verify"]  # Add math-verify as an optional dependency
-<<<<<<< HEAD
-VLLM_REQUIRES = ["tensordict<=0.6.2", "vllm<=0.8.5"]
 SGLANG_REQUIRES = ["tensordict<=0.6.2", "sglang[srt,openai,torch_memory_saver]==0.4.9"]
-=======
 VLLM_REQUIRES = ["tensordict<=0.6.2", "vllm>=0.7.3,<=0.8.5"]
-SGLANG_REQUIRES = [
-    "tensordict<=0.6.2",
-    "sglang[srt,openai]==0.4.6.post5",
-    "torch-memory-saver>=0.0.5",
-    "torch==2.6.0",
-]
->>>>>>> fc359565
 TRL_REQUIRES = ["trl<=0.9.6"]
 MCORE_REQUIRES = ["mbridge"]
 
