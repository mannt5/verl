--- conflicted
+++ resolved
@@ -145,16 +145,12 @@
         )
         return parallel_model
 
-<<<<<<< HEAD
     model = get_model(
         model_provider_func=megatron_model_provider,
         model_type=ModelType.encoder_or_decoder,
         wrap_with_ddp=False,
         transformer_config=tfconfig,
     )
-=======
-    model = get_model(model_provider_func=megatron_model_provider, model_type=ModelType.encoder_or_decoder, wrap_with_ddp=False)
->>>>>>> 958eae35
 
     with warnings.catch_warnings():
         warnings.simplefilter("ignore")
@@ -187,16 +183,12 @@
     if test:
         ########### test ###########
         # load model
-<<<<<<< HEAD
         model_test = get_model(
             model_provider_func=megatron_model_provider,
             model_type=ModelType.encoder_or_decoder,
             wrap_with_ddp=True,
             transformer_config=tfconfig,
         )
-=======
-        model_test = get_model(model_provider_func=megatron_model_provider, model_type=ModelType.encoder_or_decoder, wrap_with_ddp=True)
->>>>>>> 958eae35
         ssd2 = model_test[0].module.sharded_state_dict()
         dist_checkpointing.load(ssd2, output_path, strict=StrictHandling.ASSUME_OK_UNEXPECTED)
 
