--- conflicted
+++ resolved
@@ -146,30 +146,23 @@
         model.output_layer.weight.copy_(hf_model.lm_head.weight)
 
 
-<<<<<<< HEAD
+def safe_copy(
+    src_tensor: torch.Tensor,
+    dst_tensor: torch.Tensor,
+    skip_dtype_assert: bool = False,
+):
+    if not skip_dtype_assert:
+        if src_tensor.dtype != dst_tensor.dtype:
+            raise ValueError(f"Get source dtype {src_tensor.dtype}, but target dtype {dst_tensor.dtype}")
+    assert src_tensor.shape == dst_tensor.shape
+    dst_tensor.data.copy_(src_tensor.data)
+    return src_tensor.numel()
+
+
 @torch.inference_mode()
 def convert_checkpoint_from_transformers_to_megatron_qwen2_5_vl(hfmodel, mgmodel, hf_config):
     mgmodel = mgmodel.bfloat16()
     hfmodel = hfmodel.bfloat16()
-=======
-@torch.no_grad()
-def convert_checkpoint_from_transformers_to_megatron_dpskv3(hf_model, model, hf_config, tfconfig):
-    warnings.warn("MTP model is not supported yet", stacklevel=2)
->>>>>>> 668e5f61
-
-    def safe_copy(
-        src_tensor: torch.Tensor,
-        dst_tensor: torch.Tensor,
-        skip_dtype_assert: bool = False,
-    ):
-        if not skip_dtype_assert:
-            if src_tensor.dtype != dst_tensor.dtype:
-                raise ValueError(f"Get source dtype {src_tensor.dtype}, but target dtype {dst_tensor.dtype}")
-        assert src_tensor.shape == dst_tensor.shape
-        dst_tensor.data.copy_(src_tensor.data)
-        return src_tensor.numel()
-
-<<<<<<< HEAD
     num_attention_heads = hf_config.num_attention_heads
     num_query_groups = hf_config.num_key_value_heads
     hidden_size = hf_config.hidden_size
@@ -190,21 +183,9 @@
         # norm2 --> mlp.linear_fc1.norm
         copied_numel += safe_copy(hfblock.norm2.weight, mgblock.mlp.linear_fc1.layer_norm_weight)
         # qkv --> self_attention.linear_qkv
-        converted_weight = (
-            hfblock.attn.qkv.weight.view(3, vision_num_query_groups, -1, vision_head_dim, vision_hidden_size)
-            .transpose(0, 1)
-            .flatten(1, 2)
-            .reshape(-1, vision_hidden_size)
-            .contiguous()
-        )
+        converted_weight = hfblock.attn.qkv.weight.view(3, vision_num_query_groups, -1, vision_head_dim, vision_hidden_size).transpose(0, 1).flatten(1, 2).reshape(-1, vision_hidden_size).contiguous()
         copied_numel += safe_copy(converted_weight, mgblock.self_attention.linear_qkv.weight)
-        converted_bias = (
-            hfblock.attn.qkv.bias.view(3, vision_num_query_groups, -1)
-            .transpose(0, 1)
-            .flatten(1, 2)
-            .view(-1)
-            .contiguous()
-        )
+        converted_bias = hfblock.attn.qkv.bias.view(3, vision_num_query_groups, -1).transpose(0, 1).flatten(1, 2).view(-1).contiguous()
         copied_numel += safe_copy(converted_bias, mgblock.self_attention.linear_qkv.bias)
         # proj --> self_attention.linear_proj
         copied_numel += safe_copy(hfblock.attn.proj.weight, mgblock.self_attention.linear_proj.weight)
@@ -228,7 +209,6 @@
     copied_numel += safe_copy(hfprojector.mlp[2].bias, mgprojector.encoder.linear_fc2.bias)
     n_params = sum([t.numel() for t in hfvision.state_dict().values()])
     assert n_params == copied_numel
-    __import__("ipdb").set_trace()
     # 3. llm [just Qwen2]
     hfllm = hfmodel.model
     mgllm = mgmodel.language_model
@@ -261,12 +241,13 @@
         safe_copy(hfmodel.lm_head.weight, mgllm.output_layer.weight)
 
     n_params = sum([t.numel() for t in hfllm.state_dict().values()])
-    __import__("ipdb").set_trace()
+
     assert n_params == copied_numel
 
 
-def convert_hf_to_mcore(hf_model_path, output_path, use_cpu_initialization=False, test=False):
-=======
+@torch.no_grad()
+def convert_checkpoint_from_transformers_to_megatron_dpskv3(hf_model, model, hf_config, tfconfig):
+    warnings.warn("MTP model is not supported yet", stacklevel=2)
     model.embedding.word_embeddings.weight.copy_(hf_model.model.embed_tokens.weight)
     for layer_idx, (layer, hf_layer) in enumerate(zip(model.decoder.layers, hf_model.model.layers)):
         print(layer_idx)
@@ -317,7 +298,6 @@
 
 
 def convert_hf_to_mcore(hf_model_path, output_path, use_cpu_initialization=False, test=False, trust_remote_code=False):
->>>>>>> 668e5f61
     os.makedirs(output_path, exist_ok=True)
     if len(os.listdir(output_path)) > 0 and not test:
         print(f"Output path {output_path} is not empty, skipping conversion")
@@ -370,31 +350,23 @@
 
     with warnings.catch_warnings():
         warnings.simplefilter("ignore")
-    from transformers import AutoModelForImageTextToText
+    from transformers import AutoModelForCausalLM, AutoModelForImageTextToText
 
     # init hf model
-<<<<<<< HEAD
     try:
-        hf_model = AutoModelForCausalLM.from_pretrained(hf_model_path, torch_dtype=torch.bfloat16)
+        hf_model = AutoModelForCausalLM.from_pretrained(hf_model_path, torch_dtype=torch.bfloat16, trust_remote_code=trust_remote_code)
         hf_state_dict = hf_model.state_dict()
-    except:
-        hf_model = AutoModelForImageTextToText.from_pretrained(hf_model_path, torch_dtype=torch.bfloat16, trust_remote_code=True)
+    except Exception:
+        hf_model = AutoModelForImageTextToText.from_pretrained(hf_model_path, torch_dtype=torch.bfloat16, trust_remote_code=trust_remote_code)
         hf_state_dict = hf_model.state_dict()
-=======
-    hf_model = AutoModelForCausalLM.from_pretrained(hf_model_path, torch_dtype=torch.bfloat16, trust_remote_code=trust_remote_code)
-    hf_state_dict = hf_model.state_dict()
->>>>>>> 668e5f61
 
     # load hf state dict to megatron model
     if "Qwen2MoeForCausalLM" in hf_config.architectures:
         convert_checkpoint_from_transformers_to_megatron(hf_model, model[0].module, hf_config)
-<<<<<<< HEAD
     elif "Qwen2_5_VLForConditionalGeneration" in hf_config.architectures:
         convert_checkpoint_from_transformers_to_megatron_qwen2_5_vl(hf_model, model[0].module, hf_config)
-=======
     elif "DeepseekV3ForCausalLM" in hf_config.architectures:
         convert_checkpoint_from_transformers_to_megatron_dpskv3(hf_model, model[0].module, hf_config, tfconfig=tfconfig)
->>>>>>> 668e5f61
     elif "Qwen3MoeForCausalLM" in hf_config.architectures:
         convert_checkpoint_from_transformers_to_megatron(hf_model, model[0].module, hf_config)
     else:
